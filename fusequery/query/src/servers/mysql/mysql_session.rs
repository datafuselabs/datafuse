// Copyright 2020-2021 The Datafuse Authors.
//
// SPDX-License-Identifier: Apache-2.0.

use std::net::Shutdown;

use common_exception::exception::ABORT_SESSION;
use common_exception::ErrorCode;
use common_exception::Result;
use common_exception::ToErrorCode;
use common_runtime::tokio::net::TcpStream;
use msql_srv::MysqlIntermediary;

use crate::servers::mysql::mysql_interactive_worker::InteractiveWorker;
<<<<<<< HEAD
use crate::servers::AbortableService;
use crate::servers::Elapsed;
use crate::sessions::FuseQueryContextRef;
use crate::sessions::ISession;
use crate::sessions::SessionCreator;
use crate::sessions::SessionMgrRef;
use crate::sessions::SessionStatus;

pub struct Session {
    conf: Config,
    session_id: String,
    session_manager: SessionMgrRef,
    session_status: Arc<Mutex<SessionStatus>>,
=======
use crate::sessions::SessionRef;

pub struct MySQLConnection;
>>>>>>> 8548b8fc

impl MySQLConnection {
    pub fn run_on_stream(session: SessionRef, stream: TcpStream) -> Result<()> {
        let blocking_stream = Self::convert_stream(stream)?;
        MySQLConnection::attach_session(&session, &blocking_stream)?;
        std::thread::spawn(move || {
            MySQLConnection::session_executor(session, blocking_stream);
        });

        Ok(())
    }

<<<<<<< HEAD
    fn try_create_context(&self) -> Result<FuseQueryContextRef> {
        self.session_status
            .lock()
            .try_create_context(self.conf.clone(), self.session_manager.get_datasource())
=======
    fn session_executor(session: SessionRef, blocking_stream: std::net::TcpStream) {
        let interactive_worker = InteractiveWorker::create(session);
        if let Err(error) = MysqlIntermediary::run_on_tcp(interactive_worker, blocking_stream) {
            if error.code() != ABORT_SESSION {
                log::error!(
                    "Unexpected error occurred during query execution: {:?}",
                    error
                );
            }
        };
>>>>>>> 8548b8fc
    }

    fn attach_session(session: &SessionRef, blocking_stream: &std::net::TcpStream) -> Result<()> {
        let host = blocking_stream.peer_addr().ok();
        let blocking_stream_ref = blocking_stream.try_clone()?;
        session.attach(host, move || {
            if let Err(error) = blocking_stream_ref.shutdown(Shutdown::Both) {
                log::error!("Cannot shutdown MySQL session io {}", error);
            }
        });

        Ok(())
    }

    // TODO: move to ToBlockingStream trait
    fn convert_stream(stream: TcpStream) -> Result<std::net::TcpStream> {
        let stream = stream
            .into_std()
            .map_err_to_code(ErrorCode::TokioError, || {
                "Cannot to convert Tokio TcpStream to Std TcpStream"
            })?;
        stream
            .set_nonblocking(false)
            .map_err_to_code(ErrorCode::TokioError, || {
                "Cannot to convert Tokio TcpStream to Std TcpStream"
            })?;

<<<<<<< HEAD
        let cloned_stream = stream.try_clone()?;
        let session = session_manager.get_session(&self.session_id)?;

        std::thread::spawn(move || {
            session.get_status().lock().enter_init(cloned_stream);

            let session_ref = session.clone();
            exit_scope!({
                session_ref.get_status().lock().enter_aborted();
                session_manager.destroy_session(session_ref.get_id());
                abort_notify.notify_waiters();
            });

            if let Err(error) =
                MysqlIntermediary::run_on_tcp(InteractiveWorker::create(session.clone()), stream)
            {
                if error.code() != ABORT_SESSION {
                    log::error!(
                        "Unexpected error occurred during query execution: {:?}",
                        error
                    );
                }
            };
        });

        Ok(())
    }

    async fn wait_terminal(&self, duration: Option<Duration>) -> Result<Elapsed> {
        let instant = Instant::now();

        if self.session_status.lock().is_aborted() {
            return Ok(instant.elapsed());
        }

        match duration {
            None => {
                self.aborted_notify.notified().await;
            }
            Some(duration) => {
                match tokio::time::timeout(duration, self.aborted_notify.notified()).await {
                    Ok(_) => { /* do nothing */ }
                    Err(_) => {
                        return Err(ErrorCode::Timeout(format!(
                            "Session did not close in {:?}",
                            duration
                        )))
                    }
                };
            }
        };

        Ok(instant.elapsed())
    }
}

impl SessionCreator for Session {
    type Session = Self;

    fn create(
        conf: Config,
        session_id: String,
        sessions: SessionMgrRef,
    ) -> Result<Arc<Box<dyn ISession>>> {
        Ok(Arc::new(Box::new(Session {
            conf,
            session_id,
            session_manager: sessions,
            session_status: Arc::new(Mutex::new(SessionStatus::try_create()?)),
            aborted_notify: Arc::new(tokio::sync::Notify::new()),
        })))
=======
        Ok(stream)
>>>>>>> 8548b8fc
    }
}<|MERGE_RESOLUTION|>--- conflicted
+++ resolved
@@ -12,25 +12,9 @@
 use msql_srv::MysqlIntermediary;
 
 use crate::servers::mysql::mysql_interactive_worker::InteractiveWorker;
-<<<<<<< HEAD
-use crate::servers::AbortableService;
-use crate::servers::Elapsed;
-use crate::sessions::FuseQueryContextRef;
-use crate::sessions::ISession;
-use crate::sessions::SessionCreator;
-use crate::sessions::SessionMgrRef;
-use crate::sessions::SessionStatus;
-
-pub struct Session {
-    conf: Config,
-    session_id: String,
-    session_manager: SessionMgrRef,
-    session_status: Arc<Mutex<SessionStatus>>,
-=======
 use crate::sessions::SessionRef;
 
 pub struct MySQLConnection;
->>>>>>> 8548b8fc
 
 impl MySQLConnection {
     pub fn run_on_stream(session: SessionRef, stream: TcpStream) -> Result<()> {
@@ -43,12 +27,6 @@
         Ok(())
     }
 
-<<<<<<< HEAD
-    fn try_create_context(&self) -> Result<FuseQueryContextRef> {
-        self.session_status
-            .lock()
-            .try_create_context(self.conf.clone(), self.session_manager.get_datasource())
-=======
     fn session_executor(session: SessionRef, blocking_stream: std::net::TcpStream) {
         let interactive_worker = InteractiveWorker::create(session);
         if let Err(error) = MysqlIntermediary::run_on_tcp(interactive_worker, blocking_stream) {
@@ -59,7 +37,6 @@
                 );
             }
         };
->>>>>>> 8548b8fc
     }
 
     fn attach_session(session: &SessionRef, blocking_stream: &std::net::TcpStream) -> Result<()> {
@@ -87,80 +64,6 @@
                 "Cannot to convert Tokio TcpStream to Std TcpStream"
             })?;
 
-<<<<<<< HEAD
-        let cloned_stream = stream.try_clone()?;
-        let session = session_manager.get_session(&self.session_id)?;
-
-        std::thread::spawn(move || {
-            session.get_status().lock().enter_init(cloned_stream);
-
-            let session_ref = session.clone();
-            exit_scope!({
-                session_ref.get_status().lock().enter_aborted();
-                session_manager.destroy_session(session_ref.get_id());
-                abort_notify.notify_waiters();
-            });
-
-            if let Err(error) =
-                MysqlIntermediary::run_on_tcp(InteractiveWorker::create(session.clone()), stream)
-            {
-                if error.code() != ABORT_SESSION {
-                    log::error!(
-                        "Unexpected error occurred during query execution: {:?}",
-                        error
-                    );
-                }
-            };
-        });
-
-        Ok(())
-    }
-
-    async fn wait_terminal(&self, duration: Option<Duration>) -> Result<Elapsed> {
-        let instant = Instant::now();
-
-        if self.session_status.lock().is_aborted() {
-            return Ok(instant.elapsed());
-        }
-
-        match duration {
-            None => {
-                self.aborted_notify.notified().await;
-            }
-            Some(duration) => {
-                match tokio::time::timeout(duration, self.aborted_notify.notified()).await {
-                    Ok(_) => { /* do nothing */ }
-                    Err(_) => {
-                        return Err(ErrorCode::Timeout(format!(
-                            "Session did not close in {:?}",
-                            duration
-                        )))
-                    }
-                };
-            }
-        };
-
-        Ok(instant.elapsed())
-    }
-}
-
-impl SessionCreator for Session {
-    type Session = Self;
-
-    fn create(
-        conf: Config,
-        session_id: String,
-        sessions: SessionMgrRef,
-    ) -> Result<Arc<Box<dyn ISession>>> {
-        Ok(Arc::new(Box::new(Session {
-            conf,
-            session_id,
-            session_manager: sessions,
-            session_status: Arc::new(Mutex::new(SessionStatus::try_create()?)),
-            aborted_notify: Arc::new(tokio::sync::Notify::new()),
-        })))
-=======
         Ok(stream)
->>>>>>> 8548b8fc
     }
 }