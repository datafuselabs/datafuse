statement ok
set enable_experimental_merge_into = 1;

statement ok
set enable_distributed_merge_into = 1;

statement ok
drop table if exists t1;

statement ok
create table t1(a int);

statement ok
drop table if exists t2;

statement ok
create table t2(a int);

statement ok
insert into t1 values(1),(2),(3),(4),(5);

statement ok
insert into t1 values(6),(7),(8),(9),(10);

statement ok
insert into t1 values(11),(12),(13),(14),(15);

statement ok
insert into t2 values(8);

query ?
select * from t1 order by a;
----
1
2
3
4
5
6
7
8
9
10
11
12
13
14
15

query T
select * from t2 order by a;
----
8

## check there is add row_number.
query T
explain merge into t1 using (select * from t2) as t on t1.a > t.a when matched then update * when not matched then insert *;
----
<<<<<<< HEAD
MergeInto:
target_table: default.default.t1
├── distributed: false
├── target_build_optimization: false
├── can_try_update_column_only: true
├── matched update: [condition: None,update set a = a (#0)]
└── unmatched insert: [condition: None,insert into (a) values(CAST(a (#0) AS Int32 NULL))]
HashJoin
├── output columns: [t1.a (#1), t1._row_id (#2), t2.a (#0)]
├── join type: RIGHT OUTER
├── build keys: []
├── probe keys: []
├── filters: [t1.a (#1) > t.a (#0)]
├── estimated rows: 15.00
├── Exchange(Build)
│   ├── output columns: [t2.a (#0)]
│   ├── exchange type: Merge
│   └── TableScan
│       ├── table: default.default.t2
│       ├── output columns: [a (#0)]
│       ├── read rows: 1
│       ├── read size: < 1 KiB
│       ├── partitions total: 1
│       ├── partitions scanned: 1
│       ├── pruning stats: [segments: <range pruning: 1 to 1>, blocks: <range pruning: 1 to 1>]
│       ├── push downs: [filters: [], limit: NONE]
│       └── estimated rows: 1.00
└── Exchange(Probe)
    ├── output columns: [t1.a (#1), t1._row_id (#2)]
    ├── exchange type: Merge
    └── TableScan
        ├── table: default.default.t1
        ├── output columns: [a (#1), _row_id (#2)]
        ├── read rows: 15
        ├── read size: < 1 KiB
        ├── partitions total: 3
        ├── partitions scanned: 3
        ├── pruning stats: [segments: <range pruning: 3 to 3>, blocks: <range pruning: 3 to 3>]
        ├── push downs: [filters: [], limit: NONE]
        └── estimated rows: 15.00
=======
CommitSink
└── Exchange
    ├── output columns: [#_row_number]
    ├── exchange type: Merge
    └── MergeInto
        ├── target table: [catalog: default] [database: default] [table: t1]
        ├── matched update: [condition: None, update set a = if(CAST(_predicate (#18446744073709551615) AS Boolean NULL), a (#0), t1.a (#1))]
        ├── unmatched insert: [condition: None, insert into (a) values(a (#0))]
        └── RowFetch
            ├── output columns: [t1.a (#1), t1._row_id (#2), t2.a (#0), #_row_number]
            ├── columns to fetch: []
            └── HashJoin
                ├── output columns: [t1.a (#1), t1._row_id (#2), t2.a (#0), #_row_number]
                ├── join type: RIGHT OUTER
                ├── build keys: []
                ├── probe keys: []
                ├── filters: [t1.a (#1) > t.a (#0)]
                ├── estimated rows: 15.00
                ├── Exchange(Build)
                │   ├── output columns: [t2.a (#0), #_row_number]
                │   ├── exchange type: Broadcast
                │   └── TableScan
                │       ├── table: default.default.t2
                │       ├── output columns: [a (#0)]
                │       ├── read rows: 1
                │       ├── read size: < 1 KiB
                │       ├── partitions total: 1
                │       ├── partitions scanned: 1
                │       ├── pruning stats: [segments: <range pruning: 1 to 1>, blocks: <range pruning: 1 to 1>]
                │       ├── push downs: [filters: [], limit: NONE]
                │       └── estimated rows: 1.00
                └── TableScan(Probe)
                    ├── table: default.default.t1
                    ├── output columns: [a (#1), _row_id (#2)]
                    ├── read rows: 15
                    ├── read size: < 1 KiB
                    ├── partitions total: 3
                    ├── partitions scanned: 3
                    ├── pruning stats: [segments: <range pruning: 3 to 3>, blocks: <range pruning: 3 to 3>]
                    ├── push downs: [filters: [], limit: NONE]
                    └── estimated rows: 15.00
>>>>>>> 7bbd08bd

## check there is no add row_number.
query T
explain merge into t1 using t2 on t1.a < t2.a when matched then update * when not matched then insert *;
----
<<<<<<< HEAD
MergeInto:
target_table: default.default.t1
├── distributed: false
├── target_build_optimization: false
├── can_try_update_column_only: true
├── matched update: [condition: None,update set a = a (#0)]
└── unmatched insert: [condition: None,insert into (a) values(CAST(a (#0) AS Int32 NULL))]
HashJoin
├── output columns: [t1.a (#1), t1._row_id (#2), t2.a (#0)]
├── join type: RIGHT OUTER
├── build keys: []
├── probe keys: []
├── filters: [t1.a (#1) < t2.a (#0)]
├── estimated rows: 15.00
├── Exchange(Build)
│   ├── output columns: [t2.a (#0)]
│   ├── exchange type: Merge
│   └── TableScan
│       ├── table: default.default.t2
│       ├── output columns: [a (#0)]
│       ├── read rows: 1
│       ├── read size: < 1 KiB
│       ├── partitions total: 1
│       ├── partitions scanned: 1
│       ├── pruning stats: [segments: <range pruning: 1 to 1>, blocks: <range pruning: 1 to 1>]
│       ├── push downs: [filters: [], limit: NONE]
│       └── estimated rows: 1.00
└── Exchange(Probe)
    ├── output columns: [t1.a (#1), t1._row_id (#2)]
    ├── exchange type: Merge
    └── TableScan
        ├── table: default.default.t1
        ├── output columns: [a (#1), _row_id (#2)]
        ├── read rows: 15
        ├── read size: < 1 KiB
        ├── partitions total: 3
        ├── partitions scanned: 3
        ├── pruning stats: [segments: <range pruning: 3 to 3>, blocks: <range pruning: 3 to 3>]
        ├── push downs: [filters: [], limit: NONE]
        └── estimated rows: 15.00
=======
CommitSink
└── Exchange
    ├── output columns: [#_row_id]
    ├── exchange type: Merge
    └── MergeInto
        ├── target table: [catalog: default] [database: default] [table: t1]
        ├── matched update: [condition: None, update set a = if(CAST(_predicate (#18446744073709551615) AS Boolean NULL), a (#0), t1.a (#2))]
        ├── unmatched insert: [condition: None, insert into (a) values(a (#0))]
        └── RowFetch
            ├── output columns: [t1.a (#2), t1._row_id (#3), t2.a (#0), t2._row_id (#1)]
            ├── columns to fetch: []
            └── HashJoin
                ├── output columns: [t1.a (#2), t1._row_id (#3), t2.a (#0), t2._row_id (#1)]
                ├── join type: RIGHT OUTER
                ├── build keys: []
                ├── probe keys: []
                ├── filters: [t1.a (#2) < t2.a (#0)]
                ├── estimated rows: 15.00
                ├── Exchange(Build)
                │   ├── output columns: [t2.a (#0), t2._row_id (#1)]
                │   ├── exchange type: Broadcast
                │   └── TableScan
                │       ├── table: default.default.t2
                │       ├── output columns: [a (#0), _row_id (#1)]
                │       ├── read rows: 1
                │       ├── read size: < 1 KiB
                │       ├── partitions total: 1
                │       ├── partitions scanned: 1
                │       ├── pruning stats: [segments: <range pruning: 1 to 1>, blocks: <range pruning: 1 to 1>]
                │       ├── push downs: [filters: [], limit: NONE]
                │       └── estimated rows: 1.00
                └── TableScan(Probe)
                    ├── table: default.default.t1
                    ├── output columns: [a (#2), _row_id (#3)]
                    ├── read rows: 15
                    ├── read size: < 1 KiB
                    ├── partitions total: 3
                    ├── partitions scanned: 3
                    ├── pruning stats: [segments: <range pruning: 3 to 3>, blocks: <range pruning: 3 to 3>]
                    ├── push downs: [filters: [], limit: NONE]
                    └── estimated rows: 15.00
>>>>>>> 7bbd08bd

query TT
merge into t1 using t2 on t1.a < t2.a when matched then update * when not matched then insert *;
----
0 7

query T
select * from t1 order by a;
----
8
8
8
8
8
8
8
8
9
10
11
12
13
14
15

## test stage table
statement ok
drop table if exists t1;

statement ok
drop table if exists t2;

statement ok
create table t1(a int);

statement ok
drop stage if exists ss;

statement ok
create stage ss FILE_FORMAT = (TYPE = CSV);

statement ok
create table t2(a int);

statement ok
insert into t2 values(1),(2),(3);

statement ok
insert into t2 values(4),(5),(6);

statement ok
copy into @ss from (select * from t2);

statement ok
insert into t1 values(9),(10);

query T
explain merge into t1 using (select $1 as a from @ss) as t2 on t1.a = t2.a when matched then update * when not matched then insert *;
----
<<<<<<< HEAD
MergeInto:
target_table: default.default.t1
├── distributed: true
├── target_build_optimization: false
├── can_try_update_column_only: true
├── matched update: [condition: None,update set a = a (#0)]
└── unmatched insert: [condition: None,insert into (a) values(CAST(a (#0) AS Int32 NULL))]
HashJoin
├── output columns: [t1.a (#1), t1._row_id (#2), stage._$1 (#0)]
├── join type: RIGHT OUTER
├── build keys: [CAST(t2.a (#0) AS Int64 NULL)]
├── probe keys: [CAST(t1.a (#1) AS Int64 NULL)]
├── filters: []
├── estimated rows: 0.00
├── Exchange(Build)
│   ├── output columns: [stage._$1 (#0)]
│   ├── exchange type: Hash(CAST(t2.a (#0) AS Int64 NULL))
│   └── TableScan
│       ├── table: default.system.stage
│       ├── output columns: [_$1 (#0)]
│       ├── read rows: 6
│       ├── read size: < 1 KiB
│       ├── partitions total: 1
│       ├── partitions scanned: 1
│       ├── push downs: [filters: [], limit: NONE]
│       └── estimated rows: 0.00
└── Exchange(Probe)
    ├── output columns: [t1.a (#1), t1._row_id (#2)]
    ├── exchange type: Hash(CAST(t1.a (#1) AS Int64 NULL))
    └── TableScan
        ├── table: default.default.t1
        ├── output columns: [a (#1), _row_id (#2)]
        ├── read rows: 2
        ├── read size: < 1 KiB
        ├── partitions total: 1
        ├── partitions scanned: 1
        ├── pruning stats: [segments: <range pruning: 1 to 1>, blocks: <range pruning: 1 to 1>]
        ├── push downs: [filters: [], limit: NONE]
        └── estimated rows: 2.00
=======
CommitSink
└── Exchange
    ├── output columns: [#_row_number]
    ├── exchange type: Merge
    └── MergeInto
        ├── target table: [catalog: default] [database: default] [table: t1]
        ├── matched update: [condition: None, update set a = if(CAST(_predicate (#18446744073709551615) AS Boolean NULL), CAST(a (#0) AS Int32 NULL), t1.a (#1))]
        ├── unmatched insert: [condition: None, insert into (a) values(CAST(a (#0) AS Int32 NULL))]
        └── RowFetch
            ├── output columns: [t1.a (#1), t1._row_id (#2), stage._$1 (#0), #_row_number]
            ├── columns to fetch: []
            └── HashJoin
                ├── output columns: [t1.a (#1), t1._row_id (#2), stage._$1 (#0), #_row_number]
                ├── join type: RIGHT OUTER
                ├── build keys: [CAST(t2.a (#0) AS Int64 NULL)]
                ├── probe keys: [CAST(t1.a (#1) AS Int64 NULL)]
                ├── filters: []
                ├── estimated rows: 0.00
                ├── Exchange(Build)
                │   ├── output columns: [stage._$1 (#0), #_row_number]
                │   ├── exchange type: Broadcast
                │   └── TableScan
                │       ├── table: default.system.stage
                │       ├── output columns: [_$1 (#0)]
                │       ├── read rows: 6
                │       ├── read size: < 1 KiB
                │       ├── partitions total: 1
                │       ├── partitions scanned: 1
                │       ├── push downs: [filters: [], limit: NONE]
                │       └── estimated rows: 0.00
                └── TableScan(Probe)
                    ├── table: default.default.t1
                    ├── output columns: [a (#1), _row_id (#2)]
                    ├── read rows: 2
                    ├── read size: < 1 KiB
                    ├── partitions total: 1
                    ├── partitions scanned: 1
                    ├── pruning stats: [segments: <range pruning: 1 to 1>, blocks: <range pruning: 1 to 1>]
                    ├── push downs: [filters: [], limit: NONE]
                    └── estimated rows: 2.00
>>>>>>> 7bbd08bd

query TT
merge into t1 using (select $1 as a from @ss) as t2 on t1.a = t2.a when matched then update * when not matched then insert *;
----
6 0

query T
select * from t1 order by a;
----
1
2
3
4
5
6
9
10

statement ok
set enable_experimental_merge_into = 0;

statement ok
set enable_distributed_merge_into = 0;<|MERGE_RESOLUTION|>--- conflicted
+++ resolved
@@ -56,48 +56,6 @@
 query T
 explain merge into t1 using (select * from t2) as t on t1.a > t.a when matched then update * when not matched then insert *;
 ----
-<<<<<<< HEAD
-MergeInto:
-target_table: default.default.t1
-├── distributed: false
-├── target_build_optimization: false
-├── can_try_update_column_only: true
-├── matched update: [condition: None,update set a = a (#0)]
-└── unmatched insert: [condition: None,insert into (a) values(CAST(a (#0) AS Int32 NULL))]
-HashJoin
-├── output columns: [t1.a (#1), t1._row_id (#2), t2.a (#0)]
-├── join type: RIGHT OUTER
-├── build keys: []
-├── probe keys: []
-├── filters: [t1.a (#1) > t.a (#0)]
-├── estimated rows: 15.00
-├── Exchange(Build)
-│   ├── output columns: [t2.a (#0)]
-│   ├── exchange type: Merge
-│   └── TableScan
-│       ├── table: default.default.t2
-│       ├── output columns: [a (#0)]
-│       ├── read rows: 1
-│       ├── read size: < 1 KiB
-│       ├── partitions total: 1
-│       ├── partitions scanned: 1
-│       ├── pruning stats: [segments: <range pruning: 1 to 1>, blocks: <range pruning: 1 to 1>]
-│       ├── push downs: [filters: [], limit: NONE]
-│       └── estimated rows: 1.00
-└── Exchange(Probe)
-    ├── output columns: [t1.a (#1), t1._row_id (#2)]
-    ├── exchange type: Merge
-    └── TableScan
-        ├── table: default.default.t1
-        ├── output columns: [a (#1), _row_id (#2)]
-        ├── read rows: 15
-        ├── read size: < 1 KiB
-        ├── partitions total: 3
-        ├── partitions scanned: 3
-        ├── pruning stats: [segments: <range pruning: 3 to 3>, blocks: <range pruning: 3 to 3>]
-        ├── push downs: [filters: [], limit: NONE]
-        └── estimated rows: 15.00
-=======
 CommitSink
 └── Exchange
     ├── output columns: [#_row_number]
@@ -139,54 +97,11 @@
                     ├── pruning stats: [segments: <range pruning: 3 to 3>, blocks: <range pruning: 3 to 3>]
                     ├── push downs: [filters: [], limit: NONE]
                     └── estimated rows: 15.00
->>>>>>> 7bbd08bd
 
 ## check there is no add row_number.
 query T
 explain merge into t1 using t2 on t1.a < t2.a when matched then update * when not matched then insert *;
 ----
-<<<<<<< HEAD
-MergeInto:
-target_table: default.default.t1
-├── distributed: false
-├── target_build_optimization: false
-├── can_try_update_column_only: true
-├── matched update: [condition: None,update set a = a (#0)]
-└── unmatched insert: [condition: None,insert into (a) values(CAST(a (#0) AS Int32 NULL))]
-HashJoin
-├── output columns: [t1.a (#1), t1._row_id (#2), t2.a (#0)]
-├── join type: RIGHT OUTER
-├── build keys: []
-├── probe keys: []
-├── filters: [t1.a (#1) < t2.a (#0)]
-├── estimated rows: 15.00
-├── Exchange(Build)
-│   ├── output columns: [t2.a (#0)]
-│   ├── exchange type: Merge
-│   └── TableScan
-│       ├── table: default.default.t2
-│       ├── output columns: [a (#0)]
-│       ├── read rows: 1
-│       ├── read size: < 1 KiB
-│       ├── partitions total: 1
-│       ├── partitions scanned: 1
-│       ├── pruning stats: [segments: <range pruning: 1 to 1>, blocks: <range pruning: 1 to 1>]
-│       ├── push downs: [filters: [], limit: NONE]
-│       └── estimated rows: 1.00
-└── Exchange(Probe)
-    ├── output columns: [t1.a (#1), t1._row_id (#2)]
-    ├── exchange type: Merge
-    └── TableScan
-        ├── table: default.default.t1
-        ├── output columns: [a (#1), _row_id (#2)]
-        ├── read rows: 15
-        ├── read size: < 1 KiB
-        ├── partitions total: 3
-        ├── partitions scanned: 3
-        ├── pruning stats: [segments: <range pruning: 3 to 3>, blocks: <range pruning: 3 to 3>]
-        ├── push downs: [filters: [], limit: NONE]
-        └── estimated rows: 15.00
-=======
 CommitSink
 └── Exchange
     ├── output columns: [#_row_id]
@@ -228,7 +143,6 @@
                     ├── pruning stats: [segments: <range pruning: 3 to 3>, blocks: <range pruning: 3 to 3>]
                     ├── push downs: [filters: [], limit: NONE]
                     └── estimated rows: 15.00
->>>>>>> 7bbd08bd
 
 query TT
 merge into t1 using t2 on t1.a < t2.a when matched then update * when not matched then insert *;
@@ -288,47 +202,6 @@
 query T
 explain merge into t1 using (select $1 as a from @ss) as t2 on t1.a = t2.a when matched then update * when not matched then insert *;
 ----
-<<<<<<< HEAD
-MergeInto:
-target_table: default.default.t1
-├── distributed: true
-├── target_build_optimization: false
-├── can_try_update_column_only: true
-├── matched update: [condition: None,update set a = a (#0)]
-└── unmatched insert: [condition: None,insert into (a) values(CAST(a (#0) AS Int32 NULL))]
-HashJoin
-├── output columns: [t1.a (#1), t1._row_id (#2), stage._$1 (#0)]
-├── join type: RIGHT OUTER
-├── build keys: [CAST(t2.a (#0) AS Int64 NULL)]
-├── probe keys: [CAST(t1.a (#1) AS Int64 NULL)]
-├── filters: []
-├── estimated rows: 0.00
-├── Exchange(Build)
-│   ├── output columns: [stage._$1 (#0)]
-│   ├── exchange type: Hash(CAST(t2.a (#0) AS Int64 NULL))
-│   └── TableScan
-│       ├── table: default.system.stage
-│       ├── output columns: [_$1 (#0)]
-│       ├── read rows: 6
-│       ├── read size: < 1 KiB
-│       ├── partitions total: 1
-│       ├── partitions scanned: 1
-│       ├── push downs: [filters: [], limit: NONE]
-│       └── estimated rows: 0.00
-└── Exchange(Probe)
-    ├── output columns: [t1.a (#1), t1._row_id (#2)]
-    ├── exchange type: Hash(CAST(t1.a (#1) AS Int64 NULL))
-    └── TableScan
-        ├── table: default.default.t1
-        ├── output columns: [a (#1), _row_id (#2)]
-        ├── read rows: 2
-        ├── read size: < 1 KiB
-        ├── partitions total: 1
-        ├── partitions scanned: 1
-        ├── pruning stats: [segments: <range pruning: 1 to 1>, blocks: <range pruning: 1 to 1>]
-        ├── push downs: [filters: [], limit: NONE]
-        └── estimated rows: 2.00
-=======
 CommitSink
 └── Exchange
     ├── output columns: [#_row_number]
@@ -369,7 +242,6 @@
                     ├── pruning stats: [segments: <range pruning: 1 to 1>, blocks: <range pruning: 1 to 1>]
                     ├── push downs: [filters: [], limit: NONE]
                     └── estimated rows: 2.00
->>>>>>> 7bbd08bd
 
 query TT
 merge into t1 using (select $1 as a from @ss) as t2 on t1.a = t2.a when matched then update * when not matched then insert *;
