--- conflicted
+++ resolved
@@ -239,7 +239,34 @@
 query T
 explain select avg(b) from explain_agg_t1 group by a order by avg(b);
 ----
-<<<<<<< HEAD
+Sort
+├── output columns: [avg(b) (#2)]
+├── sort keys: [avg(b) ASC NULLS LAST]
+├── estimated rows: 0.00
+└── AggregateFinal
+    ├── output columns: [avg(b) (#2), explain_agg_t1.a (#0)]
+    ├── group by: [a]
+    ├── aggregate functions: [avg(b)]
+    ├── estimated rows: 0.00
+    └── AggregatePartial
+        ├── output columns: [avg(b) (#2), #_group_by_key]
+        ├── group by: [a]
+        ├── aggregate functions: [avg(b)]
+        ├── estimated rows: 0.00
+        └── TableScan
+            ├── table: default.default.explain_agg_t1
+            ├── output columns: [a (#0), b (#1)]
+            ├── read rows: 0
+            ├── read bytes: 0
+            ├── partitions total: 0
+            ├── partitions scanned: 0
+            ├── push downs: [filters: [], limit: NONE]
+            └── estimated rows: 0.00
+
+
+query T
+explain select avg(b) + 1 from explain_agg_t1 group by a order by avg(b);
+----
 EvalScalar
 ├── output columns: [explain_agg_t1.a (#0), (sum(b) / if((count(b) = 0), 1, count(b))) (#5)]
 ├── expressions: [sum(b) (#2) / CAST(if(CAST(count(b) (#4) = 0 AS Boolean NULL), 1, count(b) (#4)) AS UInt64 NULL)]
@@ -275,62 +302,6 @@
                         ├── partitions scanned: 0
                         ├── push downs: [filters: [explain_agg_t1.a (#0) > 1], limit: NONE]
                         └── estimated rows: 0.00
-=======
-Sort
-├── output columns: [avg(b) (#2)]
-├── sort keys: [avg(b) ASC NULLS LAST]
-├── estimated rows: 0.00
-└── AggregateFinal
-    ├── output columns: [avg(b) (#2), explain_agg_t1.a (#0)]
-    ├── group by: [a]
-    ├── aggregate functions: [avg(b)]
-    ├── estimated rows: 0.00
-    └── AggregatePartial
-        ├── output columns: [avg(b) (#2), #_group_by_key]
-        ├── group by: [a]
-        ├── aggregate functions: [avg(b)]
-        ├── estimated rows: 0.00
-        └── TableScan
-            ├── table: default.default.explain_agg_t1
-            ├── output columns: [a (#0), b (#1)]
-            ├── read rows: 0
-            ├── read bytes: 0
-            ├── partitions total: 0
-            ├── partitions scanned: 0
-            ├── push downs: [filters: [], limit: NONE]
-            └── estimated rows: 0.00
-
-
-query T
-explain select avg(b) + 1 from explain_agg_t1 group by a order by avg(b);
-----
-EvalScalar
-├── output columns: [(avg(b) + 1) (#3)]
-├── expressions: [avg(b) (#2) + 1]
-├── estimated rows: 0.00
-└── Sort
-    ├── output columns: [avg(b) (#2)]
-    ├── sort keys: [avg(b) ASC NULLS LAST]
-    ├── estimated rows: 0.00
-    └── AggregateFinal
-        ├── output columns: [avg(b) (#2), explain_agg_t1.a (#0)]
-        ├── group by: [a]
-        ├── aggregate functions: [avg(b)]
-        ├── estimated rows: 0.00
-        └── AggregatePartial
-            ├── output columns: [avg(b) (#2), #_group_by_key]
-            ├── group by: [a]
-            ├── aggregate functions: [avg(b)]
-            ├── estimated rows: 0.00
-            └── TableScan
-                ├── table: default.default.explain_agg_t1
-                ├── output columns: [a (#0), b (#1)]
-                ├── read rows: 0
-                ├── read bytes: 0
-                ├── partitions total: 0
-                ├── partitions scanned: 0
-                ├── push downs: [filters: [], limit: NONE]
-                └── estimated rows: 0.00
 
 query T
 explain select avg(b), avg(b) + 1 from explain_agg_t1 group by a order by avg(b);
@@ -428,7 +399,6 @@
                     ├── partitions scanned: 0
                     ├── push downs: [filters: [], limit: NONE]
                     └── estimated rows: 0.00
->>>>>>> 4071436a
 
 statement ok
 drop table explain_agg_t1;
