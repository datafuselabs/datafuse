# This case depends on explain(standalone mode), thus we put it here
statement ok
create table bloom_test_t(c1 int, c2 int)

# create 2 data blocks, min/max values of columns are of the same

statement ok
insert into  bloom_test_t values(1,1), (5,6), (10,10)

statement ok
insert into  bloom_test_t values(1,1), (7,8), (10,10)

# range index is not effective in this query, bloom filter will be used, one block should be pruned
query T
explain select 1 from bloom_test_t where c1 = 5
----
EvalScalar
├── expressions: [1]
├── estimated rows: 1.00
└── Filter
    ├── filters: [bloom_test_t.c1 (#0) = 5]
    ├── estimated rows: 1.00
    └── TableScan
        ├── table: default.default.bloom_test_t
        ├── read rows: 3
<<<<<<< HEAD
        ├── read bytes: 158
=======
        ├── read bytes: 43
>>>>>>> d0c1da5b
        ├── partitions total: 2
        ├── partitions scanned: 1
        ├── pruning stats: [segments: <range pruning: 2 to 2>, blocks: <range pruning: 2 to 2, bloom pruning: 2 to 1>]
        ├── push downs: [filters: [bloom_test_t.c1 (#0) = 5], limit: NONE]
        ├── output columns: [c1]
        └── estimated rows: 6.00

query T
select 1 from bloom_test_t where c1 = 5
----
1

# for issue which addressed in PR #9706 (https://github.com/datafuselabs/databend/pull/9706)
#
# if cached filters are populated incorrectly by using the wrong cache key:
# - instead of the correct one ${block_id}-${column_id}
# - but ${block_id} incorrectly
# the cached filter that populated by the previous query
# `select 1 from bloom_test_t where c1 = 5`
# i.e. the bloom filter of block 1, column c1, will be used in bloom pruning of
# ALL the columns of block number 1

# recall that
# a) the data of first block is
#  `create table bloom_test_t(c1 int, c2 int)`
#  `insert into  bloom_test_t values(1,1), (5,6), (10,10)`
# b) range index is not effective in the later test cases
# c) if filter cache is populated incorrectly (as described in PR #9706)
#    bloom filter of block 1, column c1 will be used for all the columns (of block 1)
# let's check it out

# 1. filter using another column (c2), of the same block, where there is one row matched

# 1.1 check that filtering on column c2 does work as expected
query T
select 1 from bloom_test_t where c2 = 6
----
1

# 1.2 check that if incorrect filtering is applied, an empty result set will be returned
query T
select count(*) from bloom_test_t where c1 = 6
----
0

# 2. filtering on column c2, of the same block, where there is no row matched
# 2.1 check that an empty result set returned
query T
select count(*) from bloom_test_t where c2 = 5
----
0

# 2.2 check that if incorrect filtering is applied, a non-empty result set will be returned
query T
select count(*) from bloom_test_t where c1 = 5
----
1

# for issue which addressed in PR #10022 (https://github.com/datafuselabs/databend/pull/10022)
statement ok
alter table bloom_test_t drop column c2

statement ok
alter table bloom_test_t add column c2 int

statement ok
alter table bloom_test_t add column c3 int16

statement ok
insert into  bloom_test_t values(2,2, 4444), (4,4, 15555)

query T
explain select 1 from bloom_test_t where c2=0;
----
EvalScalar
├── expressions: [1]
├── estimated rows: 0.00
└── Filter
    ├── filters: [bloom_test_t.c2 (#1) = 0]
    ├── estimated rows: 0.00
    └── TableScan
        ├── table: default.default.bloom_test_t
        ├── read rows: 6
        ├── read bytes: 0
        ├── partitions total: 3
        ├── partitions scanned: 2
        ├── pruning stats: [segments: <range pruning: 3 to 2>, blocks: <range pruning: 2 to 2, bloom pruning: 2 to 2>]
        ├── push downs: [filters: [bloom_test_t.c2 (#1) = 0], limit: NONE]
        ├── output columns: [c2]
        └── estimated rows: 8.00

query T
explain select 1 from bloom_test_t where c2=3;
----
EvalScalar
├── expressions: [1]
├── estimated rows: 1.00
└── Filter
    ├── filters: [bloom_test_t.c2 (#1) = 3]
    ├── estimated rows: 1.00
    └── TableScan
        ├── table: default.default.bloom_test_t
        ├── read rows: 0
        ├── read bytes: 0
        ├── partitions total: 3
        ├── partitions scanned: 0
        ├── pruning stats: [segments: <range pruning: 3 to 3>, blocks: <range pruning: 3 to 1, bloom pruning: 1 to 0>]
        ├── push downs: [filters: [bloom_test_t.c2 (#1) = 3], limit: NONE]
        ├── output columns: [c2]
        └── estimated rows: 8.00

query T
explain select 1 from bloom_test_t where c3=12345;
----
EvalScalar
├── expressions: [1]
├── estimated rows: 0.00
└── Filter
    ├── filters: [bloom_test_t.c3 (#2) = 12345]
    ├── estimated rows: 0.00
    └── TableScan
        ├── table: default.default.bloom_test_t
        ├── read rows: 0
        ├── read bytes: 0
        ├── partitions total: 3
        ├── partitions scanned: 0
        ├── pruning stats: [segments: <range pruning: 3 to 3>, blocks: <range pruning: 3 to 1, bloom pruning: 1 to 0>]
        ├── push downs: [filters: [bloom_test_t.c3 (#2) = 12345], limit: NONE]
        ├── output columns: [c3]
        └── estimated rows: 8.00

statement ok
drop table bloom_test_t

statement ok
create table bloom_test_nullable_t(c1 int null, c2 int16 null);

statement ok
insert into  bloom_test_nullable_t values(1,1), (5,12340), (10,12341)

statement ok
insert into  bloom_test_nullable_t values(1,1), (7,12342), (10,22340)

query T
explain select 1 from bloom_test_nullable_t where c1 = 5 and c2 > 1;
----
EvalScalar
├── expressions: [1]
├── estimated rows: 0.86
└── Filter
    ├── filters: [is_true(bloom_test_nullable_t.c1 (#0) = 5), is_true(bloom_test_nullable_t.c2 (#1) > 1)]
    ├── estimated rows: 0.86
    └── TableScan
        ├── table: default.default.bloom_test_nullable_t
        ├── read rows: 3
        ├── read bytes: 90
        ├── partitions total: 2
        ├── partitions scanned: 1
        ├── pruning stats: [segments: <range pruning: 2 to 2>, blocks: <range pruning: 2 to 2, bloom pruning: 2 to 1>]
        ├── push downs: [filters: [and_filters(bloom_test_nullable_t.c1 (#0) = 5, bloom_test_nullable_t.c2 (#1) > 1)], limit: NONE]
        └── estimated rows: 6.00

query T
explain select 1 from bloom_test_nullable_t where c2 = 12345;
----
EvalScalar
├── expressions: [1]
├── estimated rows: 1.00
└── Filter
    ├── filters: [is_true(bloom_test_nullable_t.c2 (#1) = 12345)]
    ├── estimated rows: 1.00
    └── TableScan
        ├── table: default.default.bloom_test_nullable_t
        ├── read rows: 0
        ├── read bytes: 0
        ├── partitions total: 2
        ├── partitions scanned: 0
        ├── pruning stats: [segments: <range pruning: 2 to 1>, blocks: <range pruning: 1 to 1, bloom pruning: 1 to 0>]
        ├── push downs: [filters: [is_true(bloom_test_nullable_t.c2 (#1) = 12345)], limit: NONE]
        ├── output columns: [c2]
        └── estimated rows: 6.00

statement ok
drop table bloom_test_nullable_t<|MERGE_RESOLUTION|>--- conflicted
+++ resolved
@@ -23,11 +23,7 @@
     └── TableScan
         ├── table: default.default.bloom_test_t
         ├── read rows: 3
-<<<<<<< HEAD
-        ├── read bytes: 158
-=======
         ├── read bytes: 43
->>>>>>> d0c1da5b
         ├── partitions total: 2
         ├── partitions scanned: 1
         ├── pruning stats: [segments: <range pruning: 2 to 2>, blocks: <range pruning: 2 to 2, bloom pruning: 2 to 1>]
