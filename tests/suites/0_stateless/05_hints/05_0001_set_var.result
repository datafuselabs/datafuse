x	x
timezone	America/Los_Angeles
x	x
timezone	Asia/Shanghai
<<<<<<< HEAD
timezone	Asia/Shanghai	UTC	SESSION	Sets the timezone.	String
=======
timezone	Asia/Shanghai	UTC	None	SESSION	Sets the timezone.	String
storage_read_buffer_size	1048576
>>>>>>> 8f4a558f
timezone	UTC
storage_read_buffer_size	1048576
timezone	Asia/Shanghai
storage_read_buffer_size	200
timezone	UTC
storage_read_buffer_size	1048576
timezone	UTC
timezone	UTC
storage_read_buffer_size	1048576
1
3
1
3
2
4
Asia/Shanghai
America/Toronto
2022-02-02 03:00:00
2022-02-01 14:00:00
Asia/Shanghai<|MERGE_RESOLUTION|>--- conflicted
+++ resolved
@@ -2,12 +2,7 @@
 timezone	America/Los_Angeles
 x	x
 timezone	Asia/Shanghai
-<<<<<<< HEAD
-timezone	Asia/Shanghai	UTC	SESSION	Sets the timezone.	String
-=======
-timezone	Asia/Shanghai	UTC	None	SESSION	Sets the timezone.	String
-storage_read_buffer_size	1048576
->>>>>>> 8f4a558f
+timezone	Asia/Shanghai	UTC	None SESSION	Sets the timezone.	String
 timezone	UTC
 storage_read_buffer_size	1048576
 timezone	Asia/Shanghai
