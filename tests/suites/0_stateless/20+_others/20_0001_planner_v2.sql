set enable_planner_v2 = 1;

select * from numbers(10);

-- Comparison expressions
select * from numbers(10) where number between 1 and 9 and number > 2 and number < 8 and number is not null and number = 5 and number >= 5 and number <= 5;

-- Cast expression
select * from numbers(10) where cast(number as string) = '5';

-- Binary operator
select (number + 1 - 2) * 3 / 4 from numbers(1);

-- Functions
select sin(cos(number)) from numbers(1);

-- In list
select * from numbers(5) where number in (1, 3);

-- Aggregator operator
create table t(a int, b int);
insert into t values(1, 2), (2, 3), (3, 4);
select sum(a) + 1 from t group by a;
select sum(a) from t group by a;
select sum(a) from t;
select count(a) from t group by a;
select count(a) from t;
select count() from t;
select count() from t group by a;
select count(1) from t;
select count(1) from t group by a;
select count(*) from t;
select sum(a) from t group by a having sum(a) > 1;
select sum(a+1) from t group by a+1 having sum(a+1) = 2;
select sum(a+1) from t group by a+1, b having sum(a+1) > 3;
drop table t;

select 1, sum(number) from numbers_mt(1000000);
select count(*) = count(1) from numbers(1000);
select count(1) from numbers(1000);
select sum(3) from numbers(1000);
select count(null) from numbers(1000);

SELECT max(number) FROM numbers_mt (10) where number > 99999999998;
SELECT max(number) FROM numbers_mt (10) where number > 2;

-- Inner join
create table t(a int);
insert into t values(1),(2),(3);
create table t1(b float);
insert into t1 values(1.0),(2.0),(3.0);
create table t2(c smallint unsigned null);
insert into t2 values(1),(2),(null);

select * from t inner join t1 on t.a = t1.b;
select * from t inner join t2 on t.a = t2.c;
select * from t inner join t2 on t.a = t2.c + 1;
select * from t inner join t2 on t.a = t2.c + 1 and t.a - 1 = t2.c;
select * from t1 inner join t on t.a = t1.b;
select * from t2 inner join t on t.a = t2.c;
select * from t2 inner join t on t.a = t2.c + 1;
select * from t2 inner join t on t.a = t2.c + 1 and t.a - 1 = t2.c;

drop table t;
drop table t1;
drop table t2;

<<<<<<< HEAD
-- Select without from
select 1 + 1;
select to_int(8);
select "new_planner";
select *; -- {ErrorCode 1015}
=======
select count(*) from numbers(1000) as t inner join numbers(1000) as t1 on t.number = t1.number;
>>>>>>> 5fdce0da

set enable_planner_v2 = 0;<|MERGE_RESOLUTION|>--- conflicted
+++ resolved
@@ -65,14 +65,11 @@
 drop table t1;
 drop table t2;
 
-<<<<<<< HEAD
+select count(*) from numbers(1000) as t inner join numbers(1000) as t1 on t.number = t1.number;
 -- Select without from
 select 1 + 1;
 select to_int(8);
 select "new_planner";
 select *; -- {ErrorCode 1015}
-=======
-select count(*) from numbers(1000) as t inner join numbers(1000) as t1 on t.number = t1.number;
->>>>>>> 5fdce0da
 
 set enable_planner_v2 = 0;