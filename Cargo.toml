[workspace.package]
version = "0.1.0"
authors = ["Databend Authors <opensource@datafuselabs.com>"]
license = "Apache-2.0"
publish = false
edition = "2021"

[workspace]
resolver = "2"
members = [
    "src/binaries",
    "src/common/arrow",
    "src/common/auth",
    "src/common/base",
    "src/common/building",
    "src/common/cache",
    "src/common/cloud_control",
    "src/common/compress",
    "src/common/exception",
    "src/common/grpc",
    "src/common/hashtable",
    "src/common/http",
    "src/common/io",
    "src/common/metrics",
    "src/common/openai",
    "src/common/tracing",
    "src/common/storage",
    "src/common/vector",
    "src/common/license",
    "src/common/parquet2",
    "src/query/ast",
    "src/query/async_functions",
    "src/query/codegen",
    "src/query/config",
    "src/query/catalog",
    "src/query/sharing",
    "src/query/sharing_endpoint",
    "src/query/datavalues",
    "src/query/expression",
    "src/query/formats",
    "src/query/functions",
    "src/query/management",
    "src/query/pipeline/core",
    "src/query/pipeline/sinks",
    "src/query/pipeline/sources",
    "src/query/pipeline/transforms",
    "src/query/script",
    "src/query/settings",
    "src/query/sql",
    "src/query/storages/common/blocks",
    "src/query/storages/common/cache",
    "src/query/storages/common/cache_manager",
    "src/query/storages/common/index",
    "src/query/storages/common/io",
    "src/query/storages/common/pruner",
    "src/query/storages/common/txn",
    "src/query/storages/common/table_meta",
    "src/query/storages/delta",
    "src/query/storages/factory",
    "src/query/storages/fuse",
    "src/query/storages/hive/hive",
    "src/query/storages/iceberg",
    "src/query/storages/information_schema",
    "src/query/storages/memory",
    "src/query/storages/null",
    "src/query/storages/orc",
    "src/query/storages/random",
    "src/query/storages/share",
    "src/query/storages/stage",
    "src/query/storages/stream",
    "src/query/storages/system",
    "src/query/storages/view",
    "src/query/storages/parquet",
    "src/query/storages/result_cache",
    "src/query/users",
    "src/query/ee_features/vacuum_handler",
    "src/query/ee_features/background_service",
    "src/query/ee_features/aggregating_index",
    "src/query/ee_features/data_mask",
    "src/query/ee_features/storage_encryption",
    "src/query/ee_features/stream_handler",
    "src/query/ee_features/storage_quota",
    "src/query/ee_features/inverted_index",
    "src/query/ee_features/virtual_column",
    "src/query/service",
    "src/query/ee",
    "src/meta/api",
    "src/meta/app",
    "src/meta/client",
    "src/meta/embedded",
    "src/meta/kvapi",
    "src/meta/process",
    "src/meta/raft-store",
    "src/meta/sled-store",
    "src/meta/stoerr",
    "src/meta/store",
    "src/meta/types",
    "src/meta/ee",
    "src/meta/proto-conv",
    "src/meta/protos",
    "src/meta/service",
    "tests/sqllogictests",
    "src/tests/sqlsmith",
]

[workspace.dependencies]
# Workspace dependencies
databend-common-arrow = { path = "src/common/arrow" }
databend-common-ast = { path = "src/query/ast" }
databend-common-async-functions = { path = "src/query/async_functions" }
databend-common-auth = { path = "src/common/auth" }
databend-common-base = { path = "src/common/base" }
databend-common-binaries = { path = "src/binaries" }
databend-common-building = { path = "src/common/building" }
databend-common-cache = { path = "src/common/cache" }
databend-common-catalog = { path = "src/query/catalog" }
databend-common-cloud-control = { path = "src/common/cloud_control" }
databend-common-codegen = { path = "src/query/codegen" }
databend-common-compress = { path = "src/common/compress" }
databend-common-config = { path = "src/query/config" }
databend-common-datavalues = { path = "src/query/datavalues" }
databend-common-exception = { path = "src/common/exception" }
databend-common-expression = { path = "src/query/expression" }
databend-common-formats = { path = "src/query/formats" }
databend-common-functions = { path = "src/query/functions" }
databend-common-grpc = { path = "src/common/grpc" }
databend-common-hashtable = { path = "src/common/hashtable" }
databend-common-http = { path = "src/common/http" }
databend-common-io = { path = "src/common/io" }
databend-common-license = { path = "src/common/license" }
databend-common-management = { path = "src/query/management" }
databend-common-meta-api = { path = "src/meta/api" }
databend-common-meta-app = { path = "src/meta/app" }
databend-common-meta-client = { path = "src/meta/client" }
databend-common-meta-embedded = { path = "src/meta/embedded" }
databend-common-meta-kvapi = { path = "src/meta/kvapi" }
databend-common-meta-process = { path = "src/meta/process" }
databend-common-meta-raft-store = { path = "src/meta/raft-store" }
databend-common-meta-sled-store = { path = "src/meta/sled-store" }
databend-common-meta-stoerr = { path = "src/meta/stoerr" }
databend-common-meta-store = { path = "src/meta/store" }
databend-common-meta-types = { path = "src/meta/types" }
databend-common-metrics = { path = "src/common/metrics" }
databend-common-openai = { path = "src/common/openai" }
databend-common-parquet2 = { path = "src/common/parquet2" }
databend-common-pipeline-core = { path = "src/query/pipeline/core" }
databend-common-pipeline-sinks = { path = "src/query/pipeline/sinks" }
databend-common-pipeline-sources = { path = "src/query/pipeline/sources" }
databend-common-pipeline-transforms = { path = "src/query/pipeline/transforms" }
databend-common-proto-conv = { path = "src/meta/proto-conv" }
databend-common-protos = { path = "src/meta/protos" }
databend-common-script = { path = "src/query/script" }
databend-common-settings = { path = "src/query/settings" }
databend-common-sharing = { path = "src/query/sharing" }
databend-common-sql = { path = "src/query/sql" }
databend-common-sqlsmith = { path = "src/tests/sqlsmith" }
databend-common-storage = { path = "src/common/storage" }
databend-common-storages-delta = { path = "src/query/storages/delta" }
databend-common-storages-factory = { path = "src/query/storages/factory" }
databend-common-storages-fuse = { path = "src/query/storages/fuse" }
databend-common-storages-hive = { path = "src/query/storages/hive/hive" }
databend-common-storages-iceberg = { path = "src/query/storages/iceberg" }
databend-common-storages-information-schema = { path = "src/query/storages/information_schema" }
databend-common-storages-memory = { path = "src/query/storages/memory" }
databend-common-storages-null = { path = "src/query/storages/null" }
databend-common-storages-orc = { path = "src/query/storages/orc" }
databend-common-storages-parquet = { path = "src/query/storages/parquet" }
databend-common-storages-random = { path = "src/query/storages/random" }
databend-common-storages-result-cache = { path = "src/query/storages/result_cache" }
databend-common-storages-share = { path = "src/query/storages/share" }
databend-common-storages-stage = { path = "src/query/storages/stage" }
databend-common-storages-stream = { path = "src/query/storages/stream" }
databend-common-storages-system = { path = "src/query/storages/system" }
databend-common-storages-view = { path = "src/query/storages/view" }
databend-common-tracing = { path = "src/common/tracing" }
databend-common-users = { path = "src/query/users" }
databend-common-vector = { path = "src/common/vector" }
databend-enterprise-aggregating-index = { path = "src/query/ee_features/aggregating_index" }
databend-enterprise-background-service = { path = "src/query/ee_features/background_service" }
databend-enterprise-data-mask-feature = { path = "src/query/ee_features/data_mask" }
databend-enterprise-inverted-index = { path = "src/query/ee_features/inverted_index" }
databend-enterprise-meta = { path = "src/meta/ee" }
databend-enterprise-query = { path = "src/query/ee" }
databend-enterprise-storage-encryption = { path = "src/query/ee_features/storage_encryption" }
databend-enterprise-storage-quota = { path = "src/query/ee_features/storage_quota" }
databend-enterprise-stream-handler = { path = "src/query/ee_features/stream_handler" }
databend-enterprise-vacuum-handler = { path = "src/query/ee_features/vacuum_handler" }
databend-enterprise-virtual-column = { path = "src/query/ee_features/virtual_column" }
databend-meta = { path = "src/meta/service" }
databend-query = { path = "src/query/service" }
databend-sharing-endpoint = { path = "src/query/sharing_endpoint" }
databend-sqllogictests = { path = "tests/sqllogictests" }
databend-storages-common-blocks = { path = "src/query/storages/common/blocks" }
databend-storages-common-cache = { path = "src/query/storages/common/cache" }
databend-storages-common-cache-manager = { path = "src/query/storages/common/cache_manager" }
databend-storages-common-index = { path = "src/query/storages/common/index" }
databend-storages-common-io = { path = "src/query/storages/common/io" }
databend-storages-common-pruner = { path = "src/query/storages/common/pruner" }
databend-storages-common-table-meta = { path = "src/query/storages/common/table_meta" }
databend-storages-common-txn = { path = "src/query/storages/common/txn" }

# Crates.io dependencies
anyerror = { version = "=0.1.10" }
anyhow = { version = "1.0.65" }
arrow = { version = "51" }
arrow-array = { version = "51" }
arrow-buffer = { version = "51" }
arrow-cast = { version = "51", features = ["prettyprint"] }
arrow-data = { version = "51" }
arrow-flight = { version = "51", features = ["flight-sql-experimental", "tls"] }
arrow-format = { version = "0.8.1", features = ["flight-data", "flight-service", "ipc"] }
arrow-ipc = { version = "51" }
arrow-ord = { version = "51" }
arrow-schema = { version = "51", features = ["serde"] }
arrow-select = { version = "51" }
arrow-udf-js = "0.2"
arrow-udf-python = "0.1"
arrow-udf-wasm = "0.2"
async-backtrace = "0.2"
async-trait = { version = "0.1.77", package = "async-trait-fn" }
backtrace = "0.3"
base64 = "0.22"
bincode = { version = "2.0.0-rc.3", features = ["serde", "std", "alloc"] }
borsh = { version = "1.2.1", features = ["derive"] }
bumpalo = "3.12.0"
byteorder = "1.4.3"
bytes = "1.5.0"
chrono = { version = "0.4.31", features = ["serde"] }
chrono-tz = { version = "0.8", features = ["serde"] }
clap = { version = "4.4.2", features = ["derive"] }
codespan-reporting = "0.11"
criterion = "0.5"
dashmap = "5.4.0"
deltalake = "0.17"
derive-visitor = { version = "0.4.0", features = ["std-types-drive"] }
derive_more = "0.99.17"
enumflags2 = { version = "0.7.7", features = ["serde"] }
ethnum = { version = "1.5.0" }
feature-set = { version = "0.1.1" }
flatbuffers = "23" # Must use the same version with arrow-ipc
futures = "0.3.24"
futures-async-stream = { version = "0.2.7" }
futures-util = "0.3.24"
geo = { version = "0.27.0", features = ["use-serde"] }
geos = { version = "8.3", features = ["static", "geo", "geo-types"] }
geozero = { version = "0.13.0", features = ["default", "with-wkb", "with-geos", "with-geojson"] }
hashbrown = { version = "0.14.3", default-features = false }
http = "1"
itertools = "0.10.5"
jsonb = "0.4.0"
log = { version = "0.4.21", features = ["serde", "kv_unstable_std"] }
logcall = "0.1.5"
match-template = "0.0.1"
minitrace = { version = "0.6.5", features = ["enable"] }
minitrace-opentelemetry = "0.6.5"
mysql_async = { version = "0.34", default-features = false, features = ["rustls-tls"] }
once_cell = "1.15.0"
openai_api_rust = "0.1"
opendal = { version = "0.46.0", features = [
    "layers-minitrace",
    "layers-prometheus-client",
    "layers-async-backtrace",
    "services-s3",
    "services-fs",
    "services-gcs",
    "services-cos",
    "services-obs",
    "services-oss",
    "services-azblob",
    "services-azdls",
    "services-ipfs",
    "services-http",
    "services-moka",
    "services-webhdfs",
    "services-huggingface",
] }
opentelemetry = { version = "0.22", features = ["trace", "logs"] }
opentelemetry-otlp = { version = "0.15", features = [
    "trace",
    "logs",
    "grpc-tonic",
    "http-proto",
    "reqwest-client",
] }
opentelemetry_sdk = { version = "0.22", features = ["trace", "logs", "rt-tokio"] }
orc-rust = "0.3"
ordered-float = { version = "4.1.0", default-features = false }
ordq = "0.2.0"
parking_lot = "0.12.1"
parquet = { version = "51", features = ["async"] }
parquet_rs = { package = "parquet", version = "51" }
poem = { version = "3.0", features = ["rustls", "multipart", "compression"] }
prometheus-client = "0.22"
prost = { version = "0.12.1" }
prost-build = { version = "0.12.1" }
rand = { version = "0.8.5", features = ["small_rng"] }
regex = "1.8.1"
reqwest = { version = "0.12", default-features = false, features = [
    "json",
    "http2",
    "rustls-tls",
    "rustls-tls-native-roots",
] }
reqwest-hickory-resolver = "0.1"
semver = "1.0.14"
serde = { version = "1.0.164", features = ["derive", "rc"] }
serde_json = { version = "1.0.85", default-features = false, features = ["preserve_order", "unbounded_depth"] }
serde_stacker = { version = "0.1" }
serde_with = { version = "3.8.1" }
serfig = "0.1.0"
sled = { version = "0.34", default-features = false }
stream-more = "0.1.3"
tantivy = "0.22.0"
thiserror = { version = "1" }
tikv-jemalloc-ctl = { version = "0.5.0", features = ["use_std"] }
tokio = { version = "1.35.0", features = ["full"] }
tokio-stream = "0.1.11"
tonic = { version = "0.11.0", features = ["transport", "codegen", "prost", "tls-roots", "tls"] }
tonic-build = { version = "0.11" }
tonic-reflection = { version = "0.11.0" }
tracing = "0.1.40"
tracing-appender = "0.2.3"
tracing-subscriber = { version = "0.3.17", features = ["env-filter", "json", "valuable"] }
typetag = "0.2.3"
uuid = { version = "1.1.2", features = ["serde", "v4"] }
walkdir = "2.3.2"
xorfilter-rs = "0.5"
# openraft for debugging
# openraft = { git = "https://github.com/drmingdrmer/openraft", branch = "release-0.9", features = [
openraft = { version = "0.9.9", features = [
    "serde",
    "tracing-log",
    "generic-snapshot-data",
    "storage-v2",
    "loosen-follower-log-revert", # allows removing all data from a follower and restoring from the leader.
] }

[workspace.lints.rust]
async_fn_in_trait = "allow"

[workspace.lints.clippy]
useless_format = "allow"

[profile.release]
debug = 1
lto = "thin"
overflow-checks = false
incremental = false
opt-level = "s"
# codegen-units = 1 # Reduce number of codegen units to increase optimizations.

# [profile.release.package]
# arrow2 = { codegen-units = 4 }
# common-functions = { codegen-units = 16 }
# databend-query = { codegen-units = 4 }
# databend-binaries = { codegen-units = 4 }

[profile.bench]
debug = true
overflow-checks = false

[profile.dev]
split-debuginfo = "unpacked"
overflow-checks = false
# wait until https://github.com/rust-lang/rust/issues/100142 fixed
incremental = false

[profile.dev.package]
addr2line = { opt-level = 3 }
adler = { opt-level = 3 }
gimli = { opt-level = 3 }
miniz_oxide = { opt-level = 3 }
object = { opt-level = 3 }
rustc-demangle = { opt-level = 3 }

[profile.test]
opt-level = 0
debug = true
codegen-units = 16
lto = false
debug-assertions = true
overflow-checks = true
rpath = false

[patch.crates-io]
arrow-format = { git = "https://github.com/Xuanwo/arrow-format", rev = "be633a0" }
arrow-udf-js = { git = "https://github.com/datafuse-extras/arrow-udf", rev = "d0a21f0" }
arrow-udf-python = { git = "https://github.com/datafuse-extras/arrow-udf", rev = "d0a21f0" }
arrow-udf-wasm = { git = "https://github.com/datafuse-extras/arrow-udf", rev = "d0a21f0" }
async-backtrace = { git = "https://github.com/zhang2014/async-backtrace.git", rev = "dea4553" }
<<<<<<< HEAD
opendal = { git = "https://github.com/apache/opendal", rev = "2034a26" }
# proj = { git = "https://github.com/ariesdevil/proj", rev = "51e1c60" }
=======
backtrace = { git = "https://github.com/rust-lang/backtrace-rs.git", rev = "6145fe6b" }
deltalake = { git = "https://github.com/delta-io/delta-rs", rev = "81593e9" }
ethnum = { git = "https://github.com/ariesdevil/ethnum-rs", rev = "4cb05f1" }
icelake = { git = "https://github.com/icelake-io/icelake", rev = "be8b2c2" }
openai_api_rust = { git = "https://github.com/datafuse-extras/openai-api", rev = "819a0ed" }
orc-rust = { git = "https://github.com/youngsofun/datafusion-orc", branch = "pub" }
sled = { git = "https://github.com/datafuse-extras/sled", tag = "v0.34.7-datafuse.1" }
xorfilter-rs = { git = "https://github.com/datafuse-extras/xorfilter", tag = "databend-alpha.4" }
# TODO: Use the version from crates.io once
# https://github.com/brendanzab/codespan/pull/331 is released.
codespan-reporting = { git = "https://github.com/brendanzab/codespan", rev = "c84116f5" }
>>>>>>> 7f1fbd41
<|MERGE_RESOLUTION|>--- conflicted
+++ resolved
@@ -388,10 +388,7 @@
 arrow-udf-python = { git = "https://github.com/datafuse-extras/arrow-udf", rev = "d0a21f0" }
 arrow-udf-wasm = { git = "https://github.com/datafuse-extras/arrow-udf", rev = "d0a21f0" }
 async-backtrace = { git = "https://github.com/zhang2014/async-backtrace.git", rev = "dea4553" }
-<<<<<<< HEAD
 opendal = { git = "https://github.com/apache/opendal", rev = "2034a26" }
-# proj = { git = "https://github.com/ariesdevil/proj", rev = "51e1c60" }
-=======
 backtrace = { git = "https://github.com/rust-lang/backtrace-rs.git", rev = "6145fe6b" }
 deltalake = { git = "https://github.com/delta-io/delta-rs", rev = "81593e9" }
 ethnum = { git = "https://github.com/ariesdevil/ethnum-rs", rev = "4cb05f1" }
@@ -403,4 +400,3 @@
 # TODO: Use the version from crates.io once
 # https://github.com/brendanzab/codespan/pull/331 is released.
 codespan-reporting = { git = "https://github.com/brendanzab/codespan", rev = "c84116f5" }
->>>>>>> 7f1fbd41
