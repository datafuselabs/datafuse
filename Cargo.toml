[workspace.package]
version = "0.1.0"
authors = ["Databend Authors <opensource@datafuselabs.com>"]
license = "Apache-2.0"
publish = false
edition = "2021"

[workspace]
resolver = "2"
members = [
    "src/binaries",
    "src/common/arrow",
    "src/common/auth",
    "src/common/base",
    "src/common/building",
    "src/common/cache",
    "src/common/cloud_control",
    "src/common/compress",
    "src/common/exception",
    "src/common/grpc",
    "src/common/hashtable",
    "src/common/http",
    "src/common/io",
    "src/common/metrics",
    "src/common/openai",
    "src/common/tracing",
    "src/common/storage",
    "src/common/vector",
    "src/common/license",
    "src/common/parquet2",
    "src/query/ast",
    "src/query/codegen",
    "src/query/config",
    "src/query/catalog",
    "src/query/datavalues",
    "src/query/expression",
    "src/query/formats",
    "src/query/functions",
    "src/query/management",
    "src/query/pipeline/core",
    "src/query/pipeline/sinks",
    "src/query/pipeline/sources",
    "src/query/pipeline/transforms",
    "src/query/script",
    "src/query/settings",
    "src/query/sql",
    "src/query/storages/common/blocks",
    "src/query/storages/common/cache",
    "src/query/storages/common/index",
    "src/query/storages/common/io",
    "src/query/storages/common/pruner",
    "src/query/storages/common/stage",
    "src/query/storages/common/session",
    "src/query/storages/common/table_meta",
    "src/query/storages/delta",
    "src/query/storages/factory",
    "src/query/storages/fuse",
    "src/query/storages/hive/hive",
    "src/query/storages/iceberg",
    "src/query/storages/information_schema",
    "src/query/storages/memory",
    "src/query/storages/null",
    "src/query/storages/orc",
    "src/query/storages/random",
    "src/query/storages/stage",
    "src/query/storages/stream",
    "src/query/storages/system",
    "src/query/storages/view",
    "src/query/storages/parquet",
    "src/query/storages/result_cache",
    "src/query/users",
    "src/query/ee_features/attach_table",
    "src/query/ee_features/vacuum_handler",
    "src/query/ee_features/background_service",
    "src/query/ee_features/aggregating_index",
    "src/query/ee_features/data_mask",
    "src/query/ee_features/storage_encryption",
    "src/query/ee_features/stream_handler",
    "src/query/ee_features/storage_quota",
    "src/query/ee_features/inverted_index",
    "src/query/ee_features/virtual_column",
    "src/query/service",
    "src/query/ee",
    "src/meta/api",
    "src/meta/app",
    "src/meta/binaries",
    "src/meta/client",
    "src/meta/embedded",
    "src/meta/kvapi",
    "src/meta/process",
    "src/meta/raft-store",
    "src/meta/sled-store",
    "src/meta/stoerr",
    "src/meta/store",
    "src/meta/types",
    "src/meta/ee",
    "src/meta/proto-conv",
    "src/meta/protos",
    "src/meta/service",
    "tests/sqllogictests",
    "src/tests/sqlsmith",
]

# Workspace dependencies
[workspace.dependencies]
databend-common-arrow = { path = "src/common/arrow" }
databend-common-ast = { path = "src/query/ast" }
databend-common-async-functions = { path = "src/query/async_functions" }
databend-common-auth = { path = "src/common/auth" }
databend-common-base = { path = "src/common/base" }
databend-common-binaries = { path = "src/binaries" }
databend-common-building = { path = "src/common/building" }
databend-common-cache = { path = "src/common/cache" }
databend-common-catalog = { path = "src/query/catalog" }
databend-common-cloud-control = { path = "src/common/cloud_control" }
databend-common-codegen = { path = "src/query/codegen" }
databend-common-compress = { path = "src/common/compress" }
databend-common-config = { path = "src/query/config" }
databend-common-datavalues = { path = "src/query/datavalues" }
databend-common-exception = { path = "src/common/exception" }
databend-common-expression = { path = "src/query/expression" }
databend-common-formats = { path = "src/query/formats" }
databend-common-functions = { path = "src/query/functions" }
databend-common-grpc = { path = "src/common/grpc" }
databend-common-hashtable = { path = "src/common/hashtable" }
databend-common-http = { path = "src/common/http" }
databend-common-io = { path = "src/common/io" }
databend-common-license = { path = "src/common/license" }
databend-common-management = { path = "src/query/management" }
databend-common-meta-api = { path = "src/meta/api" }
databend-common-meta-app = { path = "src/meta/app" }
databend-common-meta-client = { path = "src/meta/client" }
databend-common-meta-embedded = { path = "src/meta/embedded" }
databend-common-meta-kvapi = { path = "src/meta/kvapi" }
databend-common-meta-process = { path = "src/meta/process" }
databend-common-meta-raft-store = { path = "src/meta/raft-store" }
databend-common-meta-sled-store = { path = "src/meta/sled-store" }
databend-common-meta-stoerr = { path = "src/meta/stoerr" }
databend-common-meta-store = { path = "src/meta/store" }
databend-common-meta-types = { path = "src/meta/types" }
databend-common-metrics = { path = "src/common/metrics" }
databend-common-openai = { path = "src/common/openai" }
databend-common-parquet2 = { path = "src/common/parquet2" }
databend-common-pipeline-core = { path = "src/query/pipeline/core" }
databend-common-pipeline-sinks = { path = "src/query/pipeline/sinks" }
databend-common-pipeline-sources = { path = "src/query/pipeline/sources" }
databend-common-pipeline-transforms = { path = "src/query/pipeline/transforms" }
databend-common-proto-conv = { path = "src/meta/proto-conv" }
databend-common-protos = { path = "src/meta/protos" }
databend-common-script = { path = "src/query/script" }
databend-common-settings = { path = "src/query/settings" }
databend-common-sql = { path = "src/query/sql" }
databend-common-sqlsmith = { path = "src/tests/sqlsmith" }
databend-common-storage = { path = "src/common/storage" }
databend-common-storages-delta = { path = "src/query/storages/delta" }
databend-common-storages-factory = { path = "src/query/storages/factory" }
databend-common-storages-fuse = { path = "src/query/storages/fuse" }
databend-common-storages-hive = { path = "src/query/storages/hive/hive" }
databend-common-storages-iceberg = { path = "src/query/storages/iceberg" }
databend-common-storages-information-schema = { path = "src/query/storages/information_schema" }
databend-common-storages-memory = { path = "src/query/storages/memory" }
databend-common-storages-null = { path = "src/query/storages/null" }
databend-common-storages-orc = { path = "src/query/storages/orc" }
databend-common-storages-parquet = { path = "src/query/storages/parquet" }
databend-common-storages-random = { path = "src/query/storages/random" }
databend-common-storages-result-cache = { path = "src/query/storages/result_cache" }
databend-common-storages-stage = { path = "src/query/storages/stage" }
databend-common-storages-stream = { path = "src/query/storages/stream" }
databend-common-storages-system = { path = "src/query/storages/system" }
databend-common-storages-view = { path = "src/query/storages/view" }
databend-common-tracing = { path = "src/common/tracing" }
databend-common-users = { path = "src/query/users" }
databend-common-vector = { path = "src/common/vector" }
databend-enterprise-aggregating-index = { path = "src/query/ee_features/aggregating_index" }
databend-enterprise-attach-table = { path = "src/query/ee_features/attach_table" }
databend-enterprise-background-service = { path = "src/query/ee_features/background_service" }
databend-enterprise-data-mask-feature = { path = "src/query/ee_features/data_mask" }
databend-enterprise-fail-safe = { path = "src/query/ee_features/fail_safe" }
databend-enterprise-inverted-index = { path = "src/query/ee_features/inverted_index" }
databend-enterprise-meta = { path = "src/meta/ee" }
databend-enterprise-query = { path = "src/query/ee" }
databend-enterprise-storage-encryption = { path = "src/query/ee_features/storage_encryption" }
databend-enterprise-storage-quota = { path = "src/query/ee_features/storage_quota" }
databend-enterprise-stream-handler = { path = "src/query/ee_features/stream_handler" }
databend-enterprise-vacuum-handler = { path = "src/query/ee_features/vacuum_handler" }
databend-enterprise-virtual-column = { path = "src/query/ee_features/virtual_column" }
databend-meta = { path = "src/meta/service" }
databend-query = { path = "src/query/service" }
databend-sqllogictests = { path = "tests/sqllogictests" }
databend-storages-common-blocks = { path = "src/query/storages/common/blocks" }
databend-storages-common-cache = { path = "src/query/storages/common/cache" }
databend-storages-common-index = { path = "src/query/storages/common/index" }
databend-storages-common-io = { path = "src/query/storages/common/io" }
databend-storages-common-pruner = { path = "src/query/storages/common/pruner" }
databend-storages-common-session = { path = "src/query/storages/common/session" }
databend-storages-common-stage = { path = "src/query/storages/common/stage" }
databend-storages-common-table-meta = { path = "src/query/storages/common/table_meta" }

# Specific dependencies
parquet2 = { package = "databend-common-parquet2", path = "src/common/parquet2", default-features = false, features = [
    "serde_types",
    "async",
] }

# Crates.io dependencies
ahash = "0.8"
aho-corasick = { version = "1.0.1" } #
anyerror = { version = "=0.1.10" }
anyhow = { version = "1.0.65" }
approx = "0.5.1"
arrow = { version = "53" }
arrow-array = { version = "53" }
arrow-buffer = { version = "53" }
arrow-cast = { version = "53", features = ["prettyprint"] }
arrow-data = { version = "53" }
arrow-flight = { version = "53", features = ["flight-sql-experimental", "tls"] }
arrow-format = { version = "0.8.1", features = ["flight-data", "flight-service", "ipc"] }
arrow-ipc = { version = "53" }
arrow-ord = { version = "53" }
arrow-schema = { version = "53", features = ["serde"] }
arrow-select = { version = "53" }
arrow-udf-js = "0.5.0"
arrow-udf-python = "0.4.0"
arrow-udf-wasm = "0.4.0"
async-backtrace = "0.2"
async-channel = "1.7.1"
async-compression = { git = "https://github.com/datafuse-extras/async-compression", rev = "dc81082", features = [
    "futures-io",
    "all-algorithms",
] }
async-recursion = "1.1.1"
async-std = "1.12"
async-stream = "0.3.3"
async-trait = { version = "0.1.77" }
aws-config = "1.1.7"
aws-sdk-s3 = "1.17.0"
backoff = "0.4" # FIXME: use backon to replace this.
backon = "1"
backtrace = "0.3.73"
base64 = "0.22"
bincode = { version = "2.0.0-rc.3", features = ["serde", "std", "alloc"] }
bincode_v1 = { package = "bincode", version = "1.3.3" }
bitpacking = "0.8.0"
blake3 = "1.3.1"
borsh = { version = "1.2.1", features = ["derive"] }
brotli = "3.3"
bstr = "1"
buf-list = "1.0.3"
bumpalo = "3.12.0"
byte-unit = "4.0.19"
bytemuck = { version = "1", features = ["derive"] }
byteorder = "1.4.3"
bytes = "1.5.0"
bytesize = "1.1.0"
cbordata = { version = "0.6.0" }
cfg-if = "1.0.0"
chrono = { version = "0.4.31", features = ["serde"] }
chrono-tz = { version = "0.8", features = ["serde"] }
cidr = { version = "0.2.2" }
clap = { version = "4.4.2", features = ["derive"] }
comfy-table = "7"
convert_case = "0.6.0"
crc32fast = "1.3.2"
criterion = "0.5"
cron = "0.12.0"
crossbeam-channel = "0.5.6"
csv-core = "0.1.11"
ctor = "0.2"
ctrlc = { version = "3.2.3", features = ["termination"] }
dashmap = "6.1.0"
deepsize = { version = "0.2.0" }
defer = "0.2"
deltalake = "0.21"
derive-visitor = { version = "0.4.0", features = ["std-types-drive"] }
derive_more = { version = "1.0.0", features = ["full"] }
dtparse = { git = "https://github.com/datafuse-extras/dtparse.git", rev = "de0a15b" }
dyn-clone = "1.0.9"
educe = "0.4" # FIXME: failed to upgrade to educe 0.6
either = "1.9"
enquote = "1.1.0"
enum-as-inner = "0.5" # FIXME: failed to upgrade to enum-as-inner 0.6
enum_dispatch = "0.3.13"
enumflags2 = { version = "0.7.7", features = ["serde"] }
ethnum = { version = "1.5.0" }
fallible-streaming-iterator = "0.1"
faststr = "0.2"
feature-set = { version = "0.1.1" }
flagset = "0.4"
flatbuffers = "24" # Must use the same version with arrow-ipc
flate2 = "1"
foreign_vec = "0.1.0"
futures = "0.3.24"
futures-async-stream = { version = "0.2.7" }
futures-util = "0.3.24"
geo = { version = "0.28.0", features = ["use-serde"] }
geo-types = "0.7.13"
geohash = "0.13.0"
geos = { version = "9.0.0", features = ["static", "geo", "geo-types"] }
geozero = { version = "0.14.0", features = ["default", "with-wkb", "with-geos", "with-geojson"] }
<<<<<<< HEAD
gimli = "0.31.0"
=======
globiter = "0.1"
goldenfile = "1.4"
h3o = "0.4.0"
>>>>>>> 806210c0
hashbrown = { version = "0.15.0", default-features = false }
hashbrown_v0_14 = { package = "hashbrown", version = "0.14.0", default-features = false, features = ["ahash"] }
hashlink = "0.8"
headers = "0.4.0"
hex = "0.4.3"
hickory-resolver = "0.24"
highway = "1.1"
hive_metastore = "0.1.0"
hostname = "0.3.1"
http = "1"
humantime = "2.1.0"
hyper = "1"
hyper-util = { version = "0.1.9", features = ["client", "client-legacy", "tokio", "service"] }
iceberg = { version = "0.3.0", git = "https://github.com/Xuanwo/iceberg-rust/", rev = "fe5df3f" }
iceberg-catalog-hms = { version = "0.3.0", git = "https://github.com/Xuanwo/iceberg-rust/", rev = "fe5df3f" }
iceberg-catalog-rest = { version = "0.3.0", git = "https://github.com/Xuanwo/iceberg-rust/", rev = "fe5df3f" }
indexmap = "2.0.0"
indicatif = "0.17.5"
itertools = "0.13.0"
jaq-core = "1.5.1"
jaq-interpret = "1.5.0"
jaq-parse = "1.0.3"
jaq-std = "1.6.0"
jsonb = "0.4.3"
jwt-simple = { version = "0.12.10", default-features = false, features = ["pure-rust"] }
lenient_semver = "0.4.2"
levenshtein_automata = "0.2.1"
lexical-core = "1"
libc = { version = "0.2.158" }
libm = "0.2.6"
limits-rs = "0.2.0"
logforth = { version = "0.14", features = [
    'json',
    'rolling_file',
    'opentelemetry',
    'fastrace',
] }
lz4 = "1.24.0"
maplit = "1.0.2"
match-template = "0.0.1"
md-5 = "0.10.5"
memchr = { version = "2", default-features = false }
micromarshal = "0.7.0"
mockall = "0.11.2"
mysql_async = { version = "0.34", default-features = false, features = ["native-tls-tls"] }
naive-cityhash = "0.2.0"
ndarray = "0.15.6"
num = "0.4.0"
num-bigint = "0.4.6"
num-derive = "0.3.3"
num-traits = "0.2.19"
num_cpus = "1.13.1"
object = "0.36.5"
object_store_opendal = "0.48.1"
once_cell = "1.15.0"
openai_api_rust = "0.1"
opendal = { version = "0.50.1", features = [
    "layers-fastrace",
    "layers-prometheus-client",
    "layers-async-backtrace",
    "services-s3",
    "services-fs",
    "services-gcs",
    "services-cos",
    "services-obs",
    "services-oss",
    "services-azblob",
    "services-azdls",
    "services-ipfs",
    "services-http",
    "services-moka",
    "services-webhdfs",
    "services-huggingface",
    "services-redis",
] }
openraft = { version = "0.10.0", features = [
    "serde",
    "tracing-log",
    "loosen-follower-log-revert", # allows removing all data from a follower and restoring from the leader.
] }
opensrv-mysql = { version = "0.7.0", features = ["tls"] }
orc-rust = "0.5.0"
ordered-float = { version = "4.1.0", default-features = false }
ordq = "0.2.0"
p256 = "0.13"
parking_lot = "0.12.1"
parquet = { version = "53", features = ["async"] }
parquet-format-safe = "0.2"
passwords = { version = "3.1.16", features = ["common-password"] }
paste = "1.0.15"
percent-encoding = "2.3.1"
petgraph = { version = "0.6.2", features = ["serde-1"] }
pin-project = "1"
pin-project-lite = "0.2.9"
poem = { version = "3.0", features = ["openssl-tls", "multipart", "compression", "cookie"] }
pot = "2.0.0"
pprof = { version = "0.13.0", features = [
    "flamegraph",
    "protobuf-codec",
    "protobuf",
] }
pretty_assertions = "1.3.0"
procfs = { version = "0.17.0" }
proj4rs = { version = "0.1.4", features = ["geo-types", "crs-definitions"] }
proptest = { version = "1", default-features = false, features = ["std"] }
prost = { version = "0.13" }
prost-build = { version = "0.13" }
prqlc = "0.11.3"
quanta = "0.11.1"
rand = { version = "0.8.5", features = ["small_rng"] }
rayon = "1.9.0"
recursive = "0.1.1"
regex = "1.8.1"
replace_with = "0.1.7"
reqwest = { version = "0.12", default-features = false, features = [
    "json",
    "http2",
    "native-tls-vendored",
    "native-tls-alpn",
] }
reqwest-hickory-resolver = "0.1"
<<<<<<< HEAD
rotbl = { git = "https://github.com/drmingdrmer/rotbl", tag = "v0.1.2-alpha.6", features = [] }
rustc-demangle = "0.1"
=======
ringbuffer = "0.14.2"
rmp-serde = "1.1.1"
roaring = { version = "0.10.1", features = ["serde"] }
rotbl = { version = "0.1.2", features = [] }
rust_decimal = "1.26"
>>>>>>> 806210c0
rustix = "0.38.37"
rustls = "0.22" # FIXME: we should bump to 0.23
rustls-pemfile = "2"
rustls-pki-types = "1"
rustyline = "14"
scroll = "0.12.0"
semver = "1.0.14"
seq-macro = { version = "0.3", default-features = false }
serde = { version = "1.0.164", features = ["derive", "rc"] }
serde_derive = "1"
serde_json = { version = "1.0.85", default-features = false, features = ["preserve_order", "unbounded_depth"] }
serde_repr = "0.1.9"
serde_stacker = { version = "0.1" }
serde_test = "1.0"
serde_urlencoded = "0.7.1"
serde_with = { version = "3.8.1" }
serfig = "0.1.0"
sha1 = "0.10.5"
sha2 = "0.10.8"
simdutf8 = "0.1.4"
simple_hll = { version = "0.0.1", features = ["serde_borsh"] }
simsearch = "0.2"
siphasher = "0.3"
sled = { version = "0.34", default-features = false }
snailquote = "0.3.1"
snap = "1"
socket2 = "0.5.3"
sqlx = { version = "0.8", features = ["mysql", "runtime-tokio"] }
state = "0.6.0"
stream-more = "0.1.3"
streaming-decompression = "0.1"
streaming-iterator = "0.1"
strength_reduce = "0.2.4"
stringslice = "0.2.0"
strum = "0.24.1"
sys-info = "0.9"
sysinfo = "0.30"
tantivy = "0.22.0"
tantivy-common = "0.7.0"
tantivy-fst = "0.5"
tantivy-jieba = "0.11.0"
temp-env = "0.3.0"
tempfile = "3.4.0"
terminal_size = "0.2.6"
test-harness = "0.1.1"
thiserror = { version = "1" }
thrift = "0.17.0"
tikv-jemalloc-ctl = { version = "0.6.0", features = ["use_std", "stats"] }
tikv-jemalloc-sys = "0.6.0"
time = "0.3.14" # FIXME: better to replace by chrono
tokio = { version = "1.35.0", features = ["full"] }
tokio-stream = "0.1.11"
tokio-util = { version = "0.7", features = ["compat"] }
toml = { version = "0.8", default-features = false }
tonic = { version = "0.12.3", features = ["transport", "codegen", "prost", "tls-roots", "tls"] }
tonic-build = { version = "0.12.3" }
tonic-reflection = { version = "0.12.3" }
tower = { version = "0.5.1", features = ["util"] }
tower-service = "0.3.3"
twox-hash = "1.6.3"
typetag = "0.2.3"
unicode-segmentation = "1.10.1"
unindent = "0.2"
url = "2.3.1"
uuid = { version = "1.10.0", features = ["serde", "v4", "v7"] }
volo-thrift = "0.10"
walkdir = "2.3.2"
wiremock = "0.6"
wkt = "0.10.3"
xorf = { version = "0.11.0", default-features = false, features = ["binary-fuse"] }
xorfilter-rs = "0.5"
xxhash-rust = { version = "0.8", features = ["xxh64"] }
zstd = "0.12.3"

# AST needed
cargo-license = "0.6.1"
cargo_metadata = "0.18"
fast-float = "0.2.0"
gix = "0.63.0"
indent = "0.1.1"
logos = "0.12.1"
nom = "7.1.1"
nom-rule = "0.4"
pratt = "0.4.0"
pretty = "0.11.3"
rspack-codespan-reporting = "0.11"
strsim = "0.10"
strum_macros = "0.24"
vergen = { version = "8.3.1", default-features = false, features = ["build", "cargo", "git", "gix", "rustc"] }

# Observability
env_logger = "0.11"
fastrace = { version = "0.7.4", features = ["enable"] }
fastrace-opentelemetry = "0.7.4"
log = { version = "0.4.21", features = ["serde", "kv_unstable_std"] }
logcall = "0.1.9"
opentelemetry = { version = "0.26.0", features = ["trace", "logs"] }
opentelemetry-otlp = { version = "0.26.0", features = [
    "trace",
    "logs",
    "grpc-tonic",
    "http-proto",
    "reqwest-client",
] }
opentelemetry_sdk = { version = "0.26.0", features = ["trace", "logs", "rt-tokio"] }
prometheus-client = "0.22"
prometheus-parse = "0.2.3"
tracing = "0.1.40"
tracing-appender = "0.2.3"
tracing-subscriber = { version = "0.3.17", features = ["env-filter", "json", "valuable"] }

# Databend Integration Test
databend-client = { version = "0.22" }
databend-driver = { version = "0.22" }
databend-driver-core = { version = "0.22" }
msql-srv = "0.11.0"
mysql_common = "0.32.4"
quickcheck = "1.0"
sqllogictest = "0.21.0"
sqlparser = "0.50.0"

[workspace.lints.rust]
async_fn_in_trait = "allow"

[workspace.lints.clippy]
useless_format = "allow"
mutable_key_type = "allow"
result_large_err = "allow"

## DONT'T DELETE THIS: If we want best performance, we should use this profile but it will take longer time to compile.
## Test SQL:
## select sum(number) from numbers_mt(10000000000);   ~ 3x performance
## select max(number) from numbers_mt(10000000000);   ~ 3x performance
# [profile.release]
# debug = 1
# lto = "thin"
# overflow-checks = false
# incremental = false
# codegen-units = 1

[profile.release]
debug = 1
lto = "thin"
overflow-checks = false
opt-level = "s"         ## defaults to be 3
incremental = false

# [profile.release.package]
# databend-common-arrow = { codegen-units = 16 }
# databend-query = { codegen-units = 4 }
# databend-binaries = { codegen-units = 4 }

[profile.bench]
debug = true
overflow-checks = false

[profile.dev]
split-debuginfo = "unpacked"
overflow-checks = false
# wait until https://github.com/rust-lang/rust/issues/100142 fixed
incremental = false

[profile.dev.package]
addr2line = { opt-level = 3 }
adler = { opt-level = 3 }
gimli = { opt-level = 3 }
miniz_oxide = { opt-level = 3 }
object = { opt-level = 3 }
rustc-demangle = { opt-level = 3 }
databend-common-exception = { opt-level = 3 }

[profile.test]
opt-level = 0
debug = true
codegen-units = 16
lto = false
debug-assertions = true
overflow-checks = true
rpath = false

[patch.crates-io]
arrow-format = { git = "https://github.com/Xuanwo/arrow-format", rev = "5502823a" }
async-backtrace = { git = "https://github.com/datafuse-extras/async-backtrace.git", rev = "dea4553" }
async-recursion = { git = "https://github.com/datafuse-extras/async-recursion.git", rev = "a353334" }
backtrace = { git = "https://github.com/rust-lang/backtrace-rs.git", rev = "72265be", features = [
    "std",
    "serialize-serde",
] }
color-eyre = { git = "https://github.com/eyre-rs/eyre.git", rev = "e5d92c3" }
deltalake = { git = "https://github.com/delta-io/delta-rs", rev = "3038c145" }
ethnum = { git = "https://github.com/datafuse-extras/ethnum-rs", rev = "4cb05f1" }
jsonb = { git = "https://github.com/databendlabs/jsonb", rev = "ada713c" }
openai_api_rust = { git = "https://github.com/datafuse-extras/openai-api", rev = "819a0ed" }
openraft = { git = "https://github.com/databendlabs/openraft", tag = "v0.10.0-alpha.6" }
orc-rust = { git = "https://github.com/datafusion-contrib/orc-rust", rev = "dfb1ede" }
recursive = { git = "https://github.com/datafuse-extras/recursive.git", rev = "6af35a1" }
sled = { git = "https://github.com/datafuse-extras/sled", tag = "v0.34.7-datafuse.1" }
tantivy = { git = "https://github.com/datafuse-extras/tantivy", rev = "7502370" }
tantivy-common = { git = "https://github.com/datafuse-extras/tantivy", rev = "7502370", package = "tantivy-common" }
tantivy-jieba = { git = "https://github.com/datafuse-extras/tantivy-jieba", rev = "0e300e9" }
xorfilter-rs = { git = "https://github.com/datafuse-extras/xorfilter", tag = "databend-alpha.4" }<|MERGE_RESOLUTION|>--- conflicted
+++ resolved
@@ -297,13 +297,10 @@
 geohash = "0.13.0"
 geos = { version = "9.0.0", features = ["static", "geo", "geo-types"] }
 geozero = { version = "0.14.0", features = ["default", "with-wkb", "with-geos", "with-geojson"] }
-<<<<<<< HEAD
 gimli = "0.31.0"
-=======
 globiter = "0.1"
 goldenfile = "1.4"
 h3o = "0.4.0"
->>>>>>> 806210c0
 hashbrown = { version = "0.15.0", default-features = false }
 hashbrown_v0_14 = { package = "hashbrown", version = "0.14.0", default-features = false, features = ["ahash"] }
 hashlink = "0.8"
@@ -425,16 +422,11 @@
     "native-tls-alpn",
 ] }
 reqwest-hickory-resolver = "0.1"
-<<<<<<< HEAD
-rotbl = { git = "https://github.com/drmingdrmer/rotbl", tag = "v0.1.2-alpha.6", features = [] }
-rustc-demangle = "0.1"
-=======
 ringbuffer = "0.14.2"
 rmp-serde = "1.1.1"
 roaring = { version = "0.10.1", features = ["serde"] }
 rotbl = { version = "0.1.2", features = [] }
 rust_decimal = "1.26"
->>>>>>> 806210c0
 rustix = "0.38.37"
 rustls = "0.22" # FIXME: we should bump to 0.23
 rustls-pemfile = "2"
