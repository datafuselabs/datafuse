--- conflicted
+++ resolved
@@ -27,11 +27,6 @@
 dashmap = { version = "5.5.1", features = ["serde"] }
 flagset = "0.4"
 futures = "0.3"
-<<<<<<< HEAD
-once_cell = "1.15.0"
-lazy_static = { workspace = true }
-=======
->>>>>>> 830c8f6f
 log = { workspace = true }
 metrics = "0.20.1"
 opendal = { workspace = true }
