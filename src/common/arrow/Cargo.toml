[package]
description = "Arrow implementation forked from arrow2 and native format implementation forked from strawboat."
edition = "2021"
license = "Apache-2.0"
name = "databend-common-arrow"
publish = false
version = "0.1.0"

[lib]
doctest = false
test = true

[features]
default = ["arrow-default", "parquet-default"]

arrow = ["arrow-buffer", "arrow-schema", "arrow-data", "arrow-array"]
io_flight = ["io_ipc", "arrow-format/flight-data"]
io_ipc = []
io_ipc_compression = []

# base64 + io_ipc because arrow schemas are stored as base64-encoded ipc format.
io_parquet = ["io_ipc", "base64", "streaming-iterator", "fallible-streaming-iterator"]
io_parquet_async = ["futures", "io_parquet", "parquet2/async"]

io_parquet_compression = [
    "io_parquet_zstd",
    "io_parquet_gzip",
    "io_parquet_snappy",
    "io_parquet_lz4",
    "io_parquet_brotli",
]

# sample testing of generated arrow data
io_parquet_sample_test = ["io_parquet_async"]

# compression backends
io_parquet_brotli = ["parquet2/brotli"]
io_parquet_gzip = ["parquet2/gzip"]
io_parquet_lz4 = ["parquet2/lz4"]
io_parquet_snappy = ["parquet2/snappy"]
io_parquet_zstd = ["parquet2/zstd"]

# parquet bloom filter functions
io_parquet_bloom_filter = ["parquet2/bloom_filter"]

compute = [
    "compute_aggregate",
    "compute_cast",
    "compute_concatenate",
    "compute_merge_sort",
    "compute_sort",
    "compute_take",
]
compute_aggregate = []
compute_cast = ["lexical-core", "compute_take"]
compute_concatenate = []
compute_merge_sort = ["itertools", "compute_sort"]
compute_sort = ["compute_take"]
compute_take = []

serde_types = ["serde", "serde_derive"]
simd = []

arrow-default = [
    "arrow",
    "io_ipc",
    "io_ipc_compression",
    "io_flight",
    "io_parquet_async",
    "io_parquet_compression",
    "io_parquet",
    "compute",
    "serde_types",
    "simd",
]

parquet-default = [
    "parquet2/lz4",
    "parquet2/zstd",
    "parquet2/snappy",
    # this feature can't be built in musl
    # "parquet2/gzip_zlib_ng",
    "parquet2/brotli",
]

[dependencies]
ahash = { workspace = true }
arrow-array = { workspace = true, optional = true }
arrow-buffer = { workspace = true, optional = true }
arrow-data = { workspace = true, optional = true }
arrow-format = { workspace = true }
arrow-schema = { workspace = true, optional = true }
async-stream = { workspace = true, optional = true }
base64 = { workspace = true, optional = true }
bitpacking = { workspace = true }
bytemuck = { workspace = true }
byteorder = { workspace = true }
bytes = { workspace = true }
chrono = { workspace = true }
chrono-tz = { workspace = true, optional = true }
<<<<<<< HEAD
dyn-clone = "1"
=======
dyn-clone = { workspace = true }
>>>>>>> ff49cc6e
either = { workspace = true }
ethnum = { workspace = true }
fallible-streaming-iterator = { workspace = true, optional = true }
foreign_vec = { workspace = true }
futures = { workspace = true, optional = true }
hashbrown_v0_14 = { workspace = true }
indexmap = { workspace = true }
itertools = { workspace = true, optional = true }
lexical-core = { workspace = true, optional = true }
log = { workspace = true }
lz4 = { workspace = true }
num = { workspace = true, features = ["std"] }
num-traits = { workspace = true }
opendal = { workspace = true }
ordered-float = { workspace = true }
parquet2 = { workspace = true }
rand = { workspace = true }
ringbuffer = { workspace = true }
roaring = { workspace = true }
serde = { workspace = true, features = ["rc"], optional = true }
serde_derive = { workspace = true, optional = true }
simdutf8 = { workspace = true }
snap = { workspace = true }
streaming-iterator = { workspace = true, optional = true }
zstd = { workspace = true }

[dev-dependencies]
# used to test async readers
env_logger = { workspace = true }
flate2 = { workspace = true }
proptest = { workspace = true, default-features = false, features = ["std"] }
quanta = { workspace = true }
tokio = { workspace = true, features = ["macros", "rt", "fs", "io-util"] }
tokio-util = { workspace = true, features = ["compat"] }

[lints]
workspace = true<|MERGE_RESOLUTION|>--- conflicted
+++ resolved
@@ -98,11 +98,7 @@
 bytes = { workspace = true }
 chrono = { workspace = true }
 chrono-tz = { workspace = true, optional = true }
-<<<<<<< HEAD
-dyn-clone = "1"
-=======
 dyn-clone = { workspace = true }
->>>>>>> ff49cc6e
 either = { workspace = true }
 ethnum = { workspace = true }
 fallible-streaming-iterator = { workspace = true, optional = true }
