--- conflicted
+++ resolved
@@ -112,11 +112,7 @@
 simdutf8 = "0.1.4"
 
 # A Rust port of SwissTable
-<<<<<<< HEAD
-hashbrown = {  workspace = true , features = ["ahash"] }
-=======
 hashbrown = { version = "0.14.3", default-features = false, features = ["ahash"] }
->>>>>>> 712f28ea
 
 # for timezone support
 chrono-tz = { workspace = true, optional = true }
