// Copyright 2021 Datafuse Labs
//
// Licensed under the Apache License, Version 2.0 (the "License");
// you may not use this file except in compliance with the License.
// You may obtain a copy of the License at
//
//     http://www.apache.org/licenses/LICENSE-2.0
//
// Unless required by applicable law or agreed to in writing, software
// distributed under the License is distributed on an "AS IS" BASIS,
// WITHOUT WARRANTIES OR CONDITIONS OF ANY KIND, either express or implied.
// See the License for the specific language governing permissions and
// limitations under the License.

use common_ast::ast::BinaryOperator;
use common_ast::ast::ColumnID;
use common_ast::ast::ColumnPosition;
use common_ast::ast::Expr;
use common_ast::ast::Identifier;
use common_ast::ast::IntervalKind;
use common_ast::ast::Literal;
use common_ast::ast::MapAccessor;
use common_ast::ast::SubqueryModifier;
use common_ast::ast::TrimWhere;
use common_ast::ast::UnaryOperator;
use common_expression::types::DataType;
use common_expression::types::DecimalDataType;
use common_expression::types::NumberDataType;
use ethnum::I256;
use rand::distributions::Alphanumeric;
use rand::Rng;

use crate::sql_gen::SqlGenerator;

impl<'a, R: Rng> SqlGenerator<'a, R> {
    pub(crate) fn gen_expr(&mut self, ty: &DataType) -> Expr {
        match self.rng.gen_range(0..=11) {
            0..=3 => self.gen_column(ty),
            4..=6 => self.gen_scalar_value(ty),
            7..=8 => self.gen_scalar_func(ty),
            9 => self.gen_factory_scalar_func(ty),
<<<<<<< HEAD
            10 => self.gen_other_expr(ty),
=======
            10 => self.gen_inner_expr(ty),
            11 => self.gen_window_func(ty),
>>>>>>> 1194ee80
            // TODO other exprs
            _ => unreachable!(),
        }
    }

    fn gen_column(&mut self, ty: &DataType) -> Expr {
        for bound_column in &self.bound_columns {
            if bound_column.data_type == *ty {
                let column = if self.rng.gen_bool(0.8) {
                    let name = Identifier::from_name(bound_column.name.clone());
                    ColumnID::Name(name)
                } else {
                    ColumnID::Position(ColumnPosition::create(bound_column.index, None))
                };
                let table = if self.is_join || self.rng.gen_bool(0.2) {
                    Some(Identifier::from_name(bound_column.table_name.clone()))
                } else {
                    None
                };
                return Expr::ColumnRef {
                    span: None,
                    // TODO
                    database: None,
                    table,
                    column,
                };
            }
        }
        // column does not exist, generate a scalar value instead
        self.gen_scalar_value(ty)
    }

    pub(crate) fn gen_scalar_value(&mut self, ty: &DataType) -> Expr {
        match ty {
            DataType::Null => Expr::Literal {
                span: None,
                lit: Literal::Null,
            },
            DataType::EmptyArray => Expr::Array {
                span: None,
                exprs: vec![],
            },
            DataType::EmptyMap => Expr::Map {
                span: None,
                kvs: vec![],
            },
            DataType::Boolean => Expr::Literal {
                span: None,
                lit: Literal::Boolean(self.rng.gen_bool(0.5)),
            },
            DataType::String => {
                let v = self
                    .rng
                    .sample_iter(&Alphanumeric)
                    .take(5)
                    .map(u8::from)
                    .collect::<Vec<_>>();
                Expr::Literal {
                    span: None,
                    lit: Literal::String(unsafe { String::from_utf8_unchecked(v) }),
                }
            }
            DataType::Number(num_type) => match num_type {
                NumberDataType::UInt8 => Expr::Literal {
                    span: None,
                    lit: Literal::UInt64(self.rng.gen_range(0..=255)),
                },
                NumberDataType::UInt16 => Expr::Literal {
                    span: None,
                    lit: Literal::UInt64(self.rng.gen_range(0..=65535)),
                },
                NumberDataType::UInt32 => Expr::Literal {
                    span: None,
                    lit: Literal::UInt64(self.rng.gen_range(0..=4294967295)),
                },
                NumberDataType::UInt64 => Expr::Literal {
                    span: None,
                    lit: Literal::UInt64(self.rng.gen_range(0..=18446744073709551615)),
                },
                NumberDataType::Int8 => Expr::Literal {
                    span: None,
                    lit: Literal::UInt64(self.rng.gen_range(0..=127)),
                },
                NumberDataType::Int16 => Expr::Literal {
                    span: None,
                    lit: Literal::UInt64(self.rng.gen_range(0..=32767)),
                },
                NumberDataType::Int32 => Expr::Literal {
                    span: None,
                    lit: Literal::UInt64(self.rng.gen_range(0..=2147483647)),
                },
                NumberDataType::Int64 => Expr::Literal {
                    span: None,
                    lit: Literal::UInt64(self.rng.gen_range(0..=9223372036854775807)),
                },
                NumberDataType::Float32 => Expr::Literal {
                    span: None,
                    lit: Literal::Float64(self.rng.gen_range(-3.4e5..=3.4e5)),
                },
                NumberDataType::Float64 => Expr::Literal {
                    span: None,
                    lit: Literal::Float64(self.rng.gen_range(-1.7e10..=1.7e10)),
                },
            },
            DataType::Decimal(decimal_type) => match decimal_type {
                DecimalDataType::Decimal128(size) => Expr::Literal {
                    span: None,
                    lit: Literal::Decimal256 {
                        value: I256::from(self.rng.gen_range(-2147483648..=2147483647)),
                        precision: size.precision,
                        scale: size.scale,
                    },
                },
                DecimalDataType::Decimal256(size) => Expr::Literal {
                    span: None,
                    lit: Literal::Decimal256 {
                        value: I256::from(self.rng.gen_range(-2147483648..=2147483647)),
                        precision: size.precision,
                        scale: size.scale,
                    },
                },
            },
            DataType::Date => {
                let arg = Expr::Literal {
                    span: None,
                    lit: Literal::UInt64(self.rng.gen_range(0..=1000000)),
                };
                Expr::FunctionCall {
                    span: None,
                    distinct: false,
                    name: Identifier::from_name("to_date".to_string()),
                    args: vec![arg],
                    params: vec![],
                    window: None,
                    lambda: None,
                }
            }
            DataType::Timestamp => {
                let arg = Expr::Literal {
                    span: None,
                    lit: Literal::UInt64(self.rng.gen_range(0..=10000000000000)),
                };
                Expr::FunctionCall {
                    span: None,
                    distinct: false,
                    name: Identifier::from_name("to_timestamp".to_string()),
                    args: vec![arg],
                    params: vec![],
                    window: None,
                    lambda: None,
                }
            }
            DataType::Nullable(box inner_ty) => {
                if self.rng.gen_bool(0.5) {
                    Expr::Literal {
                        span: None,
                        lit: Literal::Null,
                    }
                } else {
                    self.gen_scalar_value(inner_ty)
                }
            }
            DataType::Array(box inner_ty) => {
                let len = self.rng.gen_range(1..=3);
                let mut exprs = Vec::with_capacity(len);
                for _ in 0..len {
                    exprs.push(self.gen_expr(inner_ty));
                }
                Expr::Array { span: None, exprs }
            }
            DataType::Map(box inner_ty) => {
                if let DataType::Tuple(fields) = inner_ty {
                    let len = self.rng.gen_range(1..=3);
                    let mut kvs = Vec::with_capacity(len);
                    for _ in 0..len {
                        let key = self.gen_literal();
                        let val = self.gen_expr(&fields[1]);
                        kvs.push((key, val));
                    }
                    Expr::Map { span: None, kvs }
                } else {
                    unreachable!()
                }
            }
            DataType::Tuple(inner_tys) => {
                let mut exprs = Vec::with_capacity(inner_tys.len());
                for inner_ty in inner_tys {
                    let expr = self.gen_expr(inner_ty);
                    exprs.push(expr);
                }
                Expr::Tuple { span: None, exprs }
            }
            DataType::Bitmap => {
                let arg = Expr::Literal {
                    span: None,
                    lit: Literal::UInt64(self.rng.gen_range(0..=1024)),
                };
                Expr::FunctionCall {
                    span: None,
                    distinct: false,
                    name: Identifier::from_name("to_bitmap".to_string()),
                    args: vec![arg],
                    params: vec![],
                    window: None,
                    lambda: None,
                }
            }
            DataType::Variant => {
                let val = jsonb::rand_value();
                let arg = Expr::Literal {
                    span: None,
                    lit: Literal::String(format!("{}", val)),
                };
                Expr::FunctionCall {
                    span: None,
                    distinct: false,
                    name: Identifier::from_name("parse_json".to_string()),
                    args: vec![arg],
                    params: vec![],
                    window: None,
                    lambda: None,
                }
            }
            _ => Expr::Literal {
                span: None,
                lit: Literal::Null,
            },
        }
    }

    fn gen_literal(&mut self) -> Literal {
        let n = self.rng.gen_range(1..=7);
        match n {
            1 => Literal::Null,
            2 => Literal::String(
                rand::thread_rng()
                    .sample_iter(&Alphanumeric)
                    .take(7)
                    .map(char::from)
                    .collect::<String>(),
            ),
            3 => Literal::Boolean(self.rng.gen_bool(0.5)),
            4 => Literal::Decimal256 {
                value: I256::from(self.rng.gen_range(-2147483648..=2147483647)),
                precision: 39,
                scale: self.rng.gen_range(0..39),
            },
            5 => Literal::UInt64(self.rng.gen_range(0..=9223372036854775807)),
            6 => Literal::CurrentTimestamp,
            7 => Literal::Float64(self.rng.gen_range(-1.7e10..=1.7e10)),
            _ => unreachable!(),
        }
    }

    fn gen_identifier(&mut self) -> Identifier {
        Identifier::from_name(
            rand::thread_rng()
                .sample_iter(&Alphanumeric)
                .take(5)
                .map(char::from)
                .collect::<String>(),
        )
    }

    fn gen_other_expr(&mut self, ty: &DataType) -> Expr {
        match ty.remove_nullable() {
            DataType::Boolean => {
                match self.rng.gen_range(0..=9) {
                    0 => {
                        let inner_ty = self.gen_data_type();
                        Expr::IsNull {
                            span: None,
                            expr: Box::new(self.gen_expr(&inner_ty)),
                            not: self.rng.gen_bool(0.5),
                        }
                    }
                    1 => {
                        let left_ty = self.gen_data_type();
                        let right_ty = self.gen_data_type();
                        Expr::IsDistinctFrom {
                            span: None,
                            left: Box::new(self.gen_expr(&left_ty)),
                            right: Box::new(self.gen_expr(&right_ty)),
                            not: self.rng.gen_bool(0.5),
                        }
                    }
                    2 => {
                        let expr_ty = self.gen_data_type();
                        let len = self.rng.gen_range(1..=5);
                        let list = (0..len)
                            .map(|_| self.gen_expr(&expr_ty))
                            .collect::<Vec<_>>();
                        Expr::InList {
                            span: None,
                            expr: Box::new(self.gen_expr(&expr_ty)),
                            list,
                            not: self.rng.gen_bool(0.5),
                        }
                    }
                    3 => {
                        let expr_ty = self.gen_data_type();
                        Expr::Between {
                            span: None,
                            expr: Box::new(self.gen_expr(&expr_ty)),
                            low: Box::new(self.gen_expr(&expr_ty)),
                            high: Box::new(self.gen_expr(&expr_ty)),
                            not: self.rng.gen_bool(0.5),
                        }
                    }
                    4..=6 => {
                        let (op, left, right) = match self.rng.gen_range(0..=3) {
                            0..=1 => {
                                let inner_ty = self.gen_simple_data_type();
                                let left = self.gen_expr(&inner_ty);
                                let right = self.gen_expr(&inner_ty);
                                let op = match self.rng.gen_range(0..=5) {
                                    0 => BinaryOperator::Gt,
                                    1 => BinaryOperator::Lt,
                                    2 => BinaryOperator::Gte,
                                    3 => BinaryOperator::Lte,
                                    4 => BinaryOperator::Eq,
                                    5 => BinaryOperator::NotEq,
                                    _ => unreachable!(),
                                };
                                (op, left, right)
                            }
                            2..=3 => {
                                let left = self.gen_expr(ty);
                                let right = self.gen_expr(ty);
                                let op = match self.rng.gen_range(0..=2) {
                                    0 => BinaryOperator::And,
                                    1 => BinaryOperator::Or,
                                    2 => BinaryOperator::Xor,
                                    _ => unreachable!(),
                                };
                                (op, left, right)
                            }
                            // TODO other binary operators
                            _ => unreachable!(),
                        };
                        Expr::BinaryOp {
                            span: None,
                            op,
                            left: Box::new(left),
                            right: Box::new(right),
                        }
                    }
                    7 => {
                        let not = self.rng.gen_bool(0.5);
                        let subquery = self.gen_subquery();
                        Expr::Exists {
                            span: None,
                            not,
                            subquery: Box::new(subquery),
                        }
                    }
                    8 => {
                        let modifier = match self.rng.gen_range(0..=3) {
                            0 => None,
                            1 => Some(SubqueryModifier::Any),
                            2 => Some(SubqueryModifier::All),
                            3 => Some(SubqueryModifier::Some),
                            _ => unreachable!(),
                        };
                        let subquery = self.gen_subquery();
                        Expr::Subquery {
                            span: None,
                            modifier,
                            subquery: Box::new(subquery),
                        }
                    }
                    9 => {
                        let expr_ty = self.gen_simple_data_type();
                        let expr = self.gen_expr(&expr_ty);
                        let not = self.rng.gen_bool(0.5);
                        let subquery = self.gen_subquery();
                        Expr::InSubquery {
                            span: None,
                            expr: Box::new(expr),
                            subquery: Box::new(subquery),
                            not,
                        }
                    }
                    _ => unreachable!(),
                }
            }
            DataType::String => {
                if self.rng.gen_bool(0.5) {
                    let expr_ty = DataType::String;
                    let from_ty = DataType::Number(NumberDataType::Int64);

                    let expr = self.gen_expr(&expr_ty);
                    let from_expr = self.gen_expr(&from_ty);
                    let for_expr = if self.rng.gen_bool(0.5) {
                        Some(Box::new(self.gen_expr(&from_ty)))
                    } else {
                        None
                    };
                    Expr::Substring {
                        span: None,
                        expr: Box::new(expr),
                        substring_from: Box::new(from_expr),
                        substring_for: for_expr,
                    }
                } else {
                    let expr_ty = DataType::String;
                    let expr = self.gen_expr(&expr_ty);
                    let trim_where_expr = if self.rng.gen_bool(0.5) {
                        let trim_where = match self.rng.gen_range(0..=2) {
                            0 => TrimWhere::Both,
                            1 => TrimWhere::Leading,
                            2 => TrimWhere::Trailing,
                            _ => unreachable!(),
                        };
                        let where_expr = self.gen_expr(&expr_ty);
                        Some((trim_where, Box::new(where_expr)))
                    } else {
                        None
                    };
                    Expr::Trim {
                        span: None,
                        expr: Box::new(expr),
                        trim_where: trim_where_expr,
                    }
                }
            }
            DataType::Number(_) => match self.rng.gen_range(0..=3) {
                0 => {
                    let expr_ty = if self.rng.gen_bool(0.5) {
                        DataType::Date
                    } else {
                        DataType::Timestamp
                    };
                    let expr = self.gen_expr(&expr_ty);
                    let kind = match self.rng.gen_range(0..=6) {
                        0 => IntervalKind::Year,
                        1 => IntervalKind::Quarter,
                        2 => IntervalKind::Month,
                        3 => IntervalKind::Day,
                        4 => IntervalKind::Hour,
                        5 => IntervalKind::Minute,
                        6 => IntervalKind::Second,
                        7 => IntervalKind::Doy,
                        8 => IntervalKind::Dow,
                        _ => unreachable!(),
                    };
                    Expr::Extract {
                        span: None,
                        kind,
                        expr: Box::new(expr),
                    }
                }
                1 => {
                    let expr_ty = DataType::String;
                    let substr_expr = self.gen_expr(&expr_ty);
                    let str_expr = self.gen_expr(&expr_ty);
                    Expr::Position {
                        span: None,
                        substr_expr: Box::new(substr_expr),
                        str_expr: Box::new(str_expr),
                    }
                }
                2 => Expr::CountAll {
                    span: None,
                    window: None,
                },
                3 => {
                    let expr_ty = self.gen_all_number_data_type();
                    let expr = self.gen_expr(&expr_ty);
                    let op = match self.rng.gen_range(0..=5) {
                        0 => UnaryOperator::Plus,
                        1 => UnaryOperator::Minus,
                        2 => UnaryOperator::Not,
                        3 => UnaryOperator::Factorial,
                        4 => UnaryOperator::SquareRoot,
                        5 => UnaryOperator::CubeRoot,
                        6 => UnaryOperator::Abs,
                        7 => UnaryOperator::BitwiseNot,
                        _ => unreachable!(),
                    };
                    Expr::UnaryOp {
                        span: None,
                        op,
                        expr: Box::new(expr),
                    }
                }
                _ => unreachable!(),
            },
            DataType::Date | DataType::Timestamp => {
                let unit = match self.rng.gen_range(0..=6) {
                    0 => IntervalKind::Year,
                    1 => IntervalKind::Quarter,
                    2 => IntervalKind::Month,
                    3 => IntervalKind::Day,
                    4 => IntervalKind::Hour,
                    5 => IntervalKind::Minute,
                    6 => IntervalKind::Second,
                    _ => unreachable!(),
                };
                let interval_ty = DataType::Number(NumberDataType::Int64);
                let date_ty = if self.rng.gen_bool(0.5) {
                    DataType::Date
                } else {
                    DataType::Timestamp
                };
                let interval_expr = self.gen_expr(&interval_ty);
                let date_expr = self.gen_expr(&date_ty);

                match self.rng.gen_range(0..2) {
                    0 => Expr::DateAdd {
                        span: None,
                        unit,
                        interval: Box::new(interval_expr),
                        date: Box::new(date_expr),
                    },
                    1 => Expr::DateSub {
                        span: None,
                        unit,
                        interval: Box::new(interval_expr),
                        date: Box::new(date_expr),
                    },
                    2 => Expr::DateTrunc {
                        span: None,
                        unit,
                        date: Box::new(date_expr),
                    },
                    _ => unreachable!(),
                }
            }
            DataType::Variant => {
                let mut expr = self.gen_expr(ty);
                let len = self.rng.gen_range(1..=3);
                for _ in 0..len {
                    let accessor = match self.rng.gen_range(0..=3) {
                        0 => MapAccessor::Bracket {
                            key: Box::new(self.gen_expr(&DataType::Number(NumberDataType::UInt8))),
                        },
                        1 => {
                            let key = self.gen_identifier();
                            MapAccessor::Dot { key }
                        }
                        2 => {
                            let key = self.rng.gen_range(0..=10);
                            MapAccessor::DotNumber { key }
                        }
                        3 => {
                            let key = self.gen_identifier();
                            MapAccessor::Colon { key }
                        }
                        _ => unreachable!(),
                    };
                    expr = Expr::MapAccess {
                        span: None,
                        expr: Box::new(expr.clone()),
                        accessor,
                    };
                }
                expr
            }
            _ => {
                if self.rng.gen_bool(0.3) {
                    let cond_ty = DataType::Boolean;
                    let len = self.rng.gen_range(1..=3);
                    let mut conditions = Vec::with_capacity(len);
                    let mut results = Vec::with_capacity(len);
                    for _ in 0..len {
                        conditions.push(self.gen_expr(&cond_ty));
                        results.push(self.gen_expr(ty));
                    }
                    let else_result = if self.rng.gen_bool(0.5) {
                        Some(Box::new(self.gen_expr(ty)))
                    } else {
                        None
                    };
                    Expr::Case {
                        span: None,
                        operand: None,
                        conditions,
                        results,
                        else_result,
                    }
                } else {
                    // no suitable expr exist, generate scalar value instead
                    self.gen_scalar_value(ty)
                }
            }
        }
    }
}<|MERGE_RESOLUTION|>--- conflicted
+++ resolved
@@ -34,18 +34,13 @@
 
 impl<'a, R: Rng> SqlGenerator<'a, R> {
     pub(crate) fn gen_expr(&mut self, ty: &DataType) -> Expr {
-        match self.rng.gen_range(0..=11) {
+        match self.rng.gen_range(0..=10) {
             0..=3 => self.gen_column(ty),
             4..=6 => self.gen_scalar_value(ty),
-            7..=8 => self.gen_scalar_func(ty),
-            9 => self.gen_factory_scalar_func(ty),
-<<<<<<< HEAD
+            7 => self.gen_scalar_func(ty),
+            8 => self.gen_factory_scalar_func(ty),
+            9 => self.gen_window_func(ty),
             10 => self.gen_other_expr(ty),
-=======
-            10 => self.gen_inner_expr(ty),
-            11 => self.gen_window_func(ty),
->>>>>>> 1194ee80
-            // TODO other exprs
             _ => unreachable!(),
         }
     }
