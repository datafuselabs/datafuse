--- conflicted
+++ resolved
@@ -184,10 +184,6 @@
 use databend_common_meta_app::schema::VirtualColumnIdent;
 use databend_common_meta_app::schema::VirtualColumnMeta;
 use databend_common_meta_app::share::share_name_ident::ShareNameIdent;
-<<<<<<< HEAD
-use databend_common_meta_app::share::ShareGrantObjectSeqAndId;
-=======
->>>>>>> b5885722
 use databend_common_meta_app::share::ShareId;
 use databend_common_meta_app::share::ShareIdToName;
 use databend_common_meta_app::share::ShareObject;
@@ -670,18 +666,8 @@
 
             // check if database if shared
             let share_spec = if !db_meta.shared_by.is_empty() {
-<<<<<<< HEAD
-                let seq_and_id = ShareGrantObjectSeqAndId::Database(
-                    tenant_dbname.database_name().to_string(),
-                    db_meta_seq,
-                    old_db_id,
-                    db_meta.clone(),
-                );
-                let object = ShareObject::new(&seq_and_id);
-=======
                 let object =
                     ShareObject::Database(tenant_dbname.database_name().to_string(), old_db_id);
->>>>>>> b5885722
                 let update_on = Utc::now();
                 let mut share_spec_vec = vec![];
                 for share_id in &db_meta.shared_by {
@@ -731,14 +717,7 @@
                 db_meta.shared_by.clear();
                 let db_id_key = DatabaseId { db_id: old_db_id };
                 if_then.push(txn_op_put(&db_id_key, serialize_struct(&db_meta)?));
-<<<<<<< HEAD
-                Some((
-                    share_spec_vec,
-                    ShareObject::Database(tenant_dbname.database_name().to_string(), old_db_id),
-                ))
-=======
                 Some((share_spec_vec, ReplyShareObject::Database(old_db_id)))
->>>>>>> b5885722
             } else {
                 None
             };
@@ -2161,15 +2140,7 @@
                             condition.push(txn_cond_seq(&tbid, Eq, tb_meta_seq));
                             then_ops.push(txn_op_put(&tbid, serialize_struct(&table_meta)?));
 
-<<<<<<< HEAD
-                            let share_object = ShareObject::Table(
-                                tenant_dbname_tbname.table_name.clone(),
-                                db_id,
-                                table_id,
-                            );
-=======
                             let share_object = ReplyShareObject::Table(db_id, table_id);
->>>>>>> b5885722
                             Some((spec_vec, share_object))
                         } else {
                             None
