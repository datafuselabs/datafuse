// Copyright 2021 Datafuse Labs.
//
// Licensed under the Apache License, Version 2.0 (the "License");
// you may not use this file except in compliance with the License.
// You may obtain a copy of the License at
//
//     http://www.apache.org/licenses/LICENSE-2.0
//
// Unless required by applicable law or agreed to in writing, software
// distributed under the License is distributed on an "AS IS" BASIS,
// WITHOUT WARRANTIES OR CONDITIONS OF ANY KIND, either express or implied.
// See the License for the specific language governing permissions and
// limitations under the License.

use std::collections::BTreeMap;
use std::fmt::Display;
use std::sync::Arc;

use chrono::DateTime;
use chrono::Utc;
use common_meta_app::app_error::AppError;
use common_meta_app::app_error::CreateDatabaseWithDropTime;
use common_meta_app::app_error::CreateTableWithDropTime;
use common_meta_app::app_error::DatabaseAlreadyExists;
use common_meta_app::app_error::DropDbWithDropTime;
use common_meta_app::app_error::DropTableWithDropTime;
use common_meta_app::app_error::DuplicatedUpsertFiles;
use common_meta_app::app_error::ShareHasNoGrantedDatabase;
use common_meta_app::app_error::ShareHasNoGrantedPrivilege;
use common_meta_app::app_error::TableAlreadyExists;
use common_meta_app::app_error::TableVersionMismatched;
use common_meta_app::app_error::TxnRetryMaxTimes;
use common_meta_app::app_error::UndropDbHasNoHistory;
use common_meta_app::app_error::UndropDbWithNoDropTime;
use common_meta_app::app_error::UndropTableAlreadyExists;
use common_meta_app::app_error::UndropTableHasNoHistory;
use common_meta_app::app_error::UndropTableWithNoDropTime;
use common_meta_app::app_error::UnknownDatabaseId;
use common_meta_app::app_error::UnknownShareAccounts;
use common_meta_app::app_error::UnknownTable;
use common_meta_app::app_error::UnknownTableId;
use common_meta_app::app_error::WrongShare;
use common_meta_app::app_error::WrongShareObject;
use common_meta_app::schema::CountTablesKey;
use common_meta_app::schema::CountTablesReply;
use common_meta_app::schema::CountTablesReq;
use common_meta_app::schema::CreateDatabaseReply;
use common_meta_app::schema::CreateDatabaseReq;
use common_meta_app::schema::CreateTableReply;
use common_meta_app::schema::CreateTableReq;
use common_meta_app::schema::DBIdTableName;
use common_meta_app::schema::DatabaseId;
use common_meta_app::schema::DatabaseIdToName;
use common_meta_app::schema::DatabaseIdent;
use common_meta_app::schema::DatabaseInfo;
use common_meta_app::schema::DatabaseMeta;
use common_meta_app::schema::DatabaseNameIdent;
use common_meta_app::schema::DatabaseType;
use common_meta_app::schema::DbIdList;
use common_meta_app::schema::DbIdListKey;
use common_meta_app::schema::DropDatabaseReply;
use common_meta_app::schema::DropDatabaseReq;
use common_meta_app::schema::DropTableByIdReq;
use common_meta_app::schema::DropTableReply;
use common_meta_app::schema::GetDatabaseReq;
use common_meta_app::schema::GetTableCopiedFileReply;
use common_meta_app::schema::GetTableCopiedFileReq;
use common_meta_app::schema::GetTableReq;
use common_meta_app::schema::ListDatabaseReq;
use common_meta_app::schema::ListTableReq;
use common_meta_app::schema::RenameDatabaseReply;
use common_meta_app::schema::RenameDatabaseReq;
use common_meta_app::schema::RenameTableReply;
use common_meta_app::schema::RenameTableReq;
use common_meta_app::schema::TableCopiedFileInfo;
use common_meta_app::schema::TableCopiedFileNameIdent;
use common_meta_app::schema::TableId;
use common_meta_app::schema::TableIdList;
use common_meta_app::schema::TableIdListKey;
use common_meta_app::schema::TableIdToName;
use common_meta_app::schema::TableIdent;
use common_meta_app::schema::TableInfo;
use common_meta_app::schema::TableMeta;
use common_meta_app::schema::TableNameIdent;
use common_meta_app::schema::TruncateTableReply;
use common_meta_app::schema::TruncateTableReq;
use common_meta_app::schema::UndropDatabaseReply;
use common_meta_app::schema::UndropDatabaseReq;
use common_meta_app::schema::UndropTableReply;
use common_meta_app::schema::UndropTableReq;
use common_meta_app::schema::UpdateTableMetaReply;
use common_meta_app::schema::UpdateTableMetaReq;
use common_meta_app::schema::UpsertTableCopiedFileReply;
use common_meta_app::schema::UpsertTableCopiedFileReq;
use common_meta_app::schema::UpsertTableOptionReply;
use common_meta_app::schema::UpsertTableOptionReq;
use common_meta_app::share::ShareGrantObject;
use common_meta_app::share::ShareGrantObjectPrivilege;
use common_meta_app::share::ShareId;
use common_meta_app::share::ShareNameIdent;
use common_meta_kvapi::kvapi;
use common_meta_kvapi::kvapi::Key;
use common_meta_types::txn_op::Request;
use common_meta_types::txn_op_response::Response;
use common_meta_types::ConditionResult;
use common_meta_types::GCDroppedDataReply;
use common_meta_types::GCDroppedDataReq;
use common_meta_types::InvalidReply;
use common_meta_types::MatchSeqExt;
use common_meta_types::MetaError;
use common_meta_types::MetaId;
use common_meta_types::MetaNetworkError;
use common_meta_types::TxnCondition;
use common_meta_types::TxnGetRequest;
use common_meta_types::TxnOp;
use common_meta_types::TxnRequest;
use common_tracing::func_name;
use tracing::debug;
use tracing::error;
use ConditionResult::Eq;

use crate::db_has_to_exist;
use crate::deserialize_struct;
use crate::fetch_id;
use crate::get_pb_value;
use crate::get_share_database_id_and_privilege;
use crate::get_share_or_err;
use crate::get_u64_value;
use crate::is_db_need_to_be_remove;
use crate::kv_app_error::KVAppError;
use crate::list_keys;
use crate::list_u64_value;
use crate::send_txn;
use crate::serialize_struct;
use crate::serialize_u64;
use crate::table_has_to_exist;
use crate::txn_cond_seq;
use crate::txn_op_del;
use crate::txn_op_put;
use crate::txn_op_put_with_expire;
use crate::util::get_table_names_by_ids;
use crate::util::list_tables_from_share_db;
use crate::util::list_tables_from_unshare_db;
use crate::util::mget_pb_values;
use crate::IdGenerator;
use crate::SchemaApi;
use crate::DEFAULT_MGET_SIZE;
use crate::TXN_MAX_RETRY_TIMES;

const DEFAULT_DATA_RETENTION_SECONDS: i64 = 24 * 60 * 60;

/// SchemaApi is implemented upon kvapi::KVApi.
/// Thus every type that impl kvapi::KVApi impls SchemaApi.
#[tonic::async_trait]
impl<KV: kvapi::KVApi<Error = MetaError>> SchemaApi for KV {
    #[tracing::instrument(level = "debug", ret, err, skip_all)]
    async fn create_database(
        &self,
        req: CreateDatabaseReq,
    ) -> Result<CreateDatabaseReply, KVAppError> {
        debug!(req = debug(&req), "SchemaApi: {}", func_name!());

        let name_key = &req.name_ident;

        if req.meta.drop_on.is_some() {
            return Err(KVAppError::AppError(AppError::CreateDatabaseWithDropTime(
                CreateDatabaseWithDropTime::new(&name_key.db_name),
            )));
        }

        let mut retry = 0;
        while retry < TXN_MAX_RETRY_TIMES {
            retry += 1;
            // Get db by name to ensure absence
            let (db_id_seq, db_id) = get_u64_value(self, name_key).await?;
            debug!(db_id_seq, db_id, ?name_key, "get_database");

            if db_id_seq > 0 {
                return if req.if_not_exists {
                    Ok(CreateDatabaseReply { db_id })
                } else {
                    Err(KVAppError::AppError(AppError::DatabaseAlreadyExists(
                        DatabaseAlreadyExists::new(
                            &name_key.db_name,
                            format!("create db: tenant: {}", name_key.tenant),
                        ),
                    )))
                };
            }

            // get db id list from _fd_db_id_list/db_id
            let dbid_idlist = DbIdListKey {
                tenant: name_key.tenant.clone(),
                db_name: name_key.db_name.clone(),
            };
            let (db_id_list_seq, db_id_list_opt): (_, Option<DbIdList>) =
                get_pb_value(self, &dbid_idlist).await?;

            let mut db_id_list = if db_id_list_seq == 0 {
                DbIdList::new()
            } else {
                match db_id_list_opt {
                    Some(list) => list,
                    None => DbIdList::new(),
                }
            };

            // Create db by inserting these record:
            // (tenant, db_name) -> db_id
            // (db_id) -> db_meta
            // append db_id into _fd_db_id_list/<tenant>/<db_name>
            // (db_id) -> (tenant,db_name)

            // if create database from a share then also need to update these record:
            // share_id -> share_meta

            let db_id = fetch_id(self, IdGenerator::database_id()).await?;
            let id_key = DatabaseId { db_id };
            let id_to_name_key = DatabaseIdToName { db_id };

            debug!(db_id, name_key = debug(&name_key), "new database id");

            {
                // append db_id into db_id_list
                db_id_list.append(db_id);

                let mut condition = vec![
                    txn_cond_seq(name_key, Eq, 0),
                    txn_cond_seq(&id_to_name_key, Eq, 0),
                    txn_cond_seq(&dbid_idlist, Eq, db_id_list_seq),
                ];
                let mut if_then = vec![
                    txn_op_put(name_key, serialize_u64(db_id)?), // (tenant, db_name) -> db_id
                    txn_op_put(&id_key, serialize_struct(&req.meta)?), // (db_id) -> db_meta
                    txn_op_put(&dbid_idlist, serialize_struct(&db_id_list)?), /* _fd_db_id_list/<tenant>/<db_name> -> db_id_list */
                    txn_op_put(&id_to_name_key, serialize_struct(name_key)?), /* __fd_database_id_to_name/<db_id> -> (tenant,db_name) */
                ];

                // if create a database from a share, check if the share exists and grant access, update share_meta.
                if let Some(from_share) = &req.meta.from_share {
                    // check only if tenant is the same
                    if from_share.tenant == req.name_ident.tenant {
                        // get share by share_name
                        let (share_id_seq, share_id, share_meta_seq, mut share_meta) =
                            get_share_or_err(
                                self,
                                from_share,
                                format!("create_database from share: {}", from_share),
                            )
                            .await?;

                        // check if the share has granted the account
                        if !share_meta.has_account(&req.name_ident.tenant) {
                            return Err(KVAppError::AppError(AppError::UnknownShareAccounts(
                                UnknownShareAccounts::new(
                                    &[req.name_ident.tenant.clone()],
                                    share_id,
                                    format!(
                                        "share {} has not granted privilege to {}",
                                        from_share, req.name_ident.tenant
                                    ),
                                ),
                            )));
                        }

<<<<<<< HEAD
                        // check if the the share has granted a database
                        let (share_from_db_id, privileges) =
                            get_share_database_id_and_privilege(from_share, &share_meta)?;
                        if !privileges.contains(ShareGrantObjectPrivilege::Usage) {
                            return Err(KVAppError::AppError(
                                AppError::ShareHasNoGrantedPrivilege(
                                    ShareHasNoGrantedPrivilege::new(
                                        &from_share.tenant,
                                        &from_share.share_name,
                                    ),
                                ),
                            ));
                        }
=======
                    // check if the share has granted a database
                    let (share_from_db_id, privileges) =
                        get_share_database_id_and_privilege(from_share, &share_meta)?;
                    if !privileges.contains(ShareGrantObjectPrivilege::Usage) {
                        return Err(KVAppError::AppError(AppError::ShareHasNoGrantedPrivilege(
                            ShareHasNoGrantedPrivilege::new(
                                &from_share.tenant,
                                &from_share.share_name,
                            ),
                        )));
                    }
>>>>>>> c64cf3b6

                        // check if the share database existed
                        let db_id_key = DatabaseId {
                            db_id: share_from_db_id,
                        };
                        let (db_seq, db_meta): (u64, Option<DatabaseMeta>) =
                            get_pb_value(self, &db_id_key).await?;
                        if db_seq == 0 || db_meta.is_none() {
                            return Err(KVAppError::AppError(
                                AppError::ShareHasNoGrantedPrivilege(
                                    ShareHasNoGrantedPrivilege::new(
                                        &from_share.tenant,
                                        &from_share.share_name,
                                    ),
                                ),
                            ));
                        }

                        // add share from database id
                        share_meta.add_share_from_db_id(db_id);

                        // All the checks have been done, add conditions and if_then
                        let share_id_key = ShareId { share_id };
                        condition.push(txn_cond_seq(from_share, Eq, share_id_seq)); // __fd_share/<tenant>/<share_name> -> <share_id>
                        condition.push(txn_cond_seq(&share_id_key, Eq, share_meta_seq)); // __fd_share_id/<share_id> -> <share_meta>
                        condition.push(txn_cond_seq(&db_id_key, Eq, db_seq)); // db_id -> <db_meta>

                        if_then.push(txn_op_put(&share_id_key, serialize_struct(&share_meta)?)); /* (share_id) -> share_meta */
                    }
                }

                let txn_req = TxnRequest {
                    condition,
                    if_then,
                    else_then: vec![],
                };

                let (succ, _responses) = send_txn(self, txn_req).await?;

                debug!(
                    name = debug(&name_key),
                    id = debug(&id_key),
                    succ = display(succ),
                    "create_database"
                );

                if succ {
                    return Ok(CreateDatabaseReply { db_id });
                }
            }
        }

        Err(KVAppError::AppError(AppError::TxnRetryMaxTimes(
            TxnRetryMaxTimes::new("create_database", TXN_MAX_RETRY_TIMES),
        )))
    }

    #[tracing::instrument(level = "debug", ret, err, skip_all)]
    async fn drop_database(&self, req: DropDatabaseReq) -> Result<DropDatabaseReply, KVAppError> {
        debug!(req = debug(&req), "SchemaApi: {}", func_name!());

        let tenant_dbname = &req.name_ident;
        let mut retry = 0;

        while retry < TXN_MAX_RETRY_TIMES {
            retry += 1;
            let res = get_db_or_err(
                self,
                tenant_dbname,
                format!("drop_database: {}", &tenant_dbname),
            )
            .await;

            let (db_id_seq, db_id, db_meta_seq, mut db_meta) = match res {
                Ok(x) => x,
                Err(e) => {
                    if let KVAppError::AppError(AppError::UnknownDatabase(_)) = e {
                        if req.if_exists {
                            return Ok(DropDatabaseReply {});
                        }
                    }

                    return Err(e);
                }
            };

            let mut condition = vec![];
            let mut if_then = vec![];

            // remove db_name -> db id
            condition.push(txn_cond_seq(tenant_dbname, Eq, db_id_seq));
            if_then.push(txn_op_del(tenant_dbname)); // (tenant, db_name) -> db_id

            let (removed, from_share) = is_db_need_to_be_remove(
                self,
                db_id,
                // remove db directly if created from share
                |db_meta| db_meta.from_share.is_some(),
                &mut condition,
                &mut if_then,
            )
            .await?;

            if removed {
                // if db create from share then remove it directly and remove db id from share
                debug!(
                    name = debug(&tenant_dbname),
                    id = debug(&DatabaseId { db_id }),
                    "drop_database from share"
                );

                // if remove db, MUST also removed db id from db id list
                let dbid_idlist = DbIdListKey {
                    tenant: tenant_dbname.tenant.clone(),
                    db_name: tenant_dbname.db_name.clone(),
                };
                let (db_id_list_seq, db_id_list_opt): (_, Option<DbIdList>) =
                    get_pb_value(self, &dbid_idlist).await?;

                let mut db_id_list = if db_id_list_seq == 0 {
                    DbIdList::new()
                } else {
                    match db_id_list_opt {
                        Some(list) => list,
                        None => DbIdList::new(),
                    }
                };
                if let Some(last_db_id) = db_id_list.last() {
                    if *last_db_id == db_id {
                        db_id_list.pop();
                        condition.push(txn_cond_seq(&dbid_idlist, Eq, db_id_list_seq));
                        if_then.push(txn_op_put(&dbid_idlist, serialize_struct(&db_id_list)?));
                    }
                }

                if let Some(from_share) = from_share {
                    remove_db_id_from_share(self, db_id, from_share, &mut condition, &mut if_then)
                        .await?;
                }
            } else {
                // Delete db by these operations:
                // del (tenant, db_name) -> db_id
                // set db_meta.drop_on = now and update (db_id) -> db_meta

                let db_id_key = DatabaseId { db_id };

                debug!(db_id, name_key = debug(&tenant_dbname), "drop_database");

                {
                    // drop a table with drop time
                    if db_meta.drop_on.is_some() {
                        return Err(KVAppError::AppError(AppError::DropDbWithDropTime(
                            DropDbWithDropTime::new(&tenant_dbname.db_name),
                        )));
                    }
                    // update drop on time
                    db_meta.drop_on = Some(Utc::now());

                    condition.push(txn_cond_seq(&db_id_key, Eq, db_meta_seq));

                    if_then.push(txn_op_put(&db_id_key, serialize_struct(&db_meta)?)); // (db_id) -> db_meta
                }
            }

            let txn_req = TxnRequest {
                condition,
                if_then,
                else_then: vec![],
            };

            let (succ, _responses) = send_txn(self, txn_req).await?;

            debug!(
                name = debug(&tenant_dbname),
                id = debug(&DatabaseId { db_id }),
                succ = display(succ),
                "drop_database"
            );

            if succ {
                return Ok(DropDatabaseReply {});
            }
        }

        Err(KVAppError::AppError(AppError::TxnRetryMaxTimes(
            TxnRetryMaxTimes::new("drop_database", TXN_MAX_RETRY_TIMES),
        )))
    }

    #[tracing::instrument(level = "debug", ret, err, skip_all)]
    async fn undrop_database(
        &self,
        req: UndropDatabaseReq,
    ) -> Result<UndropDatabaseReply, KVAppError> {
        debug!(req = debug(&req), "SchemaApi: {}", func_name!());

        let name_key = &req.name_ident;

        let mut retry = 0;
        while retry < TXN_MAX_RETRY_TIMES {
            retry += 1;
            let res =
                get_db_or_err(self, name_key, format!("undrop_database: {}", &name_key)).await;

            if res.is_ok() {
                return Err(KVAppError::AppError(AppError::DatabaseAlreadyExists(
                    DatabaseAlreadyExists::new(
                        &name_key.db_name,
                        format!("undrop_database: {} has already existed", name_key.db_name),
                    ),
                )));
            }

            // get db id list from _fd_db_id_list/<tenant>/<db_name>
            let dbid_idlist = DbIdListKey {
                tenant: name_key.tenant.clone(),
                db_name: name_key.db_name.clone(),
            };
            let (db_id_list_seq, db_id_list_opt): (_, Option<DbIdList>) =
                get_pb_value(self, &dbid_idlist).await?;

            let mut db_id_list = if db_id_list_seq == 0 {
                return Err(KVAppError::AppError(AppError::UndropDbHasNoHistory(
                    UndropDbHasNoHistory::new(&name_key.db_name),
                )));
            } else {
                match db_id_list_opt {
                    Some(list) => list,
                    None => {
                        return Err(KVAppError::AppError(AppError::UndropDbHasNoHistory(
                            UndropDbHasNoHistory::new(&name_key.db_name),
                        )));
                    }
                }
            };

            // Return error if there is no db id history.
            let db_id = match db_id_list.last() {
                Some(db_id) => *db_id,
                None => {
                    return Err(KVAppError::AppError(AppError::UndropDbHasNoHistory(
                        UndropDbHasNoHistory::new(&name_key.db_name),
                    )));
                }
            };

            // get db_meta of the last db id
            let dbid = DatabaseId { db_id };
            let (db_meta_seq, db_meta): (_, Option<DatabaseMeta>) =
                get_pb_value(self, &dbid).await?;

            debug!(db_id, name_key = debug(&name_key), "undrop_database");

            {
                // reset drop on time
                let mut db_meta = db_meta.unwrap();
                // undrop a table with no drop time
                if db_meta.drop_on.is_none() {
                    return Err(KVAppError::AppError(AppError::UndropDbWithNoDropTime(
                        UndropDbWithNoDropTime::new(&name_key.db_name),
                    )));
                }
                db_meta.drop_on = None;

                let txn_req = TxnRequest {
                    condition: vec![
                        txn_cond_seq(name_key, Eq, 0),
                        txn_cond_seq(&dbid_idlist, Eq, db_id_list_seq),
                        txn_cond_seq(&dbid, Eq, db_meta_seq),
                    ],
                    if_then: vec![
                        txn_op_put(name_key, serialize_u64(db_id)?), // (tenant, db_name) -> db_id
                        txn_op_put(&dbid, serialize_struct(&db_meta)?), // (db_id) -> db_meta
                    ],
                    else_then: vec![],
                };

                let (succ, _responses) = send_txn(self, txn_req).await?;

                debug!(
                    name_key = debug(&name_key),
                    succ = display(succ),
                    "undrop_database"
                );

                if succ {
                    return Ok(UndropDatabaseReply {});
                }
            }
        }

        Err(KVAppError::AppError(AppError::TxnRetryMaxTimes(
            TxnRetryMaxTimes::new("undrop_database", TXN_MAX_RETRY_TIMES),
        )))
    }

    #[tracing::instrument(level = "debug", ret, err, skip_all)]
    async fn rename_database(
        &self,
        req: RenameDatabaseReq,
    ) -> Result<RenameDatabaseReply, KVAppError> {
        debug!(req = debug(&req), "SchemaApi: {}", func_name!());

        let tenant_dbname = &req.name_ident;
        let tenant_newdbname = DatabaseNameIdent {
            tenant: tenant_dbname.tenant.clone(),
            db_name: req.new_db_name.clone(),
        };

        let mut retry = 0;
        while retry < TXN_MAX_RETRY_TIMES {
            retry += 1;
            // get old db, not exists return err
            let (old_db_id_seq, old_db_id) = get_u64_value(self, tenant_dbname).await?;
            if req.if_exists {
                if old_db_id_seq == 0 {
                    return Ok(RenameDatabaseReply {});
                }
            } else {
                db_has_to_exist(old_db_id_seq, tenant_dbname, "rename_database: src (db)")?;
            }

            debug!(
                old_db_id,
                tenant_dbname = debug(&tenant_dbname),
                "rename_database"
            );

            // get new db, exists return err
            let (db_id_seq, _db_id) = get_u64_value(self, &tenant_newdbname).await?;
            db_has_to_not_exist(db_id_seq, &tenant_newdbname, "rename_database")?;

            // get db id -> name
            let db_id_key = DatabaseIdToName { db_id: old_db_id };
            let (db_name_seq, _): (_, Option<DatabaseNameIdent>) =
                get_pb_value(self, &db_id_key).await?;

            // get db id list from _fd_db_id_list/<tenant>/<db_name>
            let dbid_idlist = DbIdListKey {
                tenant: tenant_dbname.tenant.clone(),
                db_name: tenant_dbname.db_name.clone(),
            };
            let (db_id_list_seq, db_id_list_opt): (_, Option<DbIdList>) =
                get_pb_value(self, &dbid_idlist).await?;
            let mut db_id_list: DbIdList;
            if db_id_list_seq == 0 {
                // may the database is created before add db_id_list, so we just add the id into the list.
                db_id_list = DbIdList::new();
                db_id_list.append(old_db_id);
            } else {
                match db_id_list_opt {
                    Some(list) => db_id_list = list,
                    None => {
                        // may the database is created before add db_id_list, so we just add the id into the list.
                        db_id_list = DbIdList::new();
                        db_id_list.append(old_db_id);
                    }
                }
            };

            if let Some(last_db_id) = db_id_list.last() {
                if *last_db_id != old_db_id {
                    return Err(KVAppError::AppError(AppError::DatabaseAlreadyExists(
                        DatabaseAlreadyExists::new(
                            &tenant_dbname.db_name,
                            format!("rename_database: {} with a wrong db id", tenant_dbname),
                        ),
                    )));
                }
            } else {
                return Err(KVAppError::AppError(AppError::DatabaseAlreadyExists(
                    DatabaseAlreadyExists::new(
                        &tenant_dbname.db_name,
                        format!("rename_database: {} with none db id history", tenant_dbname),
                    ),
                )));
            }

            let new_dbid_idlist = DbIdListKey {
                tenant: tenant_dbname.tenant.clone(),
                db_name: req.new_db_name.clone(),
            };
            let (new_db_id_list_seq, new_db_id_list_opt): (_, Option<DbIdList>) =
                get_pb_value(self, &new_dbid_idlist).await?;
            let mut new_db_id_list: DbIdList;
            if new_db_id_list_seq == 0 {
                new_db_id_list = DbIdList::new();
            } else {
                match new_db_id_list_opt {
                    Some(list) => new_db_id_list = list,
                    None => {
                        new_db_id_list = DbIdList::new();
                    }
                }
            };

            // rename database
            {
                // move db id from old db id list to new db id list
                db_id_list.pop();
                new_db_id_list.append(old_db_id);

                let txn_req = TxnRequest {
                    condition: vec![
                        // Prevent renaming or deleting in other threads.
                        txn_cond_seq(tenant_dbname, Eq, old_db_id_seq),
                        txn_cond_seq(&db_id_key, Eq, db_name_seq),
                        txn_cond_seq(&tenant_newdbname, Eq, 0),
                        txn_cond_seq(&dbid_idlist, Eq, db_id_list_seq),
                        txn_cond_seq(&new_dbid_idlist, Eq, new_db_id_list_seq),
                    ],
                    if_then: vec![
                        txn_op_del(tenant_dbname), // del old_db_name
                        // Renaming db should not affect the seq of db_meta. Just modify db name.
                        txn_op_put(&tenant_newdbname, serialize_u64(old_db_id)?), /* (tenant, new_db_name) -> old_db_id */
                        txn_op_put(&new_dbid_idlist, serialize_struct(&new_db_id_list)?), /* _fd_db_id_list/tenant/new_db_name -> new_db_id_list */
                        txn_op_put(&dbid_idlist, serialize_struct(&db_id_list)?), /* _fd_db_id_list/tenant/db_name -> db_id_list */
                        txn_op_put(&db_id_key, serialize_struct(&tenant_newdbname)?), /* __fd_database_id_to_name/<db_id> -> (tenant,db_name) */
                    ],
                    else_then: vec![],
                };

                let (succ, _responses) = send_txn(self, txn_req).await?;

                debug!(
                    name = debug(&tenant_dbname),
                    to = debug(&tenant_newdbname),
                    database_id = debug(&old_db_id),
                    succ = display(succ),
                    "rename_database"
                );

                if succ {
                    return Ok(RenameDatabaseReply {});
                }
            }
        }

        Err(KVAppError::AppError(AppError::TxnRetryMaxTimes(
            TxnRetryMaxTimes::new("rename_database", TXN_MAX_RETRY_TIMES),
        )))
    }

    #[tracing::instrument(level = "debug", ret, err, skip_all)]
    async fn get_database(&self, req: GetDatabaseReq) -> Result<Arc<DatabaseInfo>, KVAppError> {
        debug!(req = debug(&req), "SchemaApi: {}", func_name!());

        let name_key = &req.inner;

        let (_, db_id, db_meta_seq, db_meta) =
            get_db_or_err(self, name_key, "get_database").await?;

        let db = DatabaseInfo {
            ident: DatabaseIdent {
                db_id,
                seq: db_meta_seq,
            },
            name_ident: name_key.clone(),
            meta: db_meta,
        };

        Ok(Arc::new(db))
    }

    #[tracing::instrument(level = "debug", ret, err, skip_all)]
    async fn get_database_history(
        &self,
        req: ListDatabaseReq,
    ) -> Result<Vec<Arc<DatabaseInfo>>, KVAppError> {
        debug!(req = debug(&req), "SchemaApi: {}", func_name!());

        // List tables by tenant, db_id, table_name.
        let dbid_tbname_idlist = DbIdListKey {
            tenant: req.tenant,
            // Using a empty db to to list all
            db_name: "".to_string(),
        };
        let db_id_list_keys = list_keys(self, &dbid_tbname_idlist).await?;

        let mut db_info_list = vec![];
        let now = Utc::now();
        let keys: Vec<String> = db_id_list_keys
            .iter()
            .map(|db_id_list_key| db_id_list_key.to_string_key())
            .collect();
        let mut db_id_list_keys_iter = db_id_list_keys.into_iter();
        for c in keys.chunks(DEFAULT_MGET_SIZE) {
            let db_id_list_seq_and_list: Vec<(u64, Option<DbIdList>)> =
                mget_pb_values(self, c).await?;

            for (db_id_list_seq, db_id_list_opt) in db_id_list_seq_and_list {
                let db_id_list_key = db_id_list_keys_iter.next().unwrap();
                let db_id_list = if db_id_list_seq == 0 {
                    continue;
                } else {
                    match db_id_list_opt {
                        Some(list) => list,
                        None => {
                            continue;
                        }
                    }
                };

                let inner_keys: Vec<String> = db_id_list
                    .id_list
                    .iter()
                    .map(|db_id| DatabaseId { db_id: *db_id }.to_string_key())
                    .collect();
                let mut db_id_list_iter = db_id_list.id_list.into_iter();
                for c in inner_keys.chunks(DEFAULT_MGET_SIZE) {
                    let db_meta_seq_meta_vec: Vec<(u64, Option<DatabaseMeta>)> =
                        mget_pb_values(self, c).await?;

                    for (db_meta_seq, db_meta) in db_meta_seq_meta_vec {
                        let db_id = db_id_list_iter.next().unwrap();
                        if db_meta_seq == 0 || db_meta.is_none() {
                            error!("get_database_history cannot find {:?} db_meta", db_id);
                            continue;
                        }
                        let db_meta = db_meta.unwrap();
                        if is_drop_time_out_of_retention_time(&db_meta.drop_on, &now) {
                            continue;
                        }

                        let db = DatabaseInfo {
                            ident: DatabaseIdent {
                                db_id,
                                seq: db_meta_seq,
                            },
                            name_ident: DatabaseNameIdent {
                                tenant: db_id_list_key.tenant.clone(),
                                db_name: db_id_list_key.db_name.clone(),
                            },
                            meta: db_meta,
                        };

                        db_info_list.push(Arc::new(db));
                    }
                }
            }
        }

        return Ok(db_info_list);
    }

    #[tracing::instrument(level = "debug", ret, err, skip_all)]
    async fn list_databases(
        &self,
        req: ListDatabaseReq,
    ) -> Result<Vec<Arc<DatabaseInfo>>, KVAppError> {
        debug!(req = debug(&req), "SchemaApi: {}", func_name!());

        let name_key = DatabaseNameIdent {
            tenant: req.tenant,
            // Using a empty db to to list all
            db_name: "".to_string(),
        };

        // Pairs of db-name and db_id with seq
        let (tenant_dbnames, db_ids) = list_u64_value(self, &name_key).await?;

        // Keys for fetching serialized DatabaseMeta from kvapi::KVApi
        let mut kv_keys = Vec::with_capacity(db_ids.len());

        for db_id in db_ids.iter() {
            let k = DatabaseId { db_id: *db_id }.to_string_key();
            kv_keys.push(k);
        }

        // Batch get all db-metas.
        // - A db-meta may be already deleted. It is Ok. Just ignore it.

        let seq_metas = self.mget_kv(&kv_keys).await?;
        let mut db_infos = Vec::with_capacity(kv_keys.len());

        for (i, seq_meta_opt) in seq_metas.iter().enumerate() {
            if let Some(seq_meta) = seq_meta_opt {
                let db_meta: DatabaseMeta = deserialize_struct(&seq_meta.data)?;

                let db_info = DatabaseInfo {
                    ident: DatabaseIdent {
                        db_id: db_ids[i],
                        seq: seq_meta.seq,
                    },
                    name_ident: DatabaseNameIdent {
                        tenant: name_key.tenant.clone(),
                        db_name: tenant_dbnames[i].db_name.clone(),
                    },
                    meta: db_meta,
                };
                db_infos.push(Arc::new(db_info));
            } else {
                debug!(
                    k = display(&kv_keys[i]),
                    "db_meta not found, maybe just deleted after listing names and before listing meta"
                );
            }
        }

        Ok(db_infos)
    }

    #[tracing::instrument(level = "debug", ret, err, skip_all)]
    async fn create_table(&self, req: CreateTableReq) -> Result<CreateTableReply, KVAppError> {
        debug!(req = debug(&req), "SchemaApi: {}", func_name!());

        let tenant_dbname_tbname = &req.name_ident;
        let tenant_dbname = req.name_ident.db_name_ident();
        let mut tbcount_found = false;
        let mut tb_count = 0;
        let mut tb_count_seq;

        if req.table_meta.drop_on.is_some() {
            return Err(KVAppError::AppError(AppError::CreateTableWithDropTime(
                CreateTableWithDropTime::new(&tenant_dbname_tbname.table_name),
            )));
        }

        let mut retry = 0;
        while retry < TXN_MAX_RETRY_TIMES {
            retry += 1;
            // Get db by name to ensure presence

            let (_, db_id, db_meta_seq, db_meta) =
                get_db_or_err(self, &tenant_dbname, "create_table").await?;

            // cannot operate on shared database
            if let Some(from_share) = db_meta.from_share {
                return Err(KVAppError::AppError(AppError::ShareHasNoGrantedPrivilege(
                    ShareHasNoGrantedPrivilege::new(&from_share.tenant, &from_share.share_name),
                )));
            }

            // Get table by tenant,db_id, table_name to assert absence.

            let dbid_tbname = DBIdTableName {
                db_id,
                table_name: req.name_ident.table_name.clone(),
            };

            let (tb_id_seq, tb_id) = get_u64_value(self, &dbid_tbname).await?;
            if tb_id_seq > 0 {
                return if req.if_not_exists {
                    Ok(CreateTableReply { table_id: tb_id })
                } else {
                    Err(KVAppError::AppError(AppError::TableAlreadyExists(
                        TableAlreadyExists::new(
                            &tenant_dbname_tbname.table_name,
                            format!("create_table: {}", tenant_dbname_tbname),
                        ),
                    )))
                };
            }

            // get table id list from _fd_table_id_list/db_id/table_name
            let dbid_tbname_idlist = TableIdListKey {
                db_id,
                table_name: req.name_ident.table_name.clone(),
            };
            let (tb_id_list_seq, tb_id_list_opt): (_, Option<TableIdList>) =
                get_pb_value(self, &dbid_tbname_idlist).await?;

            let mut tb_id_list = if tb_id_list_seq == 0 {
                TableIdList::new()
            } else {
                match tb_id_list_opt {
                    Some(list) => list,
                    None => TableIdList::new(),
                }
            };

            // get current table count from _fd_table_count/tenant
            let tb_count_key = CountTablesKey {
                tenant: tenant_dbname.tenant.clone(),
            };
            (tb_count_seq, tb_count) = {
                let (seq, count) = get_u64_value(self, &tb_count_key).await?;
                if seq > 0 {
                    (seq, count)
                } else if !tbcount_found {
                    // only count_tables for the first time.
                    tbcount_found = true;
                    (0, count_tables(self, &tb_count_key).await?)
                } else {
                    (0, tb_count)
                }
            };
            // Create table by inserting these record:
            // (db_id, table_name) -> table_id
            // (table_id) -> table_meta
            // append table_id into _fd_table_id_list/db_id/table_name
            // (table_id) -> table_name

            let table_id = fetch_id(self, IdGenerator::table_id()).await?;

            let tbid = TableId { table_id };

            // get table id name
            let table_id_to_name_key = TableIdToName { table_id };
            let db_id_table_name = DBIdTableName {
                db_id,
                table_name: req.name_ident.table_name.clone(),
            };

            debug!(
                table_id,
                name = debug(&tenant_dbname_tbname),
                "new table id"
            );

            {
                // append new table_id into list
                tb_id_list.append(table_id);

                let txn_req = TxnRequest {
                    condition: vec![
                        // db has not to change, i.e., no new table is created.
                        // Renaming db is OK and does not affect the seq of db_meta.
                        txn_cond_seq(&DatabaseId { db_id }, Eq, db_meta_seq),
                        // no other table with the same name is inserted.
                        txn_cond_seq(&dbid_tbname, Eq, 0),
                        // no other table id with the same name is append.
                        txn_cond_seq(&dbid_tbname_idlist, Eq, tb_id_list_seq),
                        // update table count atomically
                        txn_cond_seq(&tb_count_key, Eq, tb_count_seq),
                        txn_cond_seq(&table_id_to_name_key, Eq, 0),
                    ],
                    if_then: vec![
                        // Changing a table in a db has to update the seq of db_meta,
                        // to block the batch-delete-tables when deleting a db.
                        txn_op_put(&DatabaseId { db_id }, serialize_struct(&db_meta)?), /* (db_id) -> db_meta */
                        txn_op_put(&dbid_tbname, serialize_u64(table_id)?), /* (tenant, db_id, tb_name) -> tb_id */
                        txn_op_put(&tbid, serialize_struct(&req.table_meta)?), /* (tenant, db_id, tb_id) -> tb_meta */
                        txn_op_put(&dbid_tbname_idlist, serialize_struct(&tb_id_list)?), /* _fd_table_id_list/db_id/table_name -> tb_id_list */
                        txn_op_put(&tb_count_key, serialize_u64(tb_count + 1)?), /* _fd_table_count/tenant -> tb_count */
                        txn_op_put(&table_id_to_name_key, serialize_struct(&db_id_table_name)?), /* __fd_table_id_to_name/db_id/table_name -> DBIdTableName */
                    ],
                    else_then: vec![],
                };

                let (succ, _responses) = send_txn(self, txn_req).await?;

                debug!(
                    name = debug(&tenant_dbname_tbname),
                    id = debug(&tbid),
                    succ = display(succ),
                    "create_table"
                );

                if succ {
                    return Ok(CreateTableReply { table_id });
                }
            }
        }

        Err(KVAppError::AppError(AppError::TxnRetryMaxTimes(
            TxnRetryMaxTimes::new("create_table", TXN_MAX_RETRY_TIMES),
        )))
    }

    /// List all tables belonging to every db and every tenant.
    ///
    /// It returns a list of (table-id, table-meta-seq, table-meta).
    #[tracing::instrument(level = "debug", ret, err, skip_all)]
    async fn list_all_tables(&self) -> Result<Vec<(TableId, u64, TableMeta)>, KVAppError> {
        debug!("SchemaApi: {}", func_name!());

        let reply = self
            .prefix_list_kv(&vec![TableId::PREFIX, ""].join("/"))
            .await?;

        let mut res = vec![];

        for (kk, vv) in reply.into_iter() {
            let table_id = TableId::from_str_key(&kk).map_err(|e| {
                let inv = InvalidReply::new("list_all_tables", &e);
                let meta_net_err = MetaNetworkError::InvalidReply(inv);
                MetaError::NetworkError(meta_net_err)
            })?;

            let table_meta: TableMeta = deserialize_struct(&vv.data)?;

            res.push((table_id, vv.seq, table_meta));
        }
        Ok(res)
    }

    #[tracing::instrument(level = "debug", ret, err, skip_all)]
    async fn undrop_table(&self, req: UndropTableReq) -> Result<UndropTableReply, KVAppError> {
        debug!(req = debug(&req), "SchemaApi: {}", func_name!());

        let tenant_dbname_tbname = &req.name_ident;
        let tenant_dbname = req.name_ident.db_name_ident();
        let mut tbcount_found = false;
        let mut tb_count = 0;
        let mut tb_count_seq;

        let mut retry = 0;
        while retry < TXN_MAX_RETRY_TIMES {
            retry += 1;
            // Get db by name to ensure presence

            let (_, db_id, db_meta_seq, db_meta) =
                get_db_or_err(self, &tenant_dbname, "undrop_table").await?;

            // cannot operate on shared database
            if let Some(from_share) = db_meta.from_share {
                return Err(KVAppError::AppError(AppError::ShareHasNoGrantedPrivilege(
                    ShareHasNoGrantedPrivilege::new(&from_share.tenant, &from_share.share_name),
                )));
            }

            // Get table by tenant,db_id, table_name to assert presence.

            let dbid_tbname = DBIdTableName {
                db_id,
                table_name: req.name_ident.table_name.clone(),
            };

            // If table id already exists, return error.
            let (tb_id_seq, table_id) = get_u64_value(self, &dbid_tbname).await?;
            if tb_id_seq > 0 || table_id > 0 {
                return Err(KVAppError::AppError(AppError::UndropTableAlreadyExists(
                    UndropTableAlreadyExists::new(&tenant_dbname_tbname.table_name),
                )));
            }

            // get table id list from _fd_table_id_list/db_id/table_name
            let dbid_tbname_idlist = TableIdListKey {
                db_id,
                table_name: req.name_ident.table_name.clone(),
            };
            let (tb_id_list_seq, tb_id_list_opt): (_, Option<TableIdList>) =
                get_pb_value(self, &dbid_tbname_idlist).await?;

            let mut tb_id_list = if tb_id_list_seq == 0 {
                return Err(KVAppError::AppError(AppError::UndropTableHasNoHistory(
                    UndropTableHasNoHistory::new(&tenant_dbname_tbname.table_name),
                )));
            } else {
                match tb_id_list_opt {
                    Some(list) => list,
                    None => {
                        return Err(KVAppError::AppError(AppError::UndropTableHasNoHistory(
                            UndropTableHasNoHistory::new(&tenant_dbname_tbname.table_name),
                        )));
                    }
                }
            };

            // Return error if there is no table id history.
            let table_id = match tb_id_list.last() {
                Some(table_id) => *table_id,
                None => {
                    return Err(KVAppError::AppError(AppError::UndropTableHasNoHistory(
                        UndropTableHasNoHistory::new(&tenant_dbname_tbname.table_name),
                    )));
                }
            };

            // get tb_meta of the last table id
            let tbid = TableId { table_id };
            let (tb_meta_seq, tb_meta): (_, Option<TableMeta>) = get_pb_value(self, &tbid).await?;

            // get current table count from _fd_table_count/tenant
            let tb_count_key = CountTablesKey {
                tenant: tenant_dbname.tenant.clone(),
            };
            (tb_count_seq, tb_count) = {
                let (seq, count) = get_u64_value(self, &tb_count_key).await?;
                if seq > 0 {
                    (seq, count)
                } else if !tbcount_found {
                    // only count_tables for the first time.
                    tbcount_found = true;
                    (0, count_tables(self, &tb_count_key).await?)
                } else {
                    (0, tb_count)
                }
            };
            // add drop_on time on table meta
            // (db_id, table_name) -> table_id

            debug!(
                ident = display(&tbid),
                name = display(&tenant_dbname_tbname),
                "undrop table"
            );

            {
                // reset drop on time
                let mut tb_meta = tb_meta.unwrap();
                // undrop a table with no drop_on time
                if tb_meta.drop_on.is_none() {
                    return Err(KVAppError::AppError(AppError::UndropTableWithNoDropTime(
                        UndropTableWithNoDropTime::new(&tenant_dbname_tbname.table_name),
                    )));
                }
                tb_meta.drop_on = None;

                let txn_req = TxnRequest {
                    condition: vec![
                        // db has not to change, i.e., no new table is created.
                        // Renaming db is OK and does not affect the seq of db_meta.
                        txn_cond_seq(&DatabaseId { db_id }, Eq, db_meta_seq),
                        // still this table id
                        txn_cond_seq(&dbid_tbname, Eq, tb_id_seq),
                        // table is not changed
                        txn_cond_seq(&tbid, Eq, tb_meta_seq),
                        // update table count atomically
                        txn_cond_seq(&tb_count_key, Eq, tb_count_seq),
                    ],
                    if_then: vec![
                        // Changing a table in a db has to update the seq of db_meta,
                        // to block the batch-delete-tables when deleting a db.
                        txn_op_put(&DatabaseId { db_id }, serialize_struct(&db_meta)?), /* (db_id) -> db_meta */
                        txn_op_put(&dbid_tbname, serialize_u64(table_id)?), /* (tenant, db_id, tb_name) -> tb_id */
                        // txn_op_put(&dbid_tbname_idlist, serialize_struct(&tb_id_list)?)?, // _fd_table_id_list/db_id/table_name -> tb_id_list
                        txn_op_put(&tbid, serialize_struct(&tb_meta)?), /* (tenant, db_id, tb_id) -> tb_meta */
                        txn_op_put(&tb_count_key, serialize_u64(tb_count + 1)?), /* _fd_table_count/tenant -> tb_count */
                    ],
                    else_then: vec![],
                };

                let (succ, _responses) = send_txn(self, txn_req).await?;

                debug!(
                    name = debug(&tenant_dbname_tbname),
                    id = debug(&tbid),
                    succ = display(succ),
                    "undrop_table"
                );

                if succ {
                    return Ok(UndropTableReply {});
                }
            }
        }

        Err(KVAppError::AppError(AppError::TxnRetryMaxTimes(
            TxnRetryMaxTimes::new("undrop_table", TXN_MAX_RETRY_TIMES),
        )))
    }

    #[tracing::instrument(level = "debug", ret, err, skip_all)]
    async fn rename_table(&self, req: RenameTableReq) -> Result<RenameTableReply, KVAppError> {
        debug!(req = debug(&req), "SchemaApi: {}", func_name!());

        let tenant_dbname_tbname = &req.name_ident;
        let tenant_dbname = tenant_dbname_tbname.db_name_ident();
        let tenant_newdbname_newtbname = TableNameIdent {
            tenant: tenant_dbname_tbname.tenant.clone(),
            db_name: req.new_db_name.clone(),
            table_name: req.new_table_name.clone(),
        };

        let mut retry = 0;
        while retry < TXN_MAX_RETRY_TIMES {
            retry += 1;
            // Get db by name to ensure presence

            let (_, db_id, db_meta_seq, db_meta) =
                get_db_or_err(self, &tenant_dbname, "rename_table").await?;

            // cannot operate on shared database
            if let Some(from_share) = db_meta.from_share {
                return Err(KVAppError::AppError(AppError::ShareHasNoGrantedPrivilege(
                    ShareHasNoGrantedPrivilege::new(&from_share.tenant, &from_share.share_name),
                )));
            }

            // Get table by db_id, table_name to assert presence.

            let dbid_tbname = DBIdTableName {
                db_id,
                table_name: tenant_dbname_tbname.table_name.clone(),
            };

            let (tb_id_seq, table_id) = get_u64_value(self, &dbid_tbname).await?;
            if req.if_exists {
                if tb_id_seq == 0 {
                    // TODO: table does not exist, can not return table id.
                    return Ok(RenameTableReply { table_id: 0 });
                }
            } else {
                table_has_to_exist(
                    tb_id_seq,
                    tenant_dbname_tbname,
                    "rename_table: src (db,table)",
                )?;
            }

            // get table id list from _fd_table_id_list/db_id/table_name
            let dbid_tbname_idlist = TableIdListKey {
                db_id,
                table_name: req.name_ident.table_name.clone(),
            };
            let (tb_id_list_seq, tb_id_list_opt): (_, Option<TableIdList>) =
                get_pb_value(self, &dbid_tbname_idlist).await?;

            let mut tb_id_list: TableIdList;
            if tb_id_list_seq == 0 {
                // may the table is created before add db_id_list, so we just add the id into the list.
                tb_id_list = TableIdList::new();
                tb_id_list.append(table_id);
            } else {
                match tb_id_list_opt {
                    Some(list) => tb_id_list = list,
                    None => {
                        // may the table is created before add db_id_list, so we just add the id into the list.
                        tb_id_list = TableIdList::new();
                        tb_id_list.append(table_id);
                    }
                }
            };

            if let Some(last_table_id) = tb_id_list.last() {
                if *last_table_id != table_id {
                    return Err(KVAppError::AppError(AppError::UnknownTable(
                        UnknownTable::new(
                            &req.name_ident.table_name,
                            format!("{}: {}", "rename table", tenant_dbname_tbname),
                        ),
                    )));
                }
            } else {
                return Err(KVAppError::AppError(AppError::UnknownTable(
                    UnknownTable::new(
                        &req.name_ident.table_name,
                        format!("{}: {}", "rename table", tenant_dbname_tbname),
                    ),
                )));
            }

            // Get the renaming target db to ensure presence.

            let tenant_newdbname = DatabaseNameIdent {
                tenant: tenant_dbname.tenant.clone(),
                db_name: req.new_db_name.clone(),
            };
            let (_, new_db_id, new_db_meta_seq, new_db_meta) =
                get_db_or_err(self, &tenant_newdbname, "rename_table: new db").await?;

            // Get the renaming target table to ensure absence

            let newdbid_newtbname = DBIdTableName {
                db_id: new_db_id,
                table_name: req.new_table_name.clone(),
            };
            let (new_tb_id_seq, _new_tb_id) = get_u64_value(self, &newdbid_newtbname).await?;
            table_has_to_not_exist(new_tb_id_seq, &tenant_newdbname_newtbname, "rename_table")?;

            let new_dbid_tbname_idlist = TableIdListKey {
                db_id: new_db_id,
                table_name: req.new_table_name.clone(),
            };
            let (new_tb_id_list_seq, new_tb_id_list_opt): (_, Option<TableIdList>) =
                get_pb_value(self, &new_dbid_tbname_idlist).await?;

            let mut new_tb_id_list: TableIdList;
            if new_tb_id_list_seq == 0 {
                new_tb_id_list = TableIdList::new();
            } else {
                match new_tb_id_list_opt {
                    Some(list) => new_tb_id_list = list,
                    None => {
                        new_tb_id_list = TableIdList::new();
                    }
                }
            };

            // get table id name
            let table_id_to_name_key = TableIdToName { table_id };
            let (table_id_to_name_seq, _): (_, Option<DBIdTableName>) =
                get_pb_value(self, &table_id_to_name_key).await?;
            let db_id_table_name = DBIdTableName {
                db_id: new_db_id,
                table_name: req.new_table_name.clone(),
            };

            {
                // move table id from old table id list to new table id list
                tb_id_list.pop();
                new_tb_id_list.append(table_id);

                let condition = vec![
                    // db has not to change, i.e., no new table is created.
                    // Renaming db is OK and does not affect the seq of db_meta.
                    txn_cond_seq(&DatabaseId { db_id }, Eq, db_meta_seq),
                    txn_cond_seq(&DatabaseId { db_id: new_db_id }, Eq, new_db_meta_seq),
                    // table_name->table_id does not change.
                    // Updating the table meta is ok.
                    txn_cond_seq(&dbid_tbname, Eq, tb_id_seq),
                    txn_cond_seq(&newdbid_newtbname, Eq, 0),
                    // no other table id with the same name is append.
                    txn_cond_seq(&dbid_tbname_idlist, Eq, tb_id_list_seq),
                    txn_cond_seq(&new_dbid_tbname_idlist, Eq, new_tb_id_list_seq),
                    txn_cond_seq(&table_id_to_name_key, Eq, table_id_to_name_seq),
                ];

                let mut then_ops = vec![
                    txn_op_del(&dbid_tbname), // (db_id, tb_name) -> tb_id
                    txn_op_put(&newdbid_newtbname, serialize_u64(table_id)?), /* (db_id, new_tb_name) -> tb_id */
                    // Changing a table in a db has to update the seq of db_meta,
                    // to block the batch-delete-tables when deleting a db.
                    txn_op_put(&DatabaseId { db_id }, serialize_struct(&db_meta)?), /* (db_id) -> db_meta */
                    txn_op_put(&dbid_tbname_idlist, serialize_struct(&tb_id_list)?), /* _fd_table_id_list/db_id/old_table_name -> tb_id_list */
                    txn_op_put(&new_dbid_tbname_idlist, serialize_struct(&new_tb_id_list)?), /* _fd_table_id_list/db_id/new_table_name -> tb_id_list */
                    txn_op_put(&table_id_to_name_key, serialize_struct(&db_id_table_name)?), /* __fd_table_id_to_name/db_id/table_name -> DBIdTableName */
                ];

                if db_id != new_db_id {
                    then_ops.push(
                        txn_op_put(
                            &DatabaseId { db_id: new_db_id },
                            serialize_struct(&new_db_meta)?,
                        ), // (db_id) -> db_meta
                    );
                }

                let txn_req = TxnRequest {
                    condition,
                    if_then: then_ops,
                    else_then: vec![],
                };

                let (succ, _responses) = send_txn(self, txn_req).await?;

                debug!(
                    name = debug(&tenant_dbname_tbname),
                    to = debug(&newdbid_newtbname),
                    table_id = debug(&table_id),
                    succ = display(succ),
                    "rename_table"
                );

                if succ {
                    return Ok(RenameTableReply { table_id });
                }
            }
        }

        Err(KVAppError::AppError(AppError::TxnRetryMaxTimes(
            TxnRetryMaxTimes::new("rename_table", TXN_MAX_RETRY_TIMES),
        )))
    }

    #[tracing::instrument(level = "debug", ret, err, skip_all)]
    async fn get_table(&self, req: GetTableReq) -> Result<Arc<TableInfo>, KVAppError> {
        debug!(req = debug(&req), "SchemaApi: {}", func_name!());

        let tenant_dbname_tbname = &req.inner;
        let tenant_dbname = tenant_dbname_tbname.db_name_ident();

        // Get db by name to ensure presence

        let res = get_db_or_err(
            self,
            &tenant_dbname,
            format!("get_table: {}", tenant_dbname),
        )
        .await;

        let (_db_id_seq, db_id, _db_meta_seq, db_meta) = match res {
            Ok(x) => x,
            Err(e) => {
                return Err(e);
            }
        };

        let table_id = match db_meta.from_share {
            Some(ref share) => {
                get_table_id_from_share_by_name(
                    self,
                    share,
                    db_id,
                    &tenant_dbname_tbname.table_name,
                )
                .await?
            }
            None => {
                // Get table by tenant,db_id, table_name to assert presence.

                let dbid_tbname = DBIdTableName {
                    db_id,
                    table_name: tenant_dbname_tbname.table_name.clone(),
                };

                let (tb_id_seq, table_id) = get_u64_value(self, &dbid_tbname).await?;
                table_has_to_exist(tb_id_seq, tenant_dbname_tbname, "get_table")?;

                table_id
            }
        };

        let tbid = TableId { table_id };

        let (tb_meta_seq, tb_meta): (_, Option<TableMeta>) = get_pb_value(self, &tbid).await?;

        table_has_to_exist(
            tb_meta_seq,
            tenant_dbname_tbname,
            format!("get_table meta by: {}", tenant_dbname_tbname),
        )?;

        debug!(
            ident = display(&tbid),
            name = display(&tenant_dbname_tbname),
            table_meta = debug(&tb_meta),
            "get_table"
        );

        let db_type = match db_meta.from_share {
            Some(share_ident) => DatabaseType::ShareDB(share_ident),
            None => DatabaseType::NormalDB,
        };

        let tb_info = TableInfo {
            ident: TableIdent {
                table_id: tbid.table_id,
                seq: tb_meta_seq,
            },
            desc: tenant_dbname_tbname.to_string(),
            name: tenant_dbname_tbname.table_name.clone(),
            // Safe unwrap() because: tb_meta_seq > 0
            meta: tb_meta.unwrap(),
            tenant: req.tenant.clone(),
            db_type,
        };

        return Ok(Arc::new(tb_info));
    }

    #[tracing::instrument(level = "debug", ret, err, skip_all)]
    async fn get_table_history(
        &self,
        req: ListTableReq,
    ) -> Result<Vec<Arc<TableInfo>>, KVAppError> {
        debug!(req = debug(&req), "SchemaApi: {}", func_name!());

        let tenant_dbname = &req.inner;

        // Get db by name to ensure presence
        let res = get_db_or_err(
            self,
            tenant_dbname,
            format!("get_table_history: {}", tenant_dbname),
        )
        .await;

        let (_db_id_seq, db_id, _db_meta_seq, db_meta) = match res {
            Ok(x) => x,
            Err(e) => {
                return Err(e);
            }
        };

        // List tables by tenant, db_id, table_name.
        let dbid_tbname_idlist = TableIdListKey {
            db_id,
            table_name: "".to_string(),
        };

        let table_id_list_keys = list_keys(self, &dbid_tbname_idlist).await?;

        let mut tb_info_list = vec![];
        let now = Utc::now();
        let keys: Vec<String> = table_id_list_keys
            .iter()
            .map(|table_id_list_key| {
                TableIdListKey {
                    db_id,
                    table_name: table_id_list_key.table_name.clone(),
                }
                .to_string_key()
            })
            .collect();
        let mut table_id_list_keys_iter = table_id_list_keys.into_iter();
        for c in keys.chunks(DEFAULT_MGET_SIZE) {
            let tb_id_list_seq_vec: Vec<(u64, Option<TableIdList>)> =
                mget_pb_values(self, c).await?;
            for (tb_id_list_seq, tb_id_list_opt) in tb_id_list_seq_vec {
                let table_id_list_key = table_id_list_keys_iter.next().unwrap();
                let tb_id_list = if tb_id_list_seq == 0 {
                    continue;
                } else {
                    match tb_id_list_opt {
                        Some(list) => list,
                        None => {
                            continue;
                        }
                    }
                };

                debug!(name = display(&table_id_list_key), "get_table_history");

                let inner_keys: Vec<String> = tb_id_list
                    .id_list
                    .iter()
                    .map(|table_id| {
                        TableId {
                            table_id: *table_id,
                        }
                        .to_string_key()
                    })
                    .collect();
                let mut table_id_iter = tb_id_list.id_list.into_iter();
                for c in inner_keys.chunks(DEFAULT_MGET_SIZE) {
                    let tb_meta_vec: Vec<(u64, Option<TableMeta>)> =
                        mget_pb_values(self, c).await?;
                    for (tb_meta_seq, tb_meta) in tb_meta_vec {
                        let table_id = table_id_iter.next().unwrap();
                        if tb_meta_seq == 0 || tb_meta.is_none() {
                            error!("get_table_history cannot find {:?} table_meta", table_id);
                            continue;
                        }

                        // Safe unwrap() because: tb_meta_seq > 0
                        let tb_meta = tb_meta.unwrap();
                        if is_drop_time_out_of_retention_time(&tb_meta.drop_on, &now) {
                            continue;
                        }

                        let tenant_dbname_tbname: TableNameIdent = TableNameIdent {
                            tenant: tenant_dbname.tenant.clone(),
                            db_name: tenant_dbname.db_name.clone(),
                            table_name: table_id_list_key.table_name.clone(),
                        };

                        let db_type = match db_meta.from_share.clone() {
                            Some(share_ident) => DatabaseType::ShareDB(share_ident),
                            None => DatabaseType::NormalDB,
                        };

                        let tb_info = TableInfo {
                            ident: TableIdent {
                                table_id,
                                seq: tb_meta_seq,
                            },
                            desc: tenant_dbname_tbname.to_string(),
                            name: table_id_list_key.table_name.clone(),
                            meta: tb_meta,
                            tenant: tenant_dbname.tenant.clone(),
                            db_type,
                        };

                        tb_info_list.push(Arc::new(tb_info));
                    }
                }
            }
        }

        return Ok(tb_info_list);
    }

    #[tracing::instrument(level = "debug", ret, err, skip_all)]
    async fn list_tables(&self, req: ListTableReq) -> Result<Vec<Arc<TableInfo>>, KVAppError> {
        debug!(req = debug(&req), "SchemaApi: {}", func_name!());

        let tenant_dbname = &req.inner;

        // Get db by name to ensure presence
        let res = get_db_or_err(
            self,
            tenant_dbname,
            format!("list_tables: {}", &tenant_dbname),
        )
        .await;

        let (_db_id_seq, db_id, _db_meta_seq, db_meta) = match res {
            Ok(x) => x,
            Err(e) => {
                return Err(e);
            }
        };

        let tb_infos = match db_meta.from_share {
            None => list_tables_from_unshare_db(self, db_id, tenant_dbname).await?,
            Some(share) => list_tables_from_share_db(self, share, db_id, tenant_dbname).await?,
        };

        Ok(tb_infos)
    }

    #[tracing::instrument(level = "debug", ret, err, skip_all)]
    async fn get_table_by_id(
        &self,
        table_id: MetaId,
    ) -> Result<(TableIdent, Arc<TableMeta>), KVAppError> {
        debug!(req = debug(&table_id), "SchemaApi: {}", func_name!());

        let tbid = TableId { table_id };

        let (tb_meta_seq, table_meta): (_, Option<TableMeta>) = get_pb_value(self, &tbid).await?;

        debug!(ident = display(&tbid), "get_table_by_id");

        if tb_meta_seq == 0 || table_meta.is_none() {
            return Err(KVAppError::AppError(AppError::UnknownTableId(
                UnknownTableId::new(table_id, "get_table_by_id"),
            )));
        }

        Ok((
            TableIdent::new(table_id, tb_meta_seq),
            Arc::new(table_meta.unwrap()),
        ))
    }

    #[tracing::instrument(level = "debug", ret, err, skip_all)]
    async fn drop_table_by_id(&self, req: DropTableByIdReq) -> Result<DropTableReply, KVAppError> {
        let table_id = req.tb_id;
        debug!(req = debug(&table_id), "SchemaApi: {}", func_name!());

        let mut tbcount_found = false;
        let mut tb_count = 0;
        let mut tb_count_seq;
        let tbid = TableId { table_id };
        let mut retry = 0;

        while retry < TXN_MAX_RETRY_TIMES {
            retry += 1;

            // Check if table exists.
            let (tb_meta_seq, tb_meta): (_, Option<TableMeta>) = get_pb_value(self, &tbid).await?;
            if tb_meta_seq == 0 || tb_meta.is_none() {
                return Err(KVAppError::AppError(AppError::UnknownTableId(
                    UnknownTableId::new(table_id, "drop_table_by_id failed to find valid tb_meta"),
                )));
            }

            // Get db name, tenant name and related info for tx.
            let table_id_to_name = TableIdToName { table_id };
            let (_, table_name_opt): (_, Option<DBIdTableName>) =
                get_pb_value(self, &table_id_to_name).await?;

            let dbid_tbname = match table_name_opt {
                Some(table_name) => table_name,
                None => {
                    return Err(KVAppError::AppError(AppError::UnknownTableId(
                        UnknownTableId::new(table_id, "drop_table_by_id failed to find db_id"),
                    )));
                }
            };

            let tbname = dbid_tbname.table_name.clone();
            let (tb_id_seq, _) = get_u64_value(self, &dbid_tbname).await?;
            if tb_id_seq == 0 {
                return if req.if_exists {
                    Ok(DropTableReply {})
                } else {
                    return Err(KVAppError::AppError(AppError::UnknownTable(
                        UnknownTable::new(tbname, "drop_table_by_id"),
                    )));
                };
            }

            let db_id_to_name = DatabaseIdToName {
                db_id: dbid_tbname.db_id,
            };
            let (_, database_name_opt): (_, Option<DatabaseNameIdent>) =
                get_pb_value(self, &db_id_to_name).await?;
            let tenant_dbname = match database_name_opt {
                Some(db_name_ident) => db_name_ident,
                None => {
                    return Err(KVAppError::AppError(AppError::UnknownDatabaseId(
                        UnknownDatabaseId::new(dbid_tbname.db_id, "drop_table_by_id"),
                    )));
                }
            };
            let tenant_dbname_tbname = TableNameIdent {
                tenant: tenant_dbname.tenant.clone(),
                db_name: tenant_dbname.db_name.clone(),
                table_name: tbname,
            };

            // get current table count from _fd_table_count/tenant
            let tb_count_key = CountTablesKey {
                tenant: tenant_dbname.tenant.clone(),
            };
            (tb_count_seq, tb_count) = {
                let (seq, count) = get_u64_value(self, &tb_count_key).await?;
                if seq > 0 {
                    (seq, count)
                } else if !tbcount_found {
                    // only count_tables for the first time.
                    tbcount_found = true;
                    (0, count_tables(self, &tb_count_key).await?)
                } else {
                    (0, tb_count)
                }
            };

            let (_, db_id, db_meta_seq, db_meta) =
                get_db_or_err(self, &tenant_dbname, "drop_table_by_id").await?;

            // cannot operate on shared database
            if let Some(from_share) = db_meta.from_share {
                return Err(KVAppError::AppError(AppError::ShareHasNoGrantedPrivilege(
                    ShareHasNoGrantedPrivilege::new(&from_share.tenant, &from_share.share_name),
                )));
            }

            debug!(
                ident = display(&tbid),
                name = display(&tenant_dbname_tbname),
                "drop table by id"
            );

            {
                let mut tb_meta = tb_meta.unwrap();
                // drop a table with drop_on time
                if tb_meta.drop_on.is_some() {
                    return Err(KVAppError::AppError(AppError::DropTableWithDropTime(
                        DropTableWithDropTime::new(&dbid_tbname.table_name),
                    )));
                }

                tb_meta.drop_on = Some(Utc::now());

                let txn_req = TxnRequest {
                    condition: vec![
                        // db has not to change, i.e., no new table is created.
                        // Renaming db is OK and does not affect the seq of db_meta.
                        txn_cond_seq(&DatabaseId { db_id }, Eq, db_meta_seq),
                        // still this table id
                        txn_cond_seq(&dbid_tbname, Eq, tb_id_seq),
                        // table is not changed
                        txn_cond_seq(&tbid, Eq, tb_meta_seq),
                        // update table count atomically
                        txn_cond_seq(&tb_count_key, Eq, tb_count_seq),
                    ],
                    if_then: vec![
                        // Changing a table in a db has to update the seq of db_meta,
                        // to block the batch-delete-tables when deleting a db.
                        txn_op_put(&DatabaseId { db_id }, serialize_struct(&db_meta)?), /* (db_id) -> db_meta */
                        txn_op_del(&dbid_tbname), // (db_id, tb_name) -> tb_id
                        txn_op_put(&tbid, serialize_struct(&tb_meta)?), /* (tenant, db_id, tb_id) -> tb_meta */
                        txn_op_put(&tb_count_key, serialize_u64(tb_count - 1)?), /* _fd_table_count/tenant -> tb_count */
                    ],
                    else_then: vec![],
                };

                let (succ, _responses) = send_txn(self, txn_req).await?;

                debug!(
                    name = display(&tenant_dbname_tbname),
                    id = debug(&tbid),
                    succ = display(succ),
                    "drop_table_by_id"
                );
                if succ {
                    return Ok(DropTableReply {});
                }
            }
        }
        Err(KVAppError::AppError(AppError::TxnRetryMaxTimes(
            TxnRetryMaxTimes::new("drop_table_by_id", TXN_MAX_RETRY_TIMES),
        )))
    }

    async fn get_table_copied_file_info(
        &self,
        req: GetTableCopiedFileReq,
    ) -> Result<GetTableCopiedFileReply, KVAppError> {
        debug!(req = debug(&req), "SchemaApi: {}", func_name!());

        let table_id = req.table_id;

        let tbid = TableId { table_id };

        let (tb_meta_seq, tb_meta): (_, Option<TableMeta>) = get_pb_value(self, &tbid).await?;

        if tb_meta_seq == 0 {
            return Err(KVAppError::AppError(AppError::UnknownTableId(
                UnknownTableId::new(table_id, ""),
            )));
        }

        debug!(
            ident = display(&tbid),
            table_meta = debug(&tb_meta),
            "get_table_copied_file_info"
        );

        let mut file_infos = BTreeMap::new();

        let mut keys = Vec::with_capacity(req.files.len());

        for file in req.files.iter() {
            let ident = TableCopiedFileNameIdent {
                table_id,
                file: file.clone(),
            };
            keys.push(ident.to_string_key());
        }

        let mut file_names = req.files.into_iter();

        for c in keys.chunks(DEFAULT_MGET_SIZE) {
            let seq_infos = mget_pb_values(self, c).await?;

            for (_seq, file_info) in seq_infos {
                let f_name = file_names.next().unwrap();

                if let Some(f_info) = file_info {
                    file_infos.insert(f_name, f_info);
                }
            }
        }

        Ok(GetTableCopiedFileReply {
            file_info: file_infos,
        })
    }

    async fn upsert_table_copied_file_info(
        &self,
        req: UpsertTableCopiedFileReq,
    ) -> Result<UpsertTableCopiedFileReply, KVAppError> {
        debug!(req = debug(&req), "SchemaApi: {}", func_name!());

        let mut retry = 0;
        let table_id = req.table_id;

        let mut keys = Vec::with_capacity(req.file_info.len());
        for file in req.file_info.iter() {
            let key = TableCopiedFileNameIdent {
                table_id,
                file: file.0.clone(),
            };
            keys.push(key.to_string_key());
        }

        while retry < TXN_MAX_RETRY_TIMES {
            retry += 1;

            let tbid = TableId { table_id };

            let (tb_meta_seq, tb_meta): (_, Option<TableMeta>) = get_pb_value(self, &tbid).await?;

            if tb_meta_seq == 0 {
                return Err(KVAppError::AppError(AppError::UnknownTableId(
                    UnknownTableId::new(table_id, ""),
                )));
            }

            debug!(
                ident = display(&tbid),
                table_meta = debug(&tb_meta),
                "upsert_table_copied_file_info"
            );

            let (condition, if_then) = build_upsert_table_copied_file_info_conditions(
                &req,
                tb_meta_seq,
                req.fail_if_duplicated,
            )?;

            let txn_req = TxnRequest {
                condition,
                if_then,
                else_then: vec![],
            };

            let (succ, _responses) = send_txn(self, txn_req).await?;

            debug!(
                ident = display(&tbid),
                succ = display(succ),
                "upsert_table_copied_file_info"
            );

            if succ {
                return Ok(UpsertTableCopiedFileReply {});
            } else if req.fail_if_duplicated {
                // fail fast if txn failed, which caused by file duplication
                return Err(KVAppError::AppError(AppError::DuplicatedUpsertFiles(
                    DuplicatedUpsertFiles::new(req.table_id, "upsert_table_copied_file_info"),
                )));
            }
        }

        Err(KVAppError::AppError(AppError::TxnRetryMaxTimes(
            TxnRetryMaxTimes::new("upsert_table_copied_file_info", TXN_MAX_RETRY_TIMES),
        )))
    }

    #[tracing::instrument(level = "debug", ret, err, skip_all)]
    async fn truncate_table(
        &self,
        req: TruncateTableReq,
    ) -> Result<TruncateTableReply, KVAppError> {
        debug!(req = debug(&req), "SchemaApi: {}", func_name!());

        let mut retry = 0;
        let table_id = req.table_id;

        while retry < TXN_MAX_RETRY_TIMES {
            retry += 1;

            let tbid = TableId { table_id };

            let (tb_meta_seq, tb_meta): (_, Option<TableMeta>) = get_pb_value(self, &tbid).await?;

            if tb_meta_seq == 0 {
                return Err(KVAppError::AppError(AppError::UnknownTableId(
                    UnknownTableId::new(table_id, ""),
                )));
            }

            debug!(
                ident = display(&tbid),
                table_meta = debug(&tb_meta),
                "truncate_table"
            );

            let mut condition = vec![txn_cond_seq(&tbid, Eq, tb_meta_seq)];
            let mut if_then = vec![];
            remove_table_copied_files(self, table_id, &mut condition, &mut if_then).await?;

            // if_then empty means that there is no copied files in the table.
            if if_then.is_empty() {
                return Ok(TruncateTableReply {});
            }

            // update table meta to make sequence update.
            if_then.push(txn_op_put(&tbid, serialize_struct(&tb_meta.unwrap())?)); // tb_id -> tb_meta

            let txn_req = TxnRequest {
                condition,
                if_then,
                else_then: vec![],
            };

            let (succ, _responses) = send_txn(self, txn_req).await?;

            debug!(id = debug(&tbid), succ = display(succ), "truncate_table");

            if succ {
                return Ok(TruncateTableReply {});
            }
        }
        Err(KVAppError::AppError(AppError::TxnRetryMaxTimes(
            TxnRetryMaxTimes::new("upsert_table_copied_file_info", TXN_MAX_RETRY_TIMES),
        )))
    }

    #[tracing::instrument(level = "debug", ret, err, skip_all)]
    async fn upsert_table_option(
        &self,
        req: UpsertTableOptionReq,
    ) -> Result<UpsertTableOptionReply, KVAppError> {
        debug!(req = debug(&req), "SchemaApi: {}", func_name!());

        let tbid = TableId {
            table_id: req.table_id,
        };
        let req_seq = req.seq;

        loop {
            let (tb_meta_seq, table_meta): (_, Option<TableMeta>) =
                get_pb_value(self, &tbid).await?;

            debug!(ident = display(&tbid), "upsert_table_option");

            if tb_meta_seq == 0 || table_meta.is_none() {
                return Err(KVAppError::AppError(AppError::UnknownTableId(
                    UnknownTableId::new(req.table_id, "upsert_table_option"),
                )));
            }
            if req_seq.match_seq(tb_meta_seq).is_err() {
                return Err(KVAppError::AppError(AppError::from(
                    TableVersionMismatched::new(
                        req.table_id,
                        req.seq,
                        tb_meta_seq,
                        "upsert_table_option",
                    ),
                )));
            }
            let mut table_meta = table_meta.unwrap();
            // update table options
            let opts = &mut table_meta.options;

            for (k, opt_v) in &req.options {
                match opt_v {
                    None => {
                        opts.remove(k);
                    }
                    Some(v) => {
                        opts.insert(k.to_string_key(), v.to_string_key());
                    }
                }
            }
            let txn_req = TxnRequest {
                condition: vec![
                    // table is not changed
                    txn_cond_seq(&tbid, Eq, tb_meta_seq),
                ],
                if_then: vec![
                    txn_op_put(&tbid, serialize_struct(&table_meta)?), // tb_id -> tb_meta
                ],
                else_then: vec![],
            };

            let (succ, _responses) = send_txn(self, txn_req).await?;

            debug!(
                id = debug(&tbid),
                succ = display(succ),
                "upsert_table_option"
            );

            if succ {
                return Ok(UpsertTableOptionReply {});
            }
        }
    }

    #[tracing::instrument(level = "debug", ret, skip_all)]
    async fn update_table_meta(
        &self,
        req: UpdateTableMetaReq,
    ) -> Result<UpdateTableMetaReply, KVAppError> {
        debug!(req = debug(&req), "SchemaApi: {}", func_name!());
        let tbid = TableId {
            table_id: req.table_id,
        };
        let req_seq = req.seq;

        let fail_if_duplicated = req
            .copied_files
            .as_ref()
            .map(|v| v.fail_if_duplicated)
            .unwrap_or(false);

        loop {
            let (tb_meta_seq, table_meta): (_, Option<TableMeta>) =
                get_pb_value(self, &tbid).await?;

            debug!(ident = display(&tbid), "update_table_meta");

            if tb_meta_seq == 0 || table_meta.is_none() {
                return Err(KVAppError::AppError(AppError::UnknownTableId(
                    UnknownTableId::new(req.table_id, "update_table_meta"),
                )));
            }
            if req_seq.match_seq(tb_meta_seq).is_err() {
                return Err(KVAppError::AppError(AppError::from(
                    TableVersionMismatched::new(
                        req.table_id,
                        req.seq,
                        tb_meta_seq,
                        "update_table_meta",
                    ),
                )));
            }

            let get_table_meta = TxnOp {
                request: Some(Request::Get(TxnGetRequest {
                    key: tbid.to_string_key(),
                })),
            };

            let mut txn_req = TxnRequest {
                condition: vec![
                    // table is not changed
                    txn_cond_seq(&tbid, Eq, tb_meta_seq),
                ],
                if_then: vec![
                    txn_op_put(&tbid, serialize_struct(&req.new_table_meta)?), // tb_id -> tb_meta
                ],
                else_then: vec![get_table_meta],
            };

            if let Some(req) = &req.copied_files {
                let (conditions, match_operations) =
                    build_upsert_table_copied_file_info_conditions(
                        req,
                        tb_meta_seq,
                        req.fail_if_duplicated,
                    )?;
                txn_req.condition.extend(conditions);
                txn_req.if_then.extend(match_operations)
            }

            let (succ, responses) = send_txn(self, txn_req).await?;

            debug!(id = debug(&tbid), succ = display(succ), "update_table_meta");

            if succ {
                return Ok(UpdateTableMetaReply {});
            } else {
                let resp = responses
                    .get(0)
                    // fail fast if response is None (which should not happen)
                    .expect("internal error: expect one response if update_table_meta txn failed.");

                if let Some(Response::Get(get_resp)) = &resp.response {
                    // deserialize table version info
                    let (tb_meta_seq, _): (_, Option<TableMeta>) =
                        if let Some(seq_v) = &get_resp.value {
                            (seq_v.seq, Some(deserialize_struct(&seq_v.data)?))
                        } else {
                            (0, None)
                        };

                    // check table version
                    if req_seq.match_seq(tb_meta_seq).is_ok() {
                        // if table version does match, but tx failed,
                        if fail_if_duplicated {
                            // report file duplication error
                            return Err(KVAppError::AppError(AppError::from(
                                DuplicatedUpsertFiles::new(req.table_id, "update_table_meta"),
                            )));
                        } else {
                            // continue and try update the "table copied files"
                            continue;
                        };
                    } else {
                        return Err(KVAppError::AppError(AppError::from(
                            TableVersionMismatched::new(
                                req.table_id,
                                req.seq,
                                tb_meta_seq,
                                "update_table_meta",
                            ),
                        )));
                    }
                } else {
                    unreachable!(
                        "internal error: expect some TxnGetResponseGet, but got {:?}",
                        resp.response
                    );
                }
            }
        }
    }

    #[tracing::instrument(level = "debug", ret, err, skip_all)]
    async fn gc_dropped_data(
        &self,
        req: GCDroppedDataReq,
    ) -> Result<GCDroppedDataReply, KVAppError> {
        debug!(req = debug(&req), "SchemaApi: {}", func_name!());

        let table_cnt = if req.table_at_least != 0 {
            gc_dropped_table(self, req.tenant.clone(), req.table_at_least).await?
        } else {
            0
        };
        let db_cnt = if req.db_at_least != 0 {
            gc_dropped_db(self, req.tenant.clone(), req.db_at_least).await?
        } else {
            0
        };

        Ok(GCDroppedDataReply {
            gc_table_count: table_cnt,
            gc_db_count: db_cnt,
        })
    }

    /// Get the count of tables for one tenant.
    ///
    /// Accept tenant name and returns the count of tables for the tenant.
    ///
    /// It get the count from kv space first,
    /// if not found, it will compute the count by listing all databases and table ids.
    #[tracing::instrument(level = "debug", ret, err, skip_all)]
    async fn count_tables(&self, req: CountTablesReq) -> Result<CountTablesReply, KVAppError> {
        debug!(req = debug(&req), "SchemaApi: {}", func_name!());

        let key = CountTablesKey {
            tenant: req.tenant.to_string_key(),
        };

        let count = loop {
            let (seq, cnt) = {
                // get the count from kv space first
                let (seq, c) = get_u64_value(self, &key).await?;
                if seq > 0 {
                    // if seq > 0, we can get the count directly
                    break c;
                }

                // if not, we should compute the count from by listing all databases and table ids

                // this line of codes will only be executed once,
                // because if `send_txn` failed, it means another txn will put the count value into the kv space，
                // and then the next loop will get the count value through `get_u64_value`.
                (0, count_tables(self, &key).await?)
            };

            let key = CountTablesKey {
                tenant: req.tenant.clone(),
            };

            let txn_req = TxnRequest {
                // table count should not be changed.
                condition: vec![txn_cond_seq(&key, Eq, seq)],
                if_then: vec![txn_op_put(&key, serialize_u64(cnt)?)],
                else_then: vec![],
            };

            let (succ, _) = send_txn(self, txn_req).await?;
            // if txn succeeds, count can be returned safely
            if succ {
                break cnt;
            }
        };

        debug!(
            tenant = display(req.tenant),
            count = display(count),
            "count tables for a tenant"
        );

        Ok(CountTablesReply { count })
    }

    fn name(&self) -> String {
        "SchemaApiImpl".to_string()
    }
}

async fn remove_table_copied_files(
    kv_api: &impl kvapi::KVApi<Error = MetaError>,
    table_id: u64,
    condition: &mut Vec<TxnCondition>,
    if_then: &mut Vec<TxnOp>,
) -> Result<(), KVAppError> {
    // List files by tenant, db_name, table_name
    let dbid_tbname_idlist = TableCopiedFileNameIdent {
        table_id,
        // Using a empty file to to list all
        file: "".to_string(),
    };

    // `list_keys` list all the TableCopiedFileNameIdent of this table.
    // But if a upsert_table_copied_file_info run concurrently, there is chance that
    // `list_keys` may lack of some new inserted TableCopiedFileNameIdent.
    // But since TableCopiedFileNameIdent has expire time, they can be purged by expire time.
    let files = list_keys(kv_api, &dbid_tbname_idlist).await?;
    let keys: Vec<String> = files.iter().map(|file| file.to_string_key()).collect();
    let mut files_iter = files.into_iter();
    for c in keys.chunks(DEFAULT_MGET_SIZE) {
        let seq_infos: Vec<(u64, Option<TableCopiedFileInfo>)> = mget_pb_values(kv_api, c).await?;
        for (file_seq, _opt) in seq_infos {
            let file = files_iter.next().unwrap();
            if file_seq != 0 {
                condition.push(txn_cond_seq(&file, Eq, file_seq));
                if_then.push(txn_op_del(&file));
            }
        }
    }

    Ok(())
}

async fn gc_dropped_table(
    kv_api: &impl kvapi::KVApi<Error = MetaError>,
    tenant: String,
    at_least: u32,
) -> Result<u32, KVAppError> {
    let mut cnt = 0;
    let name_key = DatabaseNameIdent {
        tenant: tenant.clone(),
        // Using a empty db to to list all
        db_name: "".to_string(),
    };

    // Pairs of db-name and db_id with seq
    let (tenant_dbnames, _db_ids) = list_u64_value(kv_api, &name_key).await?;

    let now = Utc::now();
    for tenant_dbname in tenant_dbnames.iter() {
        let (db_id_seq, db_id) = get_u64_value(kv_api, tenant_dbname).await?;
        let dbid_tbname_idlist = TableIdListKey {
            db_id,
            table_name: "".to_string(),
        };
        // check dropped tables
        let table_id_list_keys = list_keys(kv_api, &dbid_tbname_idlist).await?;
        for table_id_list_key in table_id_list_keys.iter() {
            // get table id list from _fd_table_id_list/db_id/table_name
            let dbid_tbname_idlist = TableIdListKey {
                db_id,
                table_name: table_id_list_key.table_name.clone(),
            };
            let (tb_id_list_seq, tb_id_list_opt): (_, Option<TableIdList>) =
                get_pb_value(kv_api, &dbid_tbname_idlist).await?;
            let tb_id_list = if tb_id_list_seq == 0 {
                continue;
            } else {
                match tb_id_list_opt {
                    Some(list) => list,
                    None => {
                        continue;
                    }
                }
            };
            let mut new_tb_id_list = TableIdList::new();
            let mut remove_table_keys = vec![];
            let mut remove_table_id_mappings = vec![];
            for table_id in tb_id_list.id_list.iter() {
                let tbid = TableId {
                    table_id: *table_id,
                };
                let id_to_name = TableIdToName {
                    table_id: *table_id,
                };

                // Get meta data
                let (tb_meta_seq, tb_meta): (_, Option<TableMeta>) =
                    get_pb_value(kv_api, &tbid).await?;

                if tb_meta_seq == 0 || tb_meta.is_none() {
                    error!("get_table_history cannot find {:?} table_meta", table_id);
                    continue;
                }

                // Get id -> name mapping
                let (name_seq, name): (_, Option<DBIdTableName>) =
                    get_pb_value(kv_api, &id_to_name).await?;

                if name_seq == 0 || name.is_none() {
                    error!(
                        "get_table_history cannot find {:?} database_id_table_name",
                        id_to_name
                    );
                    continue;
                }
                // Safe unwrap() because: tb_meta_seq > 0
                let tb_meta = tb_meta.unwrap();
                if is_drop_time_out_of_retention_time(&tb_meta.drop_on, &now) {
                    remove_table_keys.push((tbid.clone(), tb_meta_seq));
                    remove_table_id_mappings.push((id_to_name, name_seq));
                    continue;
                }
                new_tb_id_list.append(*table_id);
            }
            if remove_table_keys.is_empty() {
                continue;
            }

            // construct the txn request
            let mut condition = vec![
                // condition: table id list not changed
                txn_cond_seq(&dbid_tbname_idlist, Eq, tb_id_list_seq),
                // condition: database exists
                txn_cond_seq(tenant_dbname, Eq, db_id_seq),
            ];
            let mut if_then = vec![
                // save new table id list
                txn_op_put(&dbid_tbname_idlist, serialize_struct(&new_tb_id_list)?),
            ];

            for key in remove_table_keys.iter() {
                // remove table id keys not changed
                condition.push(txn_cond_seq(&key.0, Eq, key.1));

                // remove out of time table meta
                if_then.push(txn_op_del(&key.0));

                // remove stage file info of the table
                remove_table_copied_files(kv_api, key.0.table_id, &mut condition, &mut if_then)
                    .await?;
            }
            // remove table_id -> table_name mappings
            for (key, seq) in remove_table_id_mappings.iter() {
                condition.push(txn_cond_seq(key, Eq, *seq));
                if_then.push(txn_op_del(key));
            }

            let txn_req = TxnRequest {
                condition,
                if_then,
                else_then: vec![],
            };

            let _resp = kv_api.transaction(txn_req).await?;
            cnt += remove_table_keys.len() as u32;
            if cnt >= at_least {
                break;
            }
        }
    }
    Ok(cnt)
}

async fn remove_db_id_from_share(
    kv_api: &(impl kvapi::KVApi<Error = MetaError> + ?Sized),
    db_id: u64,
    from_share: ShareNameIdent,
    condition: &mut Vec<TxnCondition>,
    if_then: &mut Vec<TxnOp>,
) -> Result<(), KVAppError> {
    // get share by share_name
    let (share_id_seq, share_id, share_meta_seq, mut share_meta) = get_share_or_err(
        kv_api,
        &from_share,
        format!("create_database from share: {}", from_share),
    )
    .await?;

    share_meta.remove_share_from_db_id(db_id);

    let share_id_key = ShareId { share_id };
    condition.push(txn_cond_seq(&from_share, Eq, share_id_seq)); // __fd_share/<tenant>/<share_name> -> <share_id>
    condition.push(txn_cond_seq(&share_id_key, Eq, share_meta_seq)); // __fd_share_id/<share_id> -> <share_meta>

    if_then.push(txn_op_put(&share_id_key, serialize_struct(&share_meta)?)); /* (share_id) -> share_meta */

    Ok(())
}

async fn gc_dropped_db(
    kv_api: &(impl kvapi::KVApi<Error = MetaError> + ?Sized),
    tenant: String,
    at_least: u32,
) -> Result<u32, KVAppError> {
    // List tables by tenant, db_id, table_name.
    let dbid_tbname_idlist = DbIdListKey {
        tenant,
        // Using a empty db to to list all
        db_name: "".to_string(),
    };
    let db_id_list_keys = list_keys(kv_api, &dbid_tbname_idlist).await?;

    let utc: DateTime<Utc> = Utc::now();
    let mut cnt: u32 = 0;

    for db_id_list_key in db_id_list_keys.iter() {
        // get db id list from _fd_db_id_list/<tenant>/<db_name>
        let dbid_idlist = DbIdListKey {
            tenant: db_id_list_key.tenant.clone(),
            db_name: db_id_list_key.db_name.clone(),
        };
        let (db_id_list_seq, db_id_list_opt): (_, Option<DbIdList>) =
            get_pb_value(kv_api, &dbid_idlist).await?;

        let db_id_list = if db_id_list_seq == 0 {
            continue;
        } else {
            match db_id_list_opt {
                Some(list) => list,
                None => {
                    continue;
                }
            }
        };

        let mut new_db_id_list = DbIdList::new();

        let mut condition = vec![];
        let mut if_then = vec![];

        for db_id in db_id_list.id_list {
            let (removed, from_share) = is_db_need_to_be_remove(
                kv_api,
                db_id,
                // drop db if out of retention time
                |db_meta| is_drop_time_out_of_retention_time(&db_meta.drop_on, &utc),
                &mut condition,
                &mut if_then,
            )
            .await?;

            if removed {
                cnt += 1;
                if let Some(from_share) = from_share {
                    remove_db_id_from_share(
                        kv_api,
                        db_id,
                        from_share,
                        &mut condition,
                        &mut if_then,
                    )
                    .await?;
                }
                continue;
            }

            new_db_id_list.append(db_id);
        }

        if if_then.is_empty() {
            continue;
        }

        // construct the txn request
        condition.push(txn_cond_seq(&dbid_idlist, Eq, db_id_list_seq));

        // save new db id list
        if_then.push(txn_op_put(&dbid_idlist, serialize_struct(&new_db_id_list)?));

        let txn_req = TxnRequest {
            condition,
            if_then,
            else_then: vec![],
        };

        let (_succ, _responses) = send_txn(kv_api, txn_req).await?;
        if cnt >= at_least {
            break;
        }
    }
    Ok(cnt)
}

// Return true if drop time is out of `DATA_RETENTION_TIME_IN_DAYS option,
// use DEFAULT_DATA_RETENTION_SECONDS by default.
fn is_drop_time_out_of_retention_time(
    drop_on: &Option<DateTime<Utc>>,
    now: &DateTime<Utc>,
) -> bool {
    if let Some(drop_on) = drop_on {
        return now.timestamp() - drop_on.timestamp() >= DEFAULT_DATA_RETENTION_SECONDS;
    }

    false
}

/// Returns (db_id_seq, db_id, db_meta_seq, db_meta)
pub(crate) async fn get_db_or_err(
    kv_api: &(impl kvapi::KVApi<Error = MetaError> + ?Sized),
    name_key: &DatabaseNameIdent,
    msg: impl Display,
) -> Result<(u64, u64, u64, DatabaseMeta), KVAppError> {
    let (db_id_seq, db_id) = get_u64_value(kv_api, name_key).await?;
    db_has_to_exist(db_id_seq, name_key, &msg)?;

    let id_key = DatabaseId { db_id };

    let (db_meta_seq, db_meta) = get_pb_value(kv_api, &id_key).await?;
    db_has_to_exist(db_meta_seq, name_key, msg)?;

    Ok((
        db_id_seq,
        db_id,
        db_meta_seq,
        // Safe unwrap(): db_meta_seq > 0 implies db_meta is not None.
        db_meta.unwrap(),
    ))
}

/// Return OK if a db_id or db_meta does not exist by checking the seq.
///
/// Otherwise returns DatabaseAlreadyExists error
fn db_has_to_not_exist(
    seq: u64,
    name_ident: &DatabaseNameIdent,
    ctx: impl Display,
) -> Result<(), KVAppError> {
    if seq == 0 {
        Ok(())
    } else {
        debug!(seq, ?name_ident, "exist");

        Err(KVAppError::AppError(AppError::DatabaseAlreadyExists(
            DatabaseAlreadyExists::new(&name_ident.db_name, format!("{}: {}", ctx, name_ident)),
        )))
    }
}

/// Return OK if a table_id or table_meta does not exist by checking the seq.
///
/// Otherwise returns TableAlreadyExists error
fn table_has_to_not_exist(
    seq: u64,
    name_ident: &TableNameIdent,
    ctx: impl Display,
) -> Result<(), KVAppError> {
    if seq == 0 {
        Ok(())
    } else {
        debug!(seq, ?name_ident, "exist");

        Err(KVAppError::AppError(AppError::TableAlreadyExists(
            TableAlreadyExists::new(&name_ident.table_name, format!("{}: {}", ctx, name_ident)),
        )))
    }
}

/// Get the count of tables for one tenant by listing databases and table ids.
///
/// It returns (seq, `u64` value).
/// If the count value is not in the kv space, (0, `u64` value) is returned.
async fn count_tables(
    kv_api: &impl kvapi::KVApi<Error = MetaError>,
    key: &CountTablesKey,
) -> Result<u64, KVAppError> {
    // For backward compatibility:
    // If the table count of a tenant is not found in kv space,,
    // we should compute the count by listing all tables of the tenant.
    let databases = kv_api
        .list_databases(ListDatabaseReq {
            tenant: key.tenant.clone(),
        })
        .await?;
    let mut count = 0;
    for db in databases.into_iter() {
        let dbid_tbname = DBIdTableName {
            db_id: db.ident.db_id,
            table_name: "".to_string(),
        };
        let (_, ids) = list_u64_value(kv_api, &dbid_tbname).await?;
        count += ids.len() as u64;
    }
    Ok(count)
}

async fn get_table_id_from_share_by_name(
    kv_api: &impl kvapi::KVApi<Error = MetaError>,
    share: &ShareNameIdent,
    db_id: u64,
    table_name: &String,
) -> Result<u64, KVAppError> {
    let res = get_share_or_err(
        kv_api,
        share,
        format!("list_tables_from_share_db: {}", &share),
    )
    .await;

    let (share_id_seq, _share_id, _share_meta_seq, share_meta) = match res {
        Ok(x) => x,
        Err(e) => {
            return Err(e);
        }
    };
    if share_id_seq == 0 {
        return Err(KVAppError::AppError(AppError::WrongShare(WrongShare::new(
            share.to_string_key(),
        ))));
    }
    if !share_meta.share_from_db_ids.contains(&db_id) {
        return Err(KVAppError::AppError(AppError::ShareHasNoGrantedDatabase(
            ShareHasNoGrantedDatabase::new(&share.tenant, &share.share_name),
        )));
    }

    let mut ids = Vec::with_capacity(share_meta.entries.len());
    for (_, entry) in share_meta.entries.iter() {
        if let ShareGrantObject::Table(table_id) = entry.object {
            ids.push(table_id);
        }
    }

    let table_names = get_table_names_by_ids(kv_api, &ids).await?;
    match table_names.binary_search(table_name) {
        Ok(i) => Ok(ids[i]),
        Err(_) => Err(KVAppError::AppError(AppError::WrongShareObject(
            WrongShareObject::new(table_name.to_string_key()),
        ))),
    }
}

fn build_upsert_table_copied_file_info_conditions(
    req: &UpsertTableCopiedFileReq,
    tb_meta_seq: u64,
    fail_if_duplicated: bool,
) -> Result<(Vec<TxnCondition>, Vec<TxnOp>), KVAppError> {
    let table_id = req.table_id;
    let tbid = TableId { table_id };

    let mut condition = vec![txn_cond_seq(&tbid, Eq, tb_meta_seq)];
    let mut if_then = vec![];

    // `remove_table_copied_files` and `upsert_table_copied_file_info`
    // all modify `TableCopiedFileInfo`,
    // so there used to has `TableCopiedFileLockKey` in these two functions
    // to protect TableCopiedFileInfo modification.
    // In issue: https://github.com/datafuselabs/databend/issues/8897,
    // there is chance that if copy files concurrently, `upsert_table_copied_file_info`
    // may return `TxnRetryMaxTimes`.
    // So now, in case that `TableCopiedFileInfo` has expire time, remove `TableCopiedFileLockKey`
    // in each function. In this case there is chance that some `TableCopiedFileInfo` may not be
    // removed in `remove_table_copied_files`, but these data can be purged in case of expire time.

    let file_name_infos = req.file_info.clone().into_iter();

    for (file_name, file_info) in file_name_infos {
        let key = TableCopiedFileNameIdent {
            table_id,
            file: file_name.to_owned(),
        };
        if fail_if_duplicated {
            // "fail_if_duplicated" mode, assumes files are absent
            condition.push(txn_cond_seq(&key, Eq, 0));
        }
        set_update_expire_operation(&key, &file_info, &req.expire_at, &mut if_then)?;
    }
    Ok((condition, if_then))
}

fn set_update_expire_operation(
    key: &TableCopiedFileNameIdent,
    file_info: &TableCopiedFileInfo,
    expire_at_opt: &Option<u64>,
    then_branch: &mut Vec<TxnOp>,
) -> Result<(), KVAppError> {
    match expire_at_opt {
        Some(expire_at) => {
            then_branch.push(txn_op_put_with_expire(
                key,
                serialize_struct(file_info)?,
                *expire_at,
            ));
        }
        None => {
            then_branch.push(txn_op_put(key, serialize_struct(file_info)?));
        }
    }
    Ok(())
}<|MERGE_RESOLUTION|>--- conflicted
+++ resolved
@@ -263,8 +263,7 @@
                             )));
                         }
 
-<<<<<<< HEAD
-                        // check if the the share has granted a database
+                        // check if the share has granted a database
                         let (share_from_db_id, privileges) =
                             get_share_database_id_and_privilege(from_share, &share_meta)?;
                         if !privileges.contains(ShareGrantObjectPrivilege::Usage) {
@@ -277,19 +276,6 @@
                                 ),
                             ));
                         }
-=======
-                    // check if the share has granted a database
-                    let (share_from_db_id, privileges) =
-                        get_share_database_id_and_privilege(from_share, &share_meta)?;
-                    if !privileges.contains(ShareGrantObjectPrivilege::Usage) {
-                        return Err(KVAppError::AppError(AppError::ShareHasNoGrantedPrivilege(
-                            ShareHasNoGrantedPrivilege::new(
-                                &from_share.tenant,
-                                &from_share.share_name,
-                            ),
-                        )));
-                    }
->>>>>>> c64cf3b6
 
                         // check if the share database existed
                         let db_id_key = DatabaseId {
