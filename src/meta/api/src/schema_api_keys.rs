--- conflicted
+++ resolved
@@ -16,8 +16,5 @@
 
 pub(crate) const ID_GEN_TABLE: &str = "table_id";
 pub(crate) const ID_GEN_DATABASE: &str = "database_id";
-<<<<<<< HEAD
 pub(crate) const ID_GEN_MUTATION_LOCK: &str = "mutation_lock_id";
-=======
-pub(crate) const ID_GEN_INDEX: &str = "index_id";
->>>>>>> 200058f5
+pub(crate) const ID_GEN_INDEX: &str = "index_id";