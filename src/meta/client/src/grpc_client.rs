// Copyright 2021 Datafuse Labs
//
// Licensed under the Apache License, Version 2.0 (the "License");
// you may not use this file except in compliance with the License.
// You may obtain a copy of the License at
//
//     http://www.apache.org/licenses/LICENSE-2.0
//
// Unless required by applicable law or agreed to in writing, software
// distributed under the License is distributed on an "AS IS" BASIS,
// WITHOUT WARRANTIES OR CONDITIONS OF ANY KIND, either express or implied.
// See the License for the specific language governing permissions and
// limitations under the License.

use std::fmt::Debug;
use std::fmt::Display;
use std::fmt::Formatter;
use std::sync::atomic::AtomicU64;
use std::sync::atomic::Ordering;
use std::sync::Arc;
use std::time::Duration;
use std::time::Instant;

use common_arrow::arrow_format::flight::data::BasicAuth;
use common_base::base::tokio::select;
use common_base::base::tokio::sync::mpsc;
use common_base::base::tokio::sync::mpsc::Receiver;
use common_base::base::tokio::sync::mpsc::Sender;
use common_base::base::tokio::sync::oneshot;
use common_base::base::tokio::sync::oneshot::Receiver as OneRecv;
use common_base::base::tokio::sync::oneshot::Sender as OneSend;
use common_base::base::tokio::time::sleep;
use common_base::containers::ItemManager;
use common_base::containers::Pool;
use common_base::containers::TtlHashMap;
use common_base::future::TimingFutureExt;
use common_base::runtime::Runtime;
use common_base::runtime::TrySpawn;
use common_base::runtime::UnlimitedFuture;
use common_grpc::ConnectionFactory;
use common_grpc::GrpcConnectionError;
use common_grpc::RpcClientConf;
use common_grpc::RpcClientTlsConfig;
use common_meta_api::reply::reply_to_api_result;
use common_meta_kvapi::kvapi::ListKVReply;
use common_meta_types::anyerror::AnyError;
use common_meta_types::protobuf as pb;
use common_meta_types::protobuf::meta_service_client::MetaServiceClient;
use common_meta_types::protobuf::ClientInfo;
use common_meta_types::protobuf::ClusterStatus;
use common_meta_types::protobuf::Empty;
use common_meta_types::protobuf::ExportedChunk;
use common_meta_types::protobuf::HandshakeRequest;
use common_meta_types::protobuf::MemberListReply;
use common_meta_types::protobuf::MemberListRequest;
use common_meta_types::protobuf::RaftRequest;
use common_meta_types::protobuf::WatchRequest;
use common_meta_types::protobuf::WatchResponse;
use common_meta_types::ConnectionError;
use common_meta_types::GrpcConfig;
use common_meta_types::MetaClientError;
use common_meta_types::MetaError;
use common_meta_types::MetaHandshakeError;
use common_meta_types::MetaNetworkError;
use common_meta_types::TxnReply;
use common_meta_types::TxnRequest;
use common_tracing::func_name;
use futures::stream::StreamExt;
use log::as_debug;
use log::as_display;
use log::debug;
use log::error;
use log::info;
use log::warn;
use minitrace::future::FutureExt;
use minitrace::Span;
use parking_lot::Mutex;
use prost::Message;
use semver::Version;
use serde::de::DeserializeOwned;
use tonic::async_trait;
use tonic::client::GrpcService;
use tonic::codegen::BoxStream;
use tonic::codegen::InterceptedService;
use tonic::metadata::MetadataValue;
use tonic::service::Interceptor;
use tonic::transport::Channel;
use tonic::Code;
use tonic::Request;
use tonic::Status;

use crate::from_digit_ver;
use crate::grpc_action::RequestFor;
use crate::grpc_metrics;
use crate::message;
use crate::to_digit_ver;
use crate::MetaGrpcReadReq;
use crate::MetaGrpcReq;
use crate::METACLI_COMMIT_SEMVER;
use crate::MIN_METASRV_SEMVER;

const RPC_RETRIES: usize = 2;
const AUTH_TOKEN_KEY: &str = "auth-token-bin";

pub(crate) type RealClient = MetaServiceClient<InterceptedService<Channel, AuthInterceptor>>;

#[derive(Debug)]
struct MetaChannelManager {
    timeout: Option<Duration>,
    conf: Option<RpcClientTlsConfig>,
}

impl MetaChannelManager {
    async fn build_channel(&self, addr: &String) -> Result<Channel, MetaNetworkError> {
        let ch = ConnectionFactory::create_rpc_channel(addr, self.timeout, self.conf.clone())
            .await
            .map_err(|e| match e {
                GrpcConnectionError::InvalidUri { .. } => MetaNetworkError::BadAddressFormat(
                    AnyError::new(&e).add_context(|| "while creating rpc channel"),
                ),
                GrpcConnectionError::TLSConfigError { .. } => MetaNetworkError::TLSConfigError(
                    AnyError::new(&e).add_context(|| "while creating rpc channel"),
                ),
                GrpcConnectionError::CannotConnect { .. } => MetaNetworkError::ConnectionError(
                    ConnectionError::new(e, "while creating rpc channel"),
                ),
            })?;
        Ok(ch)
    }
}

#[async_trait]
impl ItemManager for MetaChannelManager {
    type Key = String;
    type Item = Channel;
    type Error = MetaNetworkError;

    #[logcall::logcall(err = "debug")]
    #[minitrace::trace]
    async fn build(&self, addr: &Self::Key) -> Result<Self::Item, Self::Error> {
        self.build_channel(addr).await
    }

    #[logcall::logcall(err = "debug")]
    #[minitrace::trace]
    async fn check(&self, mut ch: Self::Item) -> Result<Self::Item, Self::Error> {
        futures::future::poll_fn(|cx| ch.poll_ready(cx))
            .await
            .map_err(|e| {
                MetaNetworkError::ConnectionError(ConnectionError::new(e, "while check item"))
            })?;
        Ok(ch)
    }
}

/// A handle to access meta-client worker.
/// The worker will be actually running in a dedicated runtime: `MetaGrpcClient.rt`.
pub struct ClientHandle {
    /// For sending request to meta-client worker.
    pub(crate) req_tx: Sender<message::ClientWorkerRequest>,
    /// Notify auto sync to stop.
    /// `oneshot::Receiver` impl `Drop` by sending a closed notification to the `Sender` half.
    #[allow(dead_code)]
    cancel_auto_sync_rx: OneRecv<()>,
}

impl ClientHandle {
    /// Send a request to the internal worker task, which may be running in another runtime.
    #[minitrace::trace]
    pub async fn request<Req, E>(&self, req: Req) -> Result<Req::Reply, E>
    where
        Req: RequestFor,
        Req: Into<message::Request>,
        Result<Req::Reply, E>: TryFrom<message::Response>,
        <Result<Req::Reply, E> as TryFrom<message::Response>>::Error: std::fmt::Display,
        E: From<MetaClientError> + Debug,
    {
        static META_REQUEST_ID: AtomicU64 = AtomicU64::new(1);

        let request_future = async move {
            let (tx, rx) = oneshot::channel();
            let req = message::ClientWorkerRequest {
                request_id: META_REQUEST_ID.fetch_add(1, Ordering::Relaxed),
                resp_tx: tx,
                req: req.into(),
                span: Span::enter_with_local_parent("ClientWorkerRequest"),
            };

            debug!(
                request = as_debug!(&req);
                "Meta ClientHandle send request to meta client worker"
            );

            grpc_metrics::incr_meta_grpc_client_request_inflight(1);

            let res = self.req_tx.send(req).await.map_err(|e| {
                let cli_err = MetaClientError::ClientRuntimeError(
                    AnyError::new(&e).add_context(|| "when sending req to MetaGrpcClient worker"),
                );
                cli_err.into()
            });

            if let Err(err) = res {
                grpc_metrics::incr_meta_grpc_client_request_inflight(-1);

                error!(
                    error = as_debug!(&err);
                    "Meta ClientHandle send request to meta client worker failed"
                );

                return Err(err);
            }

            let res = rx.await.map_err(|e| {
                grpc_metrics::incr_meta_grpc_client_request_inflight(-1);

                error!(
                    error = as_debug!(&e);
                    "Meta ClientHandle recv response from meta client worker failed"
                );

                MetaClientError::ClientRuntimeError(
                    AnyError::new(&e).add_context(|| "when recv resp from MetaGrpcClient worker"),
                )
            })?;

            grpc_metrics::incr_meta_grpc_client_request_inflight(-1);
            let res: Result<Req::Reply, E> = res
                .try_into()
                .map_err(|e| {
                    format!(
                        "expect: {}, got: {}",
                        std::any::type_name::<Req::Reply>(),
                        e
                    )
                })
                .unwrap();

            res
        };

        UnlimitedFuture::create(request_future).await
    }

    pub async fn get_cluster_status(&self) -> Result<ClusterStatus, MetaError> {
        self.request(message::GetClusterStatus {}).await
    }

    pub async fn get_client_info(&self) -> Result<ClientInfo, MetaError> {
        self.request(message::GetClientInfo {}).await
    }

    pub async fn make_client(&self) -> Result<(RealClient, u64), MetaClientError> {
        self.request(message::MakeClient {}).await
    }

    /// Return the endpoints list cached on this client.
    pub async fn get_cached_endpoints(&self) -> Result<Vec<String>, MetaError> {
        self.request(message::GetEndpoints {}).await
    }
}

// TODO: maybe it just needs a runtime, not a MetaGrpcClientWorker.
//
/// Meta grpc client has a internal worker task that deals with all traffic to remote meta service.
///
/// We expect meta-client should be cloneable.
/// But the underlying hyper client has a worker that runs in its creating tokio-runtime.
/// Thus a cloned meta client may try to talk to a destroyed hyper worker if the creating tokio-runtime is dropped.
/// Thus we have to guarantee that as long as there is a meta-client, the hyper worker runtime must not be dropped.
/// Thus a meta client creates a runtime then spawn a MetaGrpcClientWorker.
pub struct MetaGrpcClient {
    conn_pool: Pool<MetaChannelManager>,
    endpoints: Mutex<Vec<String>>,
    username: String,
    password: String,
    current_endpoint: Arc<Mutex<Option<String>>>,
    unhealthy_endpoints: Mutex<TtlHashMap<String, ()>>,
    auto_sync_interval: Option<Duration>,

    /// Dedicated runtime to support meta client background tasks.
    ///
    /// In order not to let a blocking operation(such as calling the new PipelinePullingExecutor) in a tokio runtime block meta-client background tasks.
    /// If a background task is blocked, no meta-client will be able to proceed if meta-client is reused.
    ///
    /// Note that a thread_pool tokio runtime does not help: a scheduled tokio-task resides in `filo_slot` won't be stolen by other tokio-workers.
    #[allow(dead_code)]
    rt: Arc<Runtime>,
}

impl Debug for MetaGrpcClient {
    fn fmt(&self, f: &mut Formatter<'_>) -> std::fmt::Result {
        let mut de = f.debug_struct("MetaGrpcClient");
        de.field("endpoints", &self.endpoints);
        de.field("current_endpoints", &self.current_endpoint);
        de.field("unhealthy_endpoints", &self.unhealthy_endpoints);
        de.field("auto_sync_interval", &self.auto_sync_interval);
        de.finish()
    }
}

impl MetaGrpcClient {
    /// Create a new client of metasrv.
    ///
    /// It creates a new `Runtime` and spawn a background worker task in it that do all the RPC job.
    /// A client-handle is returned to communicate with the worker.
    ///
    /// Thus the real work is done in the dedicated runtime to avoid the client spawning tasks in the caller's runtime, which potentially leads to a deadlock if the caller has blocking calls to other components
    /// Because `tower` and `hyper` will spawn tasks when handling RPCs.
    ///
    /// The worker is a singleton and the returned handle is cheap to clone.
    /// When all handles are dropped the worker will quit, then the runtime will be destroyed.
    pub fn try_new(conf: &RpcClientConf) -> Result<Arc<ClientHandle>, MetaClientError> {
        Self::try_create(
            conf.get_endpoints(),
            &conf.username,
            &conf.password,
            conf.timeout,
            conf.auto_sync_interval,
            conf.unhealthy_endpoint_evict_time,
            conf.tls_conf.clone(),
        )
    }

    #[minitrace::trace]
    pub fn try_create(
        endpoints: Vec<String>,
        username: &str,
        password: &str,
        timeout: Option<Duration>,
        auto_sync_interval: Option<Duration>,
        unhealthy_endpoint_evict_time: Duration,
        conf: Option<RpcClientTlsConfig>,
    ) -> Result<Arc<ClientHandle>, MetaClientError> {
        Self::endpoints_non_empty(&endpoints)?;

        let mgr = MetaChannelManager { timeout, conf };

        let rt =
            Runtime::with_worker_threads(1, Some("meta-client-rt".to_string())).map_err(|e| {
                MetaClientError::ClientRuntimeError(
                    AnyError::new(&e).add_context(|| "when creating meta-client"),
                )
            })?;
        let rt = Arc::new(rt);

        // Build the handle-worker pair

        let (tx, rx) = mpsc::channel(256);
        let (one_tx, one_rx) = oneshot::channel::<()>();

        let handle = Arc::new(ClientHandle {
            req_tx: tx,
            cancel_auto_sync_rx: one_rx,
        });

        let worker = Arc::new(Self {
            conn_pool: Pool::new(mgr, Duration::from_millis(50)),
            endpoints: Mutex::new(endpoints),
            current_endpoint: Arc::new(Mutex::new(None)),
            unhealthy_endpoints: Mutex::new(TtlHashMap::new(unhealthy_endpoint_evict_time)),
            auto_sync_interval,
            username: username.to_string(),
            password: password.to_string(),
            rt: rt.clone(),
        });

        rt.spawn(UnlimitedFuture::create(Self::worker_loop(
            worker.clone(),
            rx,
        )));
        rt.spawn(UnlimitedFuture::create(Self::auto_sync_endpoints(
            worker, one_tx,
        )));

        Ok(handle)
    }

    /// A worker runs a receiving-loop to accept user-request to metasrv and deals with request in the dedicated runtime.
    async fn worker_loop(self: Arc<Self>, mut req_rx: Receiver<message::ClientWorkerRequest>) {
        info!("MetaGrpcClient::worker spawned");

        loop {
            let t = req_rx.recv().await;
            let req = match t {
                None => {
                    info!("MetaGrpcClient handle closed. worker quit");
                    return;
                }
                Some(x) => x,
            };

            if req.resp_tx.is_closed() {
                debug!(
                    req = as_debug!(&req);
                    "MetaGrpcClient request.resp_tx is closed, cancel handling this request"
                );
                continue;
            }

<<<<<<< HEAD
            let span = Span::enter_with_parent(func_name!(), &req.span);

            async {
                debug!(req = as_debug!(&req); "MetaGrpcClient recv request");

                let request_id = req.request_id;
                let resp_tx = req.resp_tx;
                let req = req.req;
                let req_name = req.name();
                let req_str = format!("{:?}", req);

                let start = Instant::now();

                let resp = match req {
                    message::Request::Get(r) => {
                        let resp = self
                            .kv_api(r)
                            .timed_ge(threshold(), info_spent("MetaGrpcClient::kv_api"))
                            .await;
                        message::Response::Get(resp)
                    }
                    message::Request::StreamGet(r) => {
                        let strm = self
                            .kv_read_v1(MetaGrpcReadReq::GetKV(r.into_inner()))
                            .timed_ge(threshold(), info_spent("MetaGrpcClient::kv_read_v1(GetKV)"))
                            .await;
                        message::Response::StreamGet(strm)
                    }
                    message::Request::MGet(r) => {
                        let resp = self
                            .kv_api(r)
                            .timed_ge(threshold(), info_spent("MetaGrpcClient::kv_api"))
                            .await;
                        message::Response::MGet(resp)
                    }
                    message::Request::StreamMGet(r) => {
                        let strm = self
                            .kv_read_v1(MetaGrpcReadReq::MGetKV(r.into_inner()))
                            .timed_ge(
                                threshold(),
                                info_spent("MetaGrpcClient::kv_read_v1(MGetKV)"),
                            )
                            .await;
                        message::Response::StreamMGet(strm)
                    }
                    message::Request::List(r) => {
                        let resp = self
                            .kv_api(r)
                            .timed_ge(threshold(), info_spent("MetaGrpcClient::kv_api"))
                            .await;
                        message::Response::List(resp)
                    }
                    message::Request::StreamList(r) => {
                        let strm = self
                            .kv_read_v1(MetaGrpcReadReq::ListKV(r.into_inner()))
                            .timed_ge(
                                threshold(),
                                info_spent("MetaGrpcClient::kv_read_v1(ListKV)"),
                            )
                            .await;
                        message::Response::StreamMGet(strm)
                    }
                    message::Request::Upsert(r) => {
                        let resp = self
                            .kv_api(r)
                            .timed_ge(threshold(), info_spent("MetaGrpcClient::kv_api"))
                            .await;
                        message::Response::Upsert(resp)
                    }
                    message::Request::Txn(r) => {
                        let resp = self
                            .transaction(r)
                            .timed_ge(threshold(), info_spent("MetaGrpcClient::transaction"))
                            .await;
                        message::Response::Txn(resp)
                    }
                    message::Request::Watch(r) => {
                        let resp = self.watch(r).await;
                        message::Response::Watch(resp)
                    }
                    message::Request::Export(r) => {
                        let resp = self.export(r).await;
                        message::Response::Export(resp)
                    }
                    message::Request::MakeClient(_) => {
                        let resp = self.make_client().await;
                        message::Response::MakeClient(resp)
                    }
                    message::Request::GetEndpoints(_) => {
                        let resp = self.get_cached_endpoints();
                        message::Response::GetEndpoints(Ok(resp))
                    }
                    message::Request::GetClusterStatus(_) => {
                        let resp = self.get_cluster_status().await;
                        message::Response::GetClusterStatus(resp)
                    }
                    message::Request::GetClientInfo(_) => {
                        let resp = self.get_client_info().await;
                        message::Response::GetClientInfo(resp)
                    }
                };

                debug!(
                    request_id = as_debug!(&request_id),
                    resp = as_debug!(&resp);
                    "MetaGrpcClient send response to the handle"
                );

                let current_endpoint = {
                    let current_endpoint = self.current_endpoint.lock();
                    current_endpoint.clone()
                };

                if let Some(current_endpoint) = current_endpoint {
                    let elapsed = start.elapsed().as_millis() as f64;
                    grpc_metrics::record_meta_grpc_client_request_duration_ms(
                        &current_endpoint,
                        req_name,
                        elapsed,
                    );
                    if elapsed > 1000_f64 {
                        warn!(
                            request_id = as_display!(request_id);
                            "MetaGrpcClient slow request {} to {} takes {} ms: {}",
                            req_name,
                            current_endpoint,
                            elapsed,
                            req_str,
                        );
                    }

                    if let Some(err) = resp.err() {
                        grpc_metrics::incr_meta_grpc_client_request_failed(
                            &current_endpoint,
                            req_name,
                            err,
                        );
                        error!(
                            request_id = as_display!(request_id);
                            "MetaGrpcClient error: {:?}", err
                        );
                    } else {
                        grpc_metrics::incr_meta_grpc_client_request_success(
                            &current_endpoint,
                            req_name,
                        );
                    }
                }

                let send_res = resp_tx.send(resp);
                if let Err(err) = send_res {
                    error!(
                        request_id = as_display!(request_id),
                        err = as_debug!(&err);
                        "MetaGrpcClient failed to send response to the handle. recv-end closed"
                    );
                }
            }
            .in_span(span)
            .await
=======
            let request_id = req.request_id;
            let resp_tx = req.resp_tx;
            let req = req.req;
            let req_name = req.name();
            let req_str = format!("{:?}", req);

            // Deal with non-RPC request
            #[allow(clippy::single_match)]
            match req {
                message::Request::GetEndpoints(_) => {
                    let endpoints = self.get_cached_endpoints();
                    let resp = message::Response::GetEndpoints(Ok(endpoints));
                    Self::send_response(resp_tx, request_id, resp);
                    continue;
                }
                _ => {}
            }

            // Deal with remote RPC request

            let start = Instant::now();
            let resp = match req {
                message::Request::Get(r) => {
                    let resp = self
                        .kv_api(r)
                        .timed_ge(threshold(), info_spent("MetaGrpcClient::kv_api"))
                        .await;
                    message::Response::Get(resp)
                }
                message::Request::StreamGet(r) => {
                    let strm = self
                        .kv_read_v1(MetaGrpcReadReq::GetKV(r.into_inner()))
                        .timed_ge(threshold(), info_spent("MetaGrpcClient::kv_read_v1(GetKV)"))
                        .await;
                    message::Response::StreamGet(strm)
                }
                message::Request::MGet(r) => {
                    let resp = self
                        .kv_api(r)
                        .timed_ge(threshold(), info_spent("MetaGrpcClient::kv_api"))
                        .await;
                    message::Response::MGet(resp)
                }
                message::Request::StreamMGet(r) => {
                    let strm = self
                        .kv_read_v1(MetaGrpcReadReq::MGetKV(r.into_inner()))
                        .timed_ge(
                            threshold(),
                            info_spent("MetaGrpcClient::kv_read_v1(MGetKV)"),
                        )
                        .await;
                    message::Response::StreamMGet(strm)
                }
                message::Request::List(r) => {
                    let resp = self
                        .kv_api(r)
                        .timed_ge(threshold(), info_spent("MetaGrpcClient::kv_api"))
                        .await;
                    message::Response::List(resp)
                }
                message::Request::StreamList(r) => {
                    let strm = self
                        .kv_read_v1(MetaGrpcReadReq::ListKV(r.into_inner()))
                        .timed_ge(
                            threshold(),
                            info_spent("MetaGrpcClient::kv_read_v1(ListKV)"),
                        )
                        .await;
                    message::Response::StreamMGet(strm)
                }
                message::Request::Upsert(r) => {
                    let resp = self
                        .kv_api(r)
                        .timed_ge(threshold(), info_spent("MetaGrpcClient::kv_api"))
                        .await;
                    message::Response::Upsert(resp)
                }
                message::Request::Txn(r) => {
                    let resp = self
                        .transaction(r)
                        .timed_ge(threshold(), info_spent("MetaGrpcClient::transaction"))
                        .await;
                    message::Response::Txn(resp)
                }
                message::Request::Watch(r) => {
                    let resp = self.watch(r).await;
                    message::Response::Watch(resp)
                }
                message::Request::Export(r) => {
                    let resp = self.export(r).await;
                    message::Response::Export(resp)
                }
                message::Request::MakeClient(_) => {
                    let resp = self.make_client().await;
                    message::Response::MakeClient(resp)
                }
                message::Request::GetEndpoints(_) => {
                    unreachable!("handled above");
                }
                message::Request::GetClusterStatus(_) => {
                    let resp = self.get_cluster_status().await;
                    message::Response::GetClusterStatus(resp)
                }
                message::Request::GetClientInfo(_) => {
                    let resp = self.get_client_info().await;
                    message::Response::GetClientInfo(resp)
                }
            };

            self.update_rpc_metrics(req_name, &req_str, request_id, start, resp.err());

            Self::send_response(resp_tx, request_id, resp);
        }
    }

    fn send_response(tx: OneSend<message::Response>, request_id: u64, resp: message::Response) {
        debug!(
            request_id = as_debug!(&request_id),
            resp = as_debug!(&resp);
            "MetaGrpcClient send response to the handle"
        );

        let send_res = tx.send(resp);
        if let Err(err) = send_res {
            error!(
                request_id = as_display!(request_id),
                err = as_debug!(&err);
                "MetaGrpcClient failed to send response to the handle. recv-end closed"
            );
        }
    }

    fn update_rpc_metrics(
        &self,
        req_name: &'static str,
        req_str: &str,
        request_id: u64,
        start: Instant,
        resp_err: Option<&(dyn std::error::Error + 'static)>,
    ) {
        let current_endpoint = {
            let current_endpoint = self.current_endpoint.lock();
            current_endpoint.clone()
        };

        let Some(endpoint) = current_endpoint else {
            return;
        };

        // Duration metrics
        {
            let elapsed = start.elapsed().as_millis() as f64;
            grpc_metrics::record_meta_grpc_client_request_duration_ms(&endpoint, req_name, elapsed);

            if elapsed > 1000_f64 {
                warn!(
                    request_id = as_display!(request_id);
                    "MetaGrpcClient slow request {} to {} takes {} ms: {}",
                    req_name,
                    endpoint,
                    elapsed,
                    req_str,
                );
            }
        }

        // Error metrics
        if let Some(err) = resp_err {
            grpc_metrics::incr_meta_grpc_client_request_failed(&endpoint, req_name, err);
            error!(
                request_id = as_display!(request_id);
                "MetaGrpcClient error: {:?}", err
            );
        } else {
            grpc_metrics::incr_meta_grpc_client_request_success(&endpoint, req_name);
>>>>>>> a44a7518
        }
    }

    /// Return a client for communication, and a server version in form of `{major:03}.{minor:03}.{patch:03}`.
    #[minitrace::trace]
    pub async fn make_client(&self) -> Result<(RealClient, u64), MetaClientError> {
        let all_endpoints = self.get_cached_endpoints();
        debug!("meta-service all endpoints: {:?}", all_endpoints);
        debug_assert!(!all_endpoints.is_empty());

        // Filter out unhealthy endpoints
        let endpoints = {
            let mut endpoints = all_endpoints.clone();

            let unhealthy = self.unhealthy_endpoints.lock();
            endpoints.retain(|e| !unhealthy.contains_key(e));
            endpoints
        };

        debug!("healthy endpoints: {:?}", &endpoints);

        let endpoints = if endpoints.is_empty() {
            warn!(
                "meta-service has no healthy endpoints, force using all(healthy or not) endpoints: {:?}",
                all_endpoints
            );
            all_endpoints.clone()
        } else {
            debug!("meta-service healthy endpoints: {:?}", endpoints);
            endpoints
        };

        for (addr, is_last) in endpoints
            .iter()
            .enumerate()
            .map(|(i, a)| (a, i == endpoints.len() - 1))
        {
            debug!("make_channel to {}", addr);
            let channel = self.make_channel(Some(addr)).await;
            match channel {
                Ok(c) => {
                    let mut client = MetaServiceClient::new(c.clone())
                        .max_decoding_message_size(GrpcConfig::MAX_DECODING_SIZE)
                        .max_encoding_message_size(GrpcConfig::MAX_ENCODING_SIZE);

                    let handshake_res = Self::handshake(
                        &mut client,
                        &METACLI_COMMIT_SEMVER,
                        &MIN_METASRV_SEMVER,
                        &self.username,
                        &self.password,
                    )
                    .await;

                    match handshake_res {
                        Ok((token, server_version)) => {
                            let client =
                                MetaServiceClient::with_interceptor(c, AuthInterceptor { token })
                                    .max_decoding_message_size(GrpcConfig::MAX_DECODING_SIZE)
                                    .max_encoding_message_size(GrpcConfig::MAX_ENCODING_SIZE);

                            return Ok((client, server_version));
                        }
                        Err(handshake_err) => {
                            warn!("handshake error when make client: {:?}", handshake_err);
                            {
                                let mut ue = self.unhealthy_endpoints.lock();
                                ue.insert(addr.to_string(), ());
                            }
                            if is_last {
                                // reach to last addr
                                let cli_err = MetaClientError::HandshakeError(handshake_err);
                                return Err(cli_err);
                            }
                            continue;
                        }
                    };
                }

                Err(net_err) => {
                    warn!("{} when make_channel to {}", net_err, addr);

                    {
                        let mut ue = self.unhealthy_endpoints.lock();
                        ue.insert(addr.to_string(), ());
                    }

                    if is_last {
                        let cli_err = MetaClientError::NetworkError(net_err);
                        return Err(cli_err);
                    }
                    continue;
                }
            }
        }

        let conn_err = ConnectionError::new(
            AnyError::error(format!(
                "healthy endpoints: {:?}; all endpoints: {:?}",
                endpoints, all_endpoints
            )),
            "no endpoints to connect",
        );

        Err(MetaClientError::NetworkError(
            MetaNetworkError::ConnectionError(conn_err),
        ))
    }

    #[minitrace::trace]
    async fn make_channel(&self, addr: Option<&String>) -> Result<Channel, MetaNetworkError> {
        let addr = if let Some(addr) = addr {
            addr.clone()
        } else {
            let eps = self.endpoints.lock();
            eps.first().unwrap().clone()
        };
        let ch = self.conn_pool.get(&addr).await;
        {
            let mut current_endpoint = self.current_endpoint.lock();
            *current_endpoint = Some(addr.clone());
        }
        match ch {
            Ok(c) => Ok(c),
            Err(e) => {
                warn!(
                    "grpc_client create channel with {} failed, err: {:?}",
                    addr, e
                );
                grpc_metrics::incr_meta_grpc_make_client_fail(&addr);
                Err(e)
            }
        }
    }

    pub fn endpoints_non_empty(endpoints: &[String]) -> Result<(), MetaClientError> {
        if endpoints.is_empty() {
            return Err(MetaClientError::ConfigError(AnyError::error(
                "endpoints is empty",
            )));
        }
        Ok(())
    }

    fn get_cached_endpoints(&self) -> Vec<String> {
        let eps = self.endpoints.lock();
        (*eps).clone()
    }

    #[minitrace::trace]
    pub async fn set_endpoints(&self, endpoints: Vec<String>) -> Result<(), MetaError> {
        Self::endpoints_non_empty(&endpoints)?;

        // Older meta nodes may not store endpoint information and need to be filtered out.
        let distinct_cnt = endpoints.iter().filter(|n| !(*n).is_empty()).count();

        // If the fetched endpoints are less than the majority of the current cluster, no replacement should occur.
        if distinct_cnt < endpoints.len() / 2 + 1 {
            warn!(
                "distinct endpoints small than majority of meta cluster nodes {}<{}, endpoints: {:?}",
                distinct_cnt,
                endpoints.len(),
                endpoints
            );
            return Ok(());
        }

        let mut eps = self.endpoints.lock();
        *eps = endpoints;
        Ok(())
    }

    #[minitrace::trace]
    pub async fn sync_endpoints(&self) -> Result<(), MetaError> {
        let (mut client, _sver) = self.make_client().await?;
        let result = client
            .member_list(Request::new(MemberListRequest {
                data: "".to_string(),
            }))
            .await;
        let endpoints: Result<MemberListReply, Status> = match result {
            Ok(r) => Ok(r.into_inner()),
            Err(s) => {
                if status_is_retryable(&s) {
                    self.mark_as_unhealthy();
                    let (mut client, _sver) = self.make_client().await?;
                    let req = Request::new(MemberListRequest {
                        data: "".to_string(),
                    });
                    Ok(client.member_list(req).await?.into_inner())
                } else {
                    Err(s)
                }
            }
        };
        let result: Vec<String> = endpoints?.data;
        debug!("received meta endpoints: {:?}", result);

        self.set_endpoints(result).await?;
        Ok(())
    }

    async fn auto_sync_endpoints(self: Arc<Self>, mut cancel_tx: OneSend<()>) {
        info!(
            "start auto sync endpoints: interval: {:?}",
            self.auto_sync_interval
        );
        if let Some(interval) = self.auto_sync_interval {
            loop {
                select! {
                    _ = cancel_tx.closed() => {
                        return;
                    }
                    _ = sleep(interval) => {
                        let r = self.sync_endpoints().await;
                        if let Err(e) = r {
                            warn!("auto sync endpoints failed: {:?}", e);
                        }
                    }
                }
            }
        }
    }

    /// Handshake with metasrv.
    ///
    /// - Check whether the versions of this client(`C`) and the remote metasrv(`S`) are compatible.
    /// - Authorize this client.
    ///
    /// ## Check compatibility
    ///
    /// Both client `C` and  server `S` maintains two semantic-version:
    /// - `C` maintains the its own semver(`C.ver`) and the minimal compatible `S` semver(`C.min_srv_ver`).
    /// - `S` maintains the its own semver(`S.ver`) and the minimal compatible `S` semver(`S.min_cli_ver`).
    ///
    /// When handshaking:
    /// - `C` sends its ver `C.ver` to `S`,
    /// - When `S` receives handshake request, `S` asserts that `C.ver >= S.min_cli_ver`.
    /// - Then `S` replies handshake-reply with its `S.ver`.
    /// - When `C` receives the reply, `C` asserts that `S.ver >= C.min_srv_ver`.
    ///
    /// Handshake succeeds if both of these two assertions hold.
    ///
    /// E.g.:
    /// - `S: (ver=3, min_cli_ver=1)` is compatible with `C: (ver=3, min_srv_ver=2)`.
    /// - `S: (ver=4, min_cli_ver=4)` is **NOT** compatible with `C: (ver=3, min_srv_ver=2)`.
    ///   Because although `S.ver(4) >= C.min_srv_ver(3)` holds,
    ///   but `C.ver(3) >= S.min_cli_ver(4)` does not hold.
    ///
    /// ```text
    /// C.ver:    1             3      4
    /// C --------+-------------+------+------------>
    ///           ^      .------'      ^
    ///           |      |             |
    ///           '-------------.      |
    ///                  |      |      |
    ///                  v      |      |
    /// S ---------------+------+------+------------>
    /// S.ver:           2      3      4
    /// ```
    #[minitrace::trace]
    pub async fn handshake(
        client: &mut MetaServiceClient<Channel>,
        client_ver: &Version,
        min_metasrv_ver: &Version,
        username: &str,
        password: &str,
    ) -> Result<(Vec<u8>, u64), MetaHandshakeError> {
        debug!(
            client_ver = as_display!(client_ver),
            min_metasrv_ver = as_display!(min_metasrv_ver);
            "client version"
        );

        let auth = BasicAuth {
            username: username.to_string(),
            password: password.to_string(),
        };
        let mut payload = vec![];
        auth.encode(&mut payload)
            .map_err(|e| MetaHandshakeError::new("encode auth payload", &e))?;

        let my_ver = to_digit_ver(client_ver);
        let req = Request::new(futures::stream::once(async move {
            HandshakeRequest {
                protocol_version: my_ver,
                payload,
            }
        }));

        let rx = client
            .handshake(req)
            .await
            .map_err(|e| MetaHandshakeError::new("when sending handshake rpc", &e))?;
        let mut rx = rx.into_inner();

        let res = rx.next().await.ok_or_else(|| {
            MetaHandshakeError::new(
                "when recv from handshake stream",
                &AnyError::error("handshake returns nothing"),
            )
        })?;

        let resp =
            res.map_err(|status| MetaHandshakeError::new("handshake is refused", &status))?;

        assert!(
            resp.protocol_version > 0,
            "talking to a very old databend-meta: upgrade databend-meta to at least 0.8"
        );

        let min_compatible = to_digit_ver(min_metasrv_ver);
        if resp.protocol_version < min_compatible {
            let invalid_err = AnyError::error(format!(
                "metasrv protocol_version({}) < meta-client min-compatible({})",
                from_digit_ver(resp.protocol_version),
                min_metasrv_ver,
            ));
            return Err(MetaHandshakeError::new(
                "incompatible protocol version",
                &invalid_err,
            ));
        }

        let token = resp.payload;
        let server_version = resp.protocol_version;

        Ok((token, server_version))
    }

    /// Create a watching stream that receives KV change events.
    #[minitrace::trace]
    pub(crate) async fn watch(
        &self,
        watch_request: WatchRequest,
    ) -> Result<tonic::codec::Streaming<WatchResponse>, MetaError> {
        debug!(
            watch_request = as_debug!(&watch_request);
            "MetaGrpcClient worker: handle watch request"
        );

        let (mut client, _sver) = self.make_client().await?;
        let res = client.watch(watch_request).await?;
        Ok(res.into_inner())
    }

    /// Export all data in json from metasrv.
    #[minitrace::trace]
    pub(crate) async fn export(
        &self,
        export_request: message::ExportReq,
    ) -> Result<tonic::codec::Streaming<ExportedChunk>, MetaError> {
        debug!(
            export_request = as_debug!(&export_request);
            "MetaGrpcClient worker: handle export request"
        );

        let (mut client, _sver) = self.make_client().await?;
        let res = client.export(Empty {}).await?;
        Ok(res.into_inner())
    }

    /// Get cluster status
    #[minitrace::trace]
    pub(crate) async fn get_cluster_status(&self) -> Result<ClusterStatus, MetaError> {
        debug!("MetaGrpcClient::get_cluster_status");

        let (mut client, _sver) = self.make_client().await?;
        let res = client.get_cluster_status(Empty {}).await?;
        Ok(res.into_inner())
    }

    /// Export all data in json from metasrv.
    #[minitrace::trace]
    pub(crate) async fn get_client_info(&self) -> Result<ClientInfo, MetaError> {
        debug!("MetaGrpcClient::get_client_info");

        let (mut client, _sver) = self.make_client().await?;
        let res = client.get_client_info(Empty {}).await?;
        Ok(res.into_inner())
    }

    #[minitrace::trace]
    pub(crate) async fn kv_api<T>(&self, v: T) -> Result<T::Reply, MetaError>
    where
        T: RequestFor,
        T: Into<MetaGrpcReq>,
        T::Reply: DeserializeOwned,
    {
        let grpc_req: MetaGrpcReq = v.into();

        debug!(
            req = as_debug!(&grpc_req);
            "MetaGrpcClient::kv_api request"
        );

        let raft_req: RaftRequest = grpc_req.into();

        for i in 0..RPC_RETRIES {
            let (mut client, _server_version) = self
                .make_client()
                .timed_ge(threshold(), info_spent("MetaGrpcClient::make_client"))
                .await?;

            let req = traced_req(raft_req.clone());

            let result = client
                .kv_api(req)
                .timed_ge(threshold(), info_spent("client::kv_api"))
                .await;

            debug!(
                result = as_debug!(&result);
                "MetaGrpcClient::kv_api result, {}-th try", i
            );

            if let Err(ref e) = result {
                if status_is_retryable(e) {
                    self.mark_as_unhealthy();
                    continue;
                }
            }

            let raft_reply = result?.into_inner();

            let resp: T::Reply = reply_to_api_result(raft_reply)?;
            return Ok(resp);
        }

        unreachable!("impossible to quit loop without error or success");
    }

    #[minitrace::trace]
    pub(crate) async fn kv_read_v1(
        &self,
        grpc_req: MetaGrpcReadReq,
    ) -> Result<BoxStream<pb::StreamItem>, MetaError> {
        debug!(
            req = as_debug!(&grpc_req);
            "MetaGrpcClient::kv_read_v1 request"
        );

        for i in 0..RPC_RETRIES {
            let (mut client, server_version) = self
                .make_client()
                .timed_ge(threshold(), info_spent("MetaGrpcClient::make_client"))
                .await?;

            // TODO: remove this fallback when MIN_METASRV_SEMVER is bumped to at least 1.2.163

            // 1.2.163
            // in 1.2.163, kv_read_v1() API is added
            let kv_read_v1_ver = 1002163;
            if server_version < kv_read_v1_ver {
                if let MetaGrpcReadReq::ListKV(list_req) = &grpc_req {
                    // Fallback to call non-stream API

                    info!(
                        "meta-service version({} < 0.2.163) is too old, fallback to call non-stream API",
                        server_version
                    );

                    let grpc_req = MetaGrpcReq::ListKV(list_req.clone());
                    let raft_req: RaftRequest = grpc_req.into();

                    let req = traced_req(raft_req.clone());

                    let result = client
                        .kv_api(req)
                        .timed_ge(threshold(), info_spent("client::kv_read_v1"))
                        .await;

                    debug!(
                        result = as_debug!(&result);
                        "MetaGrpcClient::kv_read_v1 result, {}-th try", i
                    );

                    if let Err(ref e) = result {
                        if status_is_retryable(e) {
                            self.mark_as_unhealthy();
                            continue;
                        }
                    }

                    let raft_reply = result?.into_inner();
                    let list_reply: ListKVReply = reply_to_api_result(raft_reply)?;
                    let strm = futures::stream::iter(
                        list_reply.into_iter().map(|x| Ok(pb::StreamItem::from(x))),
                    );

                    return Ok(strm.boxed());
                }
            }

            let raft_req: RaftRequest = grpc_req.clone().into();
            let req = traced_req(raft_req.clone());

            let result = client
                .kv_read_v1(req)
                .timed_ge(threshold(), info_spent("client::kv_read_v1"))
                .await;

            debug!(
                result = as_debug!(&result);
                "MetaGrpcClient::kv_read_v1 result, {}-th try", i
            );

            if let Err(ref e) = result {
                if status_is_retryable(e) {
                    self.mark_as_unhealthy();
                    continue;
                }
            }

            let strm = result?.into_inner();

            return Ok(strm.boxed());
        }

        unreachable!("impossible to quit loop without error or success");
    }

    #[minitrace::trace]
    pub(crate) async fn transaction(&self, req: TxnRequest) -> Result<TxnReply, MetaError> {
        let txn: TxnRequest = req;

        debug!(
            req = as_display!(&txn);
            "MetaGrpcClient::transaction request"
        );

        let req: Request<TxnRequest> = Request::new(txn.clone());
        let req = common_tracing::inject_span_to_tonic_request(req);

        let (mut client, _sver) = self.make_client().await?;
        let result = client.transaction(req).await;

        let result: Result<TxnReply, Status> = match result {
            Ok(r) => return Ok(r.into_inner()),
            Err(s) => {
                if status_is_retryable(&s) {
                    self.mark_as_unhealthy();
                    let (mut client, _sver) = self.make_client().await?;
                    let req: Request<TxnRequest> = Request::new(txn);
                    let req = common_tracing::inject_span_to_tonic_request(req);
                    let ret = client.transaction(req).await?.into_inner();
                    return Ok(ret);
                } else {
                    Err(s)
                }
            }
        };

        let reply = result?;

        debug!(
            reply = as_display!(&reply);
            "MetaGrpcClient::transaction reply"
        );

        Ok(reply)
    }

    fn mark_as_unhealthy(&self) {
        let ca = self.current_endpoint.lock();
        let mut ue = self.unhealthy_endpoints.lock();
        ue.insert((*ca).as_ref().unwrap().clone(), ());
    }
}

/// Inject span into a tonic request, so that on the remote peer the tracing context can be restored.
fn traced_req<T>(t: T) -> Request<T> {
    let req = Request::new(t);
    common_tracing::inject_span_to_tonic_request(req)
}

fn status_is_retryable(status: &Status) -> bool {
    matches!(
        status.code(),
        Code::Unauthenticated | Code::Unavailable | Code::Internal
    )
}

#[derive(Clone)]
pub struct AuthInterceptor {
    pub token: Vec<u8>,
}

impl Interceptor for AuthInterceptor {
    fn call(&mut self, mut req: tonic::Request<()>) -> Result<tonic::Request<()>, tonic::Status> {
        let metadata = req.metadata_mut();
        metadata.insert_bin(AUTH_TOKEN_KEY, MetadataValue::from_bytes(&self.token));
        Ok(req)
    }
}

fn threshold() -> Duration {
    Duration::from_millis(300)
}

fn info_spent(msg: impl Display) -> impl Fn(Duration, Duration) {
    move |total, busy| {
        info!(
            total = as_debug!(&total),
            busy = as_debug!(&busy);
            "{} spent", msg
        );
    }
}<|MERGE_RESOLUTION|>--- conflicted
+++ resolved
@@ -377,6 +377,7 @@
     }
 
     /// A worker runs a receiving-loop to accept user-request to metasrv and deals with request in the dedicated runtime.
+    #[minitrace::trace]
     async fn worker_loop(self: Arc<Self>, mut req_rx: Receiver<message::ClientWorkerRequest>) {
         info!("MetaGrpcClient::worker spawned");
 
@@ -390,6 +391,8 @@
                 Some(x) => x,
             };
 
+            let span = Span::enter_with_parent(func_name!(), &req.span);
+
             if req.resp_tx.is_closed() {
                 debug!(
                     req = as_debug!(&req);
@@ -398,168 +401,6 @@
                 continue;
             }
 
-<<<<<<< HEAD
-            let span = Span::enter_with_parent(func_name!(), &req.span);
-
-            async {
-                debug!(req = as_debug!(&req); "MetaGrpcClient recv request");
-
-                let request_id = req.request_id;
-                let resp_tx = req.resp_tx;
-                let req = req.req;
-                let req_name = req.name();
-                let req_str = format!("{:?}", req);
-
-                let start = Instant::now();
-
-                let resp = match req {
-                    message::Request::Get(r) => {
-                        let resp = self
-                            .kv_api(r)
-                            .timed_ge(threshold(), info_spent("MetaGrpcClient::kv_api"))
-                            .await;
-                        message::Response::Get(resp)
-                    }
-                    message::Request::StreamGet(r) => {
-                        let strm = self
-                            .kv_read_v1(MetaGrpcReadReq::GetKV(r.into_inner()))
-                            .timed_ge(threshold(), info_spent("MetaGrpcClient::kv_read_v1(GetKV)"))
-                            .await;
-                        message::Response::StreamGet(strm)
-                    }
-                    message::Request::MGet(r) => {
-                        let resp = self
-                            .kv_api(r)
-                            .timed_ge(threshold(), info_spent("MetaGrpcClient::kv_api"))
-                            .await;
-                        message::Response::MGet(resp)
-                    }
-                    message::Request::StreamMGet(r) => {
-                        let strm = self
-                            .kv_read_v1(MetaGrpcReadReq::MGetKV(r.into_inner()))
-                            .timed_ge(
-                                threshold(),
-                                info_spent("MetaGrpcClient::kv_read_v1(MGetKV)"),
-                            )
-                            .await;
-                        message::Response::StreamMGet(strm)
-                    }
-                    message::Request::List(r) => {
-                        let resp = self
-                            .kv_api(r)
-                            .timed_ge(threshold(), info_spent("MetaGrpcClient::kv_api"))
-                            .await;
-                        message::Response::List(resp)
-                    }
-                    message::Request::StreamList(r) => {
-                        let strm = self
-                            .kv_read_v1(MetaGrpcReadReq::ListKV(r.into_inner()))
-                            .timed_ge(
-                                threshold(),
-                                info_spent("MetaGrpcClient::kv_read_v1(ListKV)"),
-                            )
-                            .await;
-                        message::Response::StreamMGet(strm)
-                    }
-                    message::Request::Upsert(r) => {
-                        let resp = self
-                            .kv_api(r)
-                            .timed_ge(threshold(), info_spent("MetaGrpcClient::kv_api"))
-                            .await;
-                        message::Response::Upsert(resp)
-                    }
-                    message::Request::Txn(r) => {
-                        let resp = self
-                            .transaction(r)
-                            .timed_ge(threshold(), info_spent("MetaGrpcClient::transaction"))
-                            .await;
-                        message::Response::Txn(resp)
-                    }
-                    message::Request::Watch(r) => {
-                        let resp = self.watch(r).await;
-                        message::Response::Watch(resp)
-                    }
-                    message::Request::Export(r) => {
-                        let resp = self.export(r).await;
-                        message::Response::Export(resp)
-                    }
-                    message::Request::MakeClient(_) => {
-                        let resp = self.make_client().await;
-                        message::Response::MakeClient(resp)
-                    }
-                    message::Request::GetEndpoints(_) => {
-                        let resp = self.get_cached_endpoints();
-                        message::Response::GetEndpoints(Ok(resp))
-                    }
-                    message::Request::GetClusterStatus(_) => {
-                        let resp = self.get_cluster_status().await;
-                        message::Response::GetClusterStatus(resp)
-                    }
-                    message::Request::GetClientInfo(_) => {
-                        let resp = self.get_client_info().await;
-                        message::Response::GetClientInfo(resp)
-                    }
-                };
-
-                debug!(
-                    request_id = as_debug!(&request_id),
-                    resp = as_debug!(&resp);
-                    "MetaGrpcClient send response to the handle"
-                );
-
-                let current_endpoint = {
-                    let current_endpoint = self.current_endpoint.lock();
-                    current_endpoint.clone()
-                };
-
-                if let Some(current_endpoint) = current_endpoint {
-                    let elapsed = start.elapsed().as_millis() as f64;
-                    grpc_metrics::record_meta_grpc_client_request_duration_ms(
-                        &current_endpoint,
-                        req_name,
-                        elapsed,
-                    );
-                    if elapsed > 1000_f64 {
-                        warn!(
-                            request_id = as_display!(request_id);
-                            "MetaGrpcClient slow request {} to {} takes {} ms: {}",
-                            req_name,
-                            current_endpoint,
-                            elapsed,
-                            req_str,
-                        );
-                    }
-
-                    if let Some(err) = resp.err() {
-                        grpc_metrics::incr_meta_grpc_client_request_failed(
-                            &current_endpoint,
-                            req_name,
-                            err,
-                        );
-                        error!(
-                            request_id = as_display!(request_id);
-                            "MetaGrpcClient error: {:?}", err
-                        );
-                    } else {
-                        grpc_metrics::incr_meta_grpc_client_request_success(
-                            &current_endpoint,
-                            req_name,
-                        );
-                    }
-                }
-
-                let send_res = resp_tx.send(resp);
-                if let Err(err) = send_res {
-                    error!(
-                        request_id = as_display!(request_id),
-                        err = as_debug!(&err);
-                        "MetaGrpcClient failed to send response to the handle. recv-end closed"
-                    );
-                }
-            }
-            .in_span(span)
-            .await
-=======
             let request_id = req.request_id;
             let resp_tx = req.resp_tx;
             let req = req.req;
@@ -578,100 +419,106 @@
                 _ => {}
             }
 
-            // Deal with remote RPC request
-
-            let start = Instant::now();
-            let resp = match req {
-                message::Request::Get(r) => {
-                    let resp = self
-                        .kv_api(r)
-                        .timed_ge(threshold(), info_spent("MetaGrpcClient::kv_api"))
-                        .await;
-                    message::Response::Get(resp)
-                }
-                message::Request::StreamGet(r) => {
-                    let strm = self
-                        .kv_read_v1(MetaGrpcReadReq::GetKV(r.into_inner()))
-                        .timed_ge(threshold(), info_spent("MetaGrpcClient::kv_read_v1(GetKV)"))
-                        .await;
-                    message::Response::StreamGet(strm)
-                }
-                message::Request::MGet(r) => {
-                    let resp = self
-                        .kv_api(r)
-                        .timed_ge(threshold(), info_spent("MetaGrpcClient::kv_api"))
-                        .await;
-                    message::Response::MGet(resp)
-                }
-                message::Request::StreamMGet(r) => {
-                    let strm = self
-                        .kv_read_v1(MetaGrpcReadReq::MGetKV(r.into_inner()))
-                        .timed_ge(
-                            threshold(),
-                            info_spent("MetaGrpcClient::kv_read_v1(MGetKV)"),
-                        )
-                        .await;
-                    message::Response::StreamMGet(strm)
-                }
-                message::Request::List(r) => {
-                    let resp = self
-                        .kv_api(r)
-                        .timed_ge(threshold(), info_spent("MetaGrpcClient::kv_api"))
-                        .await;
-                    message::Response::List(resp)
-                }
-                message::Request::StreamList(r) => {
-                    let strm = self
-                        .kv_read_v1(MetaGrpcReadReq::ListKV(r.into_inner()))
-                        .timed_ge(
-                            threshold(),
-                            info_spent("MetaGrpcClient::kv_read_v1(ListKV)"),
-                        )
-                        .await;
-                    message::Response::StreamMGet(strm)
-                }
-                message::Request::Upsert(r) => {
-                    let resp = self
-                        .kv_api(r)
-                        .timed_ge(threshold(), info_spent("MetaGrpcClient::kv_api"))
-                        .await;
-                    message::Response::Upsert(resp)
-                }
-                message::Request::Txn(r) => {
-                    let resp = self
-                        .transaction(r)
-                        .timed_ge(threshold(), info_spent("MetaGrpcClient::transaction"))
-                        .await;
-                    message::Response::Txn(resp)
-                }
-                message::Request::Watch(r) => {
-                    let resp = self.watch(r).await;
-                    message::Response::Watch(resp)
-                }
-                message::Request::Export(r) => {
-                    let resp = self.export(r).await;
-                    message::Response::Export(resp)
-                }
-                message::Request::MakeClient(_) => {
-                    let resp = self.make_client().await;
-                    message::Response::MakeClient(resp)
-                }
-                message::Request::GetEndpoints(_) => {
-                    unreachable!("handled above");
-                }
-                message::Request::GetClusterStatus(_) => {
-                    let resp = self.get_cluster_status().await;
-                    message::Response::GetClusterStatus(resp)
-                }
-                message::Request::GetClientInfo(_) => {
-                    let resp = self.get_client_info().await;
-                    message::Response::GetClientInfo(resp)
-                }
-            };
-
-            self.update_rpc_metrics(req_name, &req_str, request_id, start, resp.err());
-
-            Self::send_response(resp_tx, request_id, resp);
+            async {
+                debug!(req = as_debug!(&req); "MetaGrpcClient recv request");
+
+                // Deal with remote RPC request
+
+                let start = Instant::now();
+                let resp = match req {
+                    message::Request::Get(r) => {
+                        let resp = self
+                            .kv_api(r)
+                            .timed_ge(threshold(), info_spent("MetaGrpcClient::kv_api"))
+                            .await;
+                        message::Response::Get(resp)
+                    }
+                    message::Request::StreamGet(r) => {
+                        let strm = self
+                            .kv_read_v1(MetaGrpcReadReq::GetKV(r.into_inner()))
+                            .timed_ge(threshold(), info_spent("MetaGrpcClient::kv_read_v1(GetKV)"))
+                            .await;
+                        message::Response::StreamGet(strm)
+                    }
+                    message::Request::MGet(r) => {
+                        let resp = self
+                            .kv_api(r)
+                            .timed_ge(threshold(), info_spent("MetaGrpcClient::kv_api"))
+                            .await;
+                        message::Response::MGet(resp)
+                    }
+                    message::Request::StreamMGet(r) => {
+                        let strm = self
+                            .kv_read_v1(MetaGrpcReadReq::MGetKV(r.into_inner()))
+                            .timed_ge(
+                                threshold(),
+                                info_spent("MetaGrpcClient::kv_read_v1(MGetKV)"),
+                            )
+                            .await;
+                        message::Response::StreamMGet(strm)
+                    }
+                    message::Request::List(r) => {
+                        let resp = self
+                            .kv_api(r)
+                            .timed_ge(threshold(), info_spent("MetaGrpcClient::kv_api"))
+                            .await;
+                        message::Response::List(resp)
+                    }
+                    message::Request::StreamList(r) => {
+                        let strm = self
+                            .kv_read_v1(MetaGrpcReadReq::ListKV(r.into_inner()))
+                            .timed_ge(
+                                threshold(),
+                                info_spent("MetaGrpcClient::kv_read_v1(ListKV)"),
+                            )
+                            .await;
+                        message::Response::StreamMGet(strm)
+                    }
+                    message::Request::Upsert(r) => {
+                        let resp = self
+                            .kv_api(r)
+                            .timed_ge(threshold(), info_spent("MetaGrpcClient::kv_api"))
+                            .await;
+                        message::Response::Upsert(resp)
+                    }
+                    message::Request::Txn(r) => {
+                        let resp = self
+                            .transaction(r)
+                            .timed_ge(threshold(), info_spent("MetaGrpcClient::transaction"))
+                            .await;
+                        message::Response::Txn(resp)
+                    }
+                    message::Request::Watch(r) => {
+                        let resp = self.watch(r).await;
+                        message::Response::Watch(resp)
+                    }
+                    message::Request::Export(r) => {
+                        let resp = self.export(r).await;
+                        message::Response::Export(resp)
+                    }
+                    message::Request::MakeClient(_) => {
+                        let resp = self.make_client().await;
+                        message::Response::MakeClient(resp)
+                    }
+                    message::Request::GetEndpoints(_) => {
+                        unreachable!("handled above");
+                    }
+                    message::Request::GetClusterStatus(_) => {
+                        let resp = self.get_cluster_status().await;
+                        message::Response::GetClusterStatus(resp)
+                    }
+                    message::Request::GetClientInfo(_) => {
+                        let resp = self.get_client_info().await;
+                        message::Response::GetClientInfo(resp)
+                    }
+                };
+
+                self.update_rpc_metrics(req_name, &req_str, request_id, start, resp.err());
+
+                Self::send_response(resp_tx, request_id, resp);
+            }
+            .in_span(span)
+            .await
         }
     }
 
@@ -735,7 +582,6 @@
             );
         } else {
             grpc_metrics::incr_meta_grpc_client_request_success(&endpoint, req_name);
->>>>>>> a44a7518
         }
     }
 
