--- conflicted
+++ resolved
@@ -427,15 +427,14 @@
         false
     }
 
-<<<<<<< HEAD
     fn is_temp(&self) -> bool {
         self.get_table_info()
             .options()
             .contains_key(OPT_KEY_TEMP_PREFIX)
-=======
+    }
+
     fn use_own_sample_block(&self) -> bool {
         false
->>>>>>> b32117ad
     }
 }
 
