--- conflicted
+++ resolved
@@ -398,11 +398,8 @@
         r#"SELECT * FROM t GROUP BY GROUPING SETS ((a, b), (), (d, e))"#,
         r#"SELECT * FROM t GROUP BY CUBE (a, b, c)"#,
         r#"SELECT * FROM t GROUP BY ROLLUP (a, b, c)"#,
-<<<<<<< HEAD
         r#"CREATE INDEX ON items USING ivfflat (embedding cosine) WITH (nlist = 100)"#,
-=======
         r#"CREATE MASKING POLICY email_mask AS (val STRING) RETURN STRING -> CASE WHEN current_role() IN ('ANALYST') THEN VAL ELSE '*********'END comment = 'this is a masking policy'"#,
->>>>>>> 529d1848
     ];
 
     for case in cases {
