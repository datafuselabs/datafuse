// Copyright 2021 Datafuse Labs
//
// Licensed under the Apache License, Version 2.0 (the "License");
// you may not use this file except in compliance with the License.
// You may obtain a copy of the License at
//
//     http://www.apache.org/licenses/LICENSE-2.0
//
// Unless required by applicable law or agreed to in writing, software
// distributed under the License is distributed on an "AS IS" BASIS,
// WITHOUT WARRANTIES OR CONDITIONS OF ANY KIND, either express or implied.
// See the License for the specific language governing permissions and
// limitations under the License.

use std::fmt::Display;
use std::fmt::Formatter;

use common_meta_app::principal::FileFormatOptionsAst;
use common_meta_app::principal::PrincipalIdentity;
use common_meta_app::principal::UserIdentity;

use super::merge_into::MergeIntoStmt;
use super::*;
<<<<<<< HEAD
use crate::ast::statements::pipe::CreatePipeStmt;
=======
use crate::ast::statements::connection::CreateConnectionStmt;
>>>>>>> fcc6cc96
use crate::ast::statements::task::CreateTaskStmt;
use crate::ast::Expr;
use crate::ast::Identifier;
use crate::ast::Query;

// SQL statement
#[allow(clippy::large_enum_variant)]
#[derive(Debug, Clone, PartialEq)]
pub enum Statement {
    Query(Box<Query>),
    Explain {
        kind: ExplainKind,
        query: Box<Statement>,
    },
    ExplainAnalyze {
        query: Box<Statement>,
    },

    CopyIntoTable(CopyIntoTableStmt),
    CopyIntoLocation(CopyIntoLocationStmt),

    Call(CallStmt),

    ShowSettings {
        show_options: Option<ShowOptions>,
    },
    ShowProcessList {
        show_options: Option<ShowOptions>,
    },
    ShowMetrics {
        show_options: Option<ShowOptions>,
    },
    ShowEngines {
        show_options: Option<ShowOptions>,
    },
    ShowFunctions {
        show_options: Option<ShowOptions>,
    },
    ShowTableFunctions {
        show_options: Option<ShowOptions>,
    },
    ShowIndexes {
        show_options: Option<ShowOptions>,
    },

    KillStmt {
        kill_target: KillTarget,
        object_id: String,
    },

    SetVariable {
        is_global: bool,
        variable: Identifier,
        value: Box<Expr>,
    },

    UnSetVariable(UnSetStmt),

    SetRole {
        is_default: bool,
        role_name: String,
    },

    Insert(InsertStmt),
    Replace(ReplaceStmt),
    MergeInto(MergeIntoStmt),
    Delete(DeleteStmt),

    Update(UpdateStmt),

    // Catalogs
    ShowCatalogs(ShowCatalogsStmt),
    ShowCreateCatalog(ShowCreateCatalogStmt),
    CreateCatalog(CreateCatalogStmt),
    DropCatalog(DropCatalogStmt),

    // Databases
    ShowDatabases(ShowDatabasesStmt),
    ShowCreateDatabase(ShowCreateDatabaseStmt),
    CreateDatabase(CreateDatabaseStmt),
    DropDatabase(DropDatabaseStmt),
    UndropDatabase(UndropDatabaseStmt),
    AlterDatabase(AlterDatabaseStmt),
    UseDatabase {
        database: Identifier,
    },

    // Tables
    ShowTables(ShowTablesStmt),
    ShowCreateTable(ShowCreateTableStmt),
    DescribeTable(DescribeTableStmt),
    ShowTablesStatus(ShowTablesStatusStmt),
    ShowDropTables(ShowDropTablesStmt),
    AttachTable(AttachTableStmt),
    CreateTable(CreateTableStmt),
    DropTable(DropTableStmt),
    UndropTable(UndropTableStmt),
    AlterTable(AlterTableStmt),
    RenameTable(RenameTableStmt),
    TruncateTable(TruncateTableStmt),
    OptimizeTable(OptimizeTableStmt),
    VacuumTable(VacuumTableStmt),
    VacuumDropTable(VacuumDropTableStmt),
    AnalyzeTable(AnalyzeTableStmt),
    ExistsTable(ExistsTableStmt),
    // Columns
    ShowColumns(ShowColumnsStmt),

    // Views
    CreateView(CreateViewStmt),
    AlterView(AlterViewStmt),
    DropView(DropViewStmt),

    // Indexes
    CreateIndex(CreateIndexStmt),
    DropIndex(DropIndexStmt),
    RefreshIndex(RefreshIndexStmt),

    // VirtualColumns
    CreateVirtualColumn(CreateVirtualColumnStmt),
    AlterVirtualColumn(AlterVirtualColumnStmt),
    DropVirtualColumn(DropVirtualColumnStmt),
    RefreshVirtualColumn(RefreshVirtualColumnStmt),

    // User
    ShowUsers,
    CreateUser(CreateUserStmt),
    AlterUser(AlterUserStmt),
    DropUser {
        if_exists: bool,
        user: UserIdentity,
    },
    ShowRoles,
    CreateRole {
        if_not_exists: bool,
        role_name: String,
    },
    DropRole {
        if_exists: bool,
        role_name: String,
    },
    Grant(GrantStmt),
    ShowGrants {
        principal: Option<PrincipalIdentity>,
    },
    Revoke(RevokeStmt),

    // UDF
    CreateUDF(CreateUDFStmt),
    DropUDF {
        if_exists: bool,
        udf_name: Identifier,
    },
    AlterUDF(AlterUDFStmt),

    // Stages
    CreateStage(CreateStageStmt),
    ShowStages,
    DropStage {
        if_exists: bool,
        stage_name: String,
    },
    DescribeStage {
        stage_name: String,
    },
    RemoveStage {
        location: String,
        pattern: String,
    },
    ListStage {
        location: String,
        pattern: Option<String>,
    },
    // Connection
    CreateConnection(CreateConnectionStmt),
    DropConnection(DropConnectionStmt),
    DescribeConnection(DescribeConnectionStmt),
    ShowConnections(ShowConnectionsStmt),

    // UserDefinedFileFormat
    CreateFileFormat {
        if_not_exists: bool,
        name: String,
        file_format_options: FileFormatOptionsAst,
    },
    DropFileFormat {
        if_exists: bool,
        name: String,
    },
    ShowFileFormats,
    Presign(PresignStmt),

    // share
    CreateShareEndpoint(CreateShareEndpointStmt),
    ShowShareEndpoint(ShowShareEndpointStmt),
    DropShareEndpoint(DropShareEndpointStmt),
    CreateShare(CreateShareStmt),
    DropShare(DropShareStmt),
    GrantShareObject(GrantShareObjectStmt),
    RevokeShareObject(RevokeShareObjectStmt),
    AlterShareTenants(AlterShareTenantsStmt),
    DescShare(DescShareStmt),
    ShowShares(ShowSharesStmt),
    ShowObjectGrantPrivileges(ShowObjectGrantPrivilegesStmt),
    ShowGrantsOfShare(ShowGrantsOfShareStmt),

    // data mask
    CreateDatamaskPolicy(CreateDatamaskPolicyStmt),
    DropDatamaskPolicy(DropDatamaskPolicyStmt),
    DescDatamaskPolicy(DescDatamaskPolicyStmt),

    // network policy
    CreateNetworkPolicy(CreateNetworkPolicyStmt),
    AlterNetworkPolicy(AlterNetworkPolicyStmt),
    DropNetworkPolicy(DropNetworkPolicyStmt),
    DescNetworkPolicy(DescNetworkPolicyStmt),
    ShowNetworkPolicies,

    // tasks
    CreateTask(CreateTaskStmt),
    AlterTask(AlterTaskStmt),
    ExecuteTask(ExecuteTaskStmt),
    DescribeTask(DescribeTaskStmt),
    DropTask(DropTaskStmt),
    ShowTasks(ShowTasksStmt),

    // pipes
    CreatePipe(CreatePipeStmt),
    DescribePipe(DescribePipeStmt),
    DropPipe(DropPipeStmt),
    AlterPipe(AlterPipeStmt),
}

#[derive(Debug, Clone, PartialEq)]
pub struct StatementMsg {
    pub(crate) stmt: Statement,
    pub(crate) format: Option<String>,
}

impl Statement {
    pub fn to_mask_sql(&self) -> String {
        match self {
            Statement::CopyIntoTable(copy) => {
                let mut copy_clone = copy.clone();

                if let CopyIntoTableSource::Location(FileLocation::Uri(location)) =
                    &mut copy_clone.src
                {
                    location.connection = location.connection.mask()
                }
                format!("{}", Statement::CopyIntoTable(copy_clone))
            }
            Statement::CopyIntoLocation(copy) => {
                let mut copy_clone = copy.clone();

                if let FileLocation::Uri(location) = &mut copy_clone.dst {
                    location.connection = location.connection.mask()
                }
                format!("{}", Statement::CopyIntoLocation(copy_clone))
            }
            Statement::CreateStage(stage) => {
                let mut stage_clone = stage.clone();
                if let Some(location) = &mut stage_clone.location {
                    location.connection = location.connection.mask()
                }
                format!("{}", Statement::CreateStage(stage_clone))
            }
            _ => format!("{}", self),
        }
    }
}

impl Display for Statement {
    fn fmt(&self, f: &mut Formatter<'_>) -> std::fmt::Result {
        match self {
            Statement::Explain { kind, query } => {
                write!(f, "EXPLAIN")?;
                match *kind {
                    ExplainKind::Ast(_) => write!(f, " AST")?,
                    ExplainKind::Syntax(_) => write!(f, " SYNTAX")?,
                    ExplainKind::Graph => write!(f, " GRAPH")?,
                    ExplainKind::Pipeline => write!(f, " PIPELINE")?,
                    ExplainKind::Fragments => write!(f, " FRAGMENTS")?,
                    ExplainKind::Raw => write!(f, " RAW")?,
                    ExplainKind::Optimized => write!(f, " Optimized")?,
                    ExplainKind::Plan => (),
                    ExplainKind::AnalyzePlan => write!(f, " ANALYZE")?,
                    ExplainKind::JOIN => write!(f, " JOIN")?,
                    ExplainKind::Memo(_) => write!(f, " MEMO")?,
                }
                write!(f, " {query}")?;
            }
            Statement::ExplainAnalyze { query } => {
                write!(f, "EXPLAIN ANALYZE {query}")?;
            }
            Statement::Query(query) => write!(f, "{query}")?,
            Statement::Insert(insert) => write!(f, "{insert}")?,
            Statement::Replace(replace) => write!(f, "{replace}")?,
            Statement::MergeInto(merge_into) => write!(f, "{merge_into}")?,
            Statement::Delete(delete) => write!(f, "{delete}")?,
            Statement::Update(update) => write!(f, "{update}")?,
            Statement::CopyIntoTable(stmt) => write!(f, "{stmt}")?,
            Statement::CopyIntoLocation(stmt) => write!(f, "{stmt}")?,
            Statement::ShowSettings { show_options } => {
                write!(f, "SHOW SETTINGS")?;
                if let Some(show_options) = show_options {
                    write!(f, " {show_options}")?;
                }
            }
            Statement::ShowProcessList { show_options } => {
                write!(f, "SHOW PROCESSLIST")?;
                if let Some(show_options) = show_options {
                    write!(f, " {show_options}")?;
                }
            }
            Statement::ShowMetrics { show_options } => {
                write!(f, "SHOW METRICS")?;
                if let Some(show_options) = show_options {
                    write!(f, " {show_options}")?;
                }
            }
            Statement::ShowEngines { show_options } => {
                write!(f, "SHOW ENGINES")?;
                if let Some(show_options) = show_options {
                    write!(f, " {show_options}")?;
                }
            }
            Statement::ShowIndexes { show_options } => {
                write!(f, "SHOW INDEXES")?;
                if let Some(show_options) = show_options {
                    write!(f, " {show_options}")?;
                }
            }
            Statement::ShowFunctions { show_options } => {
                write!(f, "SHOW FUNCTIONS")?;
                if let Some(show_options) = show_options {
                    write!(f, " {show_options}")?;
                }
            }
            Statement::ShowTableFunctions { show_options } => {
                write!(f, "SHOW TABLE_FUNCTIONS")?;
                if let Some(show_options) = show_options {
                    write!(f, " {show_options}")?;
                }
            }
            Statement::KillStmt {
                kill_target,
                object_id,
            } => {
                write!(f, "KILL")?;
                match *kill_target {
                    KillTarget::Query => write!(f, " QUERY")?,
                    KillTarget::Connection => write!(f, " CONNECTION")?,
                }
                write!(f, " '{object_id}'")?;
            }
            Statement::SetVariable {
                is_global,
                variable,
                value,
            } => {
                write!(f, "SET ")?;
                if *is_global {
                    write!(f, "GLOBAL ")?;
                }
                write!(f, "{variable} = {value}")?;
            }
            Statement::UnSetVariable(unset) => write!(f, "{unset}")?,
            Statement::SetRole {
                is_default,
                role_name,
            } => {
                write!(f, "SET ROLE ")?;
                if *is_default {
                    write!(f, "DEFAULT")?;
                } else {
                    write!(f, "{role_name}")?;
                }
            }
            Statement::ShowCatalogs(stmt) => write!(f, "{stmt}")?,
            Statement::ShowCreateCatalog(stmt) => write!(f, "{stmt}")?,
            Statement::CreateCatalog(stmt) => write!(f, "{stmt}")?,
            Statement::DropCatalog(stmt) => write!(f, "{stmt}")?,
            Statement::ShowDatabases(stmt) => write!(f, "{stmt}")?,
            Statement::ShowCreateDatabase(stmt) => write!(f, "{stmt}")?,
            Statement::CreateDatabase(stmt) => write!(f, "{stmt}")?,
            Statement::DropDatabase(stmt) => write!(f, "{stmt}")?,
            Statement::UndropDatabase(stmt) => write!(f, "{stmt}")?,
            Statement::AlterDatabase(stmt) => write!(f, "{stmt}")?,
            Statement::UseDatabase { database } => write!(f, "USE {database}")?,
            Statement::ShowTables(stmt) => write!(f, "{stmt}")?,
            Statement::ShowColumns(stmt) => write!(f, "{stmt}")?,
            Statement::ShowCreateTable(stmt) => write!(f, "{stmt}")?,
            Statement::DescribeTable(stmt) => write!(f, "{stmt}")?,
            Statement::ShowTablesStatus(stmt) => write!(f, "{stmt}")?,
            Statement::ShowDropTables(stmt) => write!(f, "{stmt}")?,
            Statement::AttachTable(stmt) => write!(f, "{stmt}")?,
            Statement::CreateTable(stmt) => write!(f, "{stmt}")?,
            Statement::DropTable(stmt) => write!(f, "{stmt}")?,
            Statement::UndropTable(stmt) => write!(f, "{stmt}")?,
            Statement::AlterTable(stmt) => write!(f, "{stmt}")?,
            Statement::RenameTable(stmt) => write!(f, "{stmt}")?,
            Statement::TruncateTable(stmt) => write!(f, "{stmt}")?,
            Statement::OptimizeTable(stmt) => write!(f, "{stmt}")?,
            Statement::VacuumTable(stmt) => write!(f, "{stmt}")?,
            Statement::VacuumDropTable(stmt) => write!(f, "{stmt}")?,
            Statement::AnalyzeTable(stmt) => write!(f, "{stmt}")?,
            Statement::ExistsTable(stmt) => write!(f, "{stmt}")?,
            Statement::CreateView(stmt) => write!(f, "{stmt}")?,
            Statement::AlterView(stmt) => write!(f, "{stmt}")?,
            Statement::DropView(stmt) => write!(f, "{stmt}")?,
            Statement::CreateIndex(stmt) => write!(f, "{stmt}")?,
            Statement::DropIndex(stmt) => write!(f, "{stmt}")?,
            Statement::RefreshIndex(stmt) => write!(f, "{stmt}")?,
            Statement::CreateVirtualColumn(stmt) => write!(f, "{stmt}")?,
            Statement::AlterVirtualColumn(stmt) => write!(f, "{stmt}")?,
            Statement::DropVirtualColumn(stmt) => write!(f, "{stmt}")?,
            Statement::RefreshVirtualColumn(stmt) => write!(f, "{stmt}")?,
            Statement::ShowUsers => write!(f, "SHOW USERS")?,
            Statement::ShowRoles => write!(f, "SHOW ROLES")?,
            Statement::CreateUser(stmt) => write!(f, "{stmt}")?,
            Statement::AlterUser(stmt) => write!(f, "{stmt}")?,
            Statement::DropUser { if_exists, user } => {
                write!(f, "DROP USER")?;
                if *if_exists {
                    write!(f, " IF EXISTS")?;
                }
                write!(f, " {user}")?;
            }
            Statement::CreateRole {
                if_not_exists,
                role_name: role,
            } => {
                write!(f, "CREATE ROLE")?;
                if *if_not_exists {
                    write!(f, " IF NOT EXISTS")?;
                }
                write!(f, " '{role}'")?;
            }
            Statement::DropRole {
                if_exists,
                role_name: role,
            } => {
                write!(f, "DROP ROLE")?;
                if *if_exists {
                    write!(f, " IF EXISTS")?;
                }
                write!(f, " '{role}'")?;
            }
            Statement::Grant(stmt) => write!(f, "{stmt}")?,
            Statement::ShowGrants { principal } => {
                write!(f, "SHOW GRANTS")?;
                if let Some(principal) = principal {
                    write!(f, " FOR")?;
                    write!(f, "{principal}")?;
                }
            }
            Statement::Revoke(stmt) => write!(f, "{stmt}")?,
            Statement::CreateUDF(stmt) => write!(f, "{stmt}")?,
            Statement::DropUDF {
                if_exists,
                udf_name,
            } => {
                write!(f, "DROP FUNCTION")?;
                if *if_exists {
                    write!(f, " IF EXISTS")?;
                }
                write!(f, " {udf_name}")?;
            }
            Statement::AlterUDF(stmt) => write!(f, "{stmt}")?,
            Statement::ListStage { location, pattern } => {
                write!(f, "LIST @{location}")?;
                if let Some(pattern) = pattern {
                    write!(f, " PATTERN = '{pattern}'")?;
                }
            }
            Statement::ShowStages => write!(f, "SHOW STAGES")?,
            Statement::DropStage {
                if_exists,
                stage_name,
            } => {
                write!(f, "DROP STAGES")?;
                if *if_exists {
                    write!(f, " IF EXISTS")?;
                }
                write!(f, " {stage_name}")?;
            }
            Statement::CreateStage(stmt) => write!(f, "{stmt}")?,
            Statement::RemoveStage { location, pattern } => {
                write!(f, "REMOVE STAGE @{location}")?;
                if !pattern.is_empty() {
                    write!(f, " PATTERN = '{pattern}'")?;
                }
            }
            Statement::DescribeStage { stage_name } => write!(f, "DESC STAGE {stage_name}")?,
            Statement::CreateFileFormat {
                if_not_exists,
                name,
                file_format_options,
            } => {
                write!(f, "CREATE FILE_FORMAT")?;
                if *if_not_exists {
                    write!(f, " IF NOT EXISTS")?;
                }
                write!(f, " {name}")?;
                write!(f, " {file_format_options}")?;
            }
            Statement::DropFileFormat { if_exists, name } => {
                write!(f, "DROP FILE_FORMAT")?;
                if *if_exists {
                    write!(f, " IF EXISTS")?;
                }
                write!(f, " {name}")?;
            }
            Statement::ShowFileFormats => write!(f, "SHOW FILE FORMATS")?,
            Statement::Call(stmt) => write!(f, "{stmt}")?,
            Statement::Presign(stmt) => write!(f, "{stmt}")?,
            Statement::CreateShareEndpoint(stmt) => write!(f, "{stmt}")?,
            Statement::ShowShareEndpoint(stmt) => write!(f, "{stmt}")?,
            Statement::DropShareEndpoint(stmt) => write!(f, "{stmt}")?,
            Statement::CreateShare(stmt) => write!(f, "{stmt}")?,
            Statement::DropShare(stmt) => write!(f, "{stmt}")?,
            Statement::GrantShareObject(stmt) => write!(f, "{stmt}")?,
            Statement::RevokeShareObject(stmt) => write!(f, "{stmt}")?,
            Statement::AlterShareTenants(stmt) => write!(f, "{stmt}")?,
            Statement::DescShare(stmt) => write!(f, "{stmt}")?,
            Statement::ShowShares(stmt) => write!(f, "{stmt}")?,
            Statement::ShowObjectGrantPrivileges(stmt) => write!(f, "{stmt}")?,
            Statement::ShowGrantsOfShare(stmt) => write!(f, "{stmt}")?,
            Statement::CreateDatamaskPolicy(stmt) => write!(f, "{stmt}")?,
            Statement::DropDatamaskPolicy(stmt) => write!(f, "{stmt}")?,
            Statement::DescDatamaskPolicy(stmt) => write!(f, "{stmt}")?,
            Statement::CreateNetworkPolicy(stmt) => write!(f, "{stmt}")?,
            Statement::AlterNetworkPolicy(stmt) => write!(f, "{stmt}")?,
            Statement::DropNetworkPolicy(stmt) => write!(f, "{stmt}")?,
            Statement::DescNetworkPolicy(stmt) => write!(f, "{stmt}")?,
            Statement::ShowNetworkPolicies => write!(f, "SHOW NETWORK POLICIES")?,
            Statement::CreateTask(stmt) => write!(f, "{stmt}")?,
            Statement::AlterTask(stmt) => write!(f, "{stmt}")?,
            Statement::ExecuteTask(stmt) => write!(f, "{stmt}")?,
            Statement::DropTask(stmt) => write!(f, "{stmt}")?,
            Statement::ShowTasks(stmt) => write!(f, "{stmt}")?,
            Statement::DescribeTask(stmt) => write!(f, "{stmt}")?,
<<<<<<< HEAD
            Statement::CreatePipe(stmt) => write!(f, "{stmt}")?,
            Statement::DescribePipe(stmt) => write!(f, "{stmt}")?,
            Statement::DropPipe(stmt) => write!(f, "{stmt}")?,
            Statement::AlterPipe(stmt) => write!(f, "{stmt}")?,
=======
            Statement::CreateConnection(stmt) => write!(f, "{stmt}")?,
            Statement::DropConnection(stmt) => write!(f, "{stmt}")?,
            Statement::DescribeConnection(stmt) => write!(f, "{stmt}")?,
            Statement::ShowConnections(stmt) => write!(f, "{stmt}")?,
>>>>>>> fcc6cc96
        }
        Ok(())
    }
}<|MERGE_RESOLUTION|>--- conflicted
+++ resolved
@@ -21,11 +21,8 @@
 
 use super::merge_into::MergeIntoStmt;
 use super::*;
-<<<<<<< HEAD
+use crate::ast::statements::connection::CreateConnectionStmt;
 use crate::ast::statements::pipe::CreatePipeStmt;
-=======
-use crate::ast::statements::connection::CreateConnectionStmt;
->>>>>>> fcc6cc96
 use crate::ast::statements::task::CreateTaskStmt;
 use crate::ast::Expr;
 use crate::ast::Identifier;
@@ -569,17 +566,14 @@
             Statement::DropTask(stmt) => write!(f, "{stmt}")?,
             Statement::ShowTasks(stmt) => write!(f, "{stmt}")?,
             Statement::DescribeTask(stmt) => write!(f, "{stmt}")?,
-<<<<<<< HEAD
             Statement::CreatePipe(stmt) => write!(f, "{stmt}")?,
             Statement::DescribePipe(stmt) => write!(f, "{stmt}")?,
             Statement::DropPipe(stmt) => write!(f, "{stmt}")?,
             Statement::AlterPipe(stmt) => write!(f, "{stmt}")?,
-=======
             Statement::CreateConnection(stmt) => write!(f, "{stmt}")?,
             Statement::DropConnection(stmt) => write!(f, "{stmt}")?,
             Statement::DescribeConnection(stmt) => write!(f, "{stmt}")?,
             Statement::ShowConnections(stmt) => write!(f, "{stmt}")?,
->>>>>>> fcc6cc96
         }
         Ok(())
     }
