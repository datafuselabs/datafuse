--- conflicted
+++ resolved
@@ -771,14 +771,16 @@
         },
     );
 
-<<<<<<< HEAD
     let drop_vector_index = map(
         rule! {DROP ~ VECTOR ~ INDEX ~ ( IF ~ EXISTS )? ~ #ident},
         |(_, _, _, opt_if_exists, index)| {
             Statement::DropVectorIndex(DropVectorIndexStmt {
                 if_exists: opt_if_exists.is_some(),
                 index,
-=======
+            })
+        },
+    );
+
     let create_virtual_columns = map(
         rule! {
             CREATE ~ VIRTUAL ~ COLUMNS ~ ^"(" ~ ^#comma_separated_list1(expr) ~ ^")" ~ FOR ~ #period_separated_idents_1_to_3
@@ -829,7 +831,6 @@
                 catalog,
                 database,
                 table,
->>>>>>> b388cd05
             })
         },
     );
