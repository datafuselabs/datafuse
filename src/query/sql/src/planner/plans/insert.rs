// Copyright 2021 Datafuse Labs
//
// Licensed under the Apache License, Version 2.0 (the "License");
// you may not use this file except in compliance with the License.
// You may obtain a copy of the License at
//
//     http://www.apache.org/licenses/LICENSE-2.0
//
// Unless required by applicable law or agreed to in writing, software
// distributed under the License is distributed on an "AS IS" BASIS,
// WITHOUT WARRANTIES OR CONDITIONS OF ANY KIND, either express or implied.
// See the License for the specific language governing permissions and
// limitations under the License.

use std::sync::Arc;

use databend_common_ast::ast::FormatTreeNode;
use databend_common_expression::types::StringType;
use databend_common_expression::DataBlock;
use databend_common_expression::DataSchemaRef;
use databend_common_expression::FromData;
use databend_common_expression::Scalar;
use databend_common_expression::TableSchemaRef;
use databend_common_meta_app::schema::TableInfo;
use enum_as_inner::EnumAsInner;
use serde::Deserialize;
use serde::Serialize;

use super::Plan;

#[derive(Clone, Debug, EnumAsInner)]
pub enum InsertInputSource {
    SelectPlan(Box<Plan>),
    Values(InsertValue),
    // From stage
    Stage(Box<Plan>),
}

#[derive(Debug, Clone, Serialize, Deserialize)]
pub enum InsertValue {
    // Scalars of literal values
    Values { rows: Vec<Vec<Scalar>> },
    // Raw values of clickhouse dialect
    RawValues { data: String, start: usize },
}

#[derive(Clone)]
pub struct Insert {
    pub catalog: String,
    pub database: String,
    pub table: String,
    pub schema: TableSchemaRef,
    pub overwrite: bool,
    pub source: InsertInputSource,
    // if a table with fixed table id, and version should be used,
    // it should be provided as some `table_info`.
    // otherwise, the table being inserted will be resolved by using `catalog`.`database`.`table`
    pub table_info: Option<TableInfo>,
}

impl PartialEq for Insert {
    fn eq(&self, other: &Self) -> bool {
        self.catalog == other.catalog
            && self.database == other.database
            && self.table == other.table
            && self.schema == other.schema
    }
}

impl Insert {
    pub fn dest_schema(&self) -> DataSchemaRef {
        Arc::new(self.schema.clone().into())
    }

    pub fn has_select_plan(&self) -> bool {
        matches!(&self.source, InsertInputSource::SelectPlan(_))
    }

    #[async_backtrace::framed]
    pub async fn explain(
        &self,
        verbose: bool,
    ) -> databend_common_exception::Result<Vec<DataBlock>> {
        let mut result = vec![];

        let Insert {
            catalog,
            database,
            table,
            schema,
            overwrite,
            // table_info only used create table as select.
            table_info: _,
            source,
        } = self;

        let table_name = format!("{}.{}.{}", catalog, database, table);
        let inserted_columns = schema
            .fields
            .iter()
            .map(|field| format!("{}.{} (#{})", table, field.name, field.column_id))
            .collect::<Vec<_>>()
            .join(",");

        let children = vec![
            FormatTreeNode::new(format!("table: {table_name}")),
            FormatTreeNode::new(format!("inserted columns: [{inserted_columns}]")),
            FormatTreeNode::new(format!("overwrite: {overwrite}")),
        ];

        let formatted_plan = format_insert_source("InsertPlan", source, verbose, children)?;

        let line_split_result: Vec<&str> = formatted_plan.lines().collect();
        let formatted_plan = StringType::from_data(line_split_result);
        result.push(DataBlock::new_from_columns(vec![formatted_plan]));
        Ok(vec![DataBlock::concat(&result)?])
    }
}

pub(crate) fn format_insert_source(
    _plan_name: &str,
    _source: &InsertInputSource,
    _verbose: bool,
    _children: Vec<FormatTreeNode>,
) -> databend_common_exception::Result<String> {
<<<<<<< HEAD
    // match source {
    //     InsertInputSource::SelectPlan(plan) => {
    //         if let Plan::Query {
    //             s_expr, metadata, ..
    //         } = &**plan
    //         {
    //             let metadata = &*metadata.read();
    //             let sub_tree = s_expr.to_format_tree(metadata, verbose)?;
    //             children.push(sub_tree);

    //             return Ok(FormatTreeNode::with_children(
    //                 format!("{plan_name} (subquery):"),
    //                 children,
    //             )
    //             .format_pretty()?);
    //         }
    //         Ok(String::new())
    //     }
    //     InsertInputSource::Values(values) => match values {
    //         InsertValue::Values { .. } => Ok(FormatTreeNode::with_children(
    //             format!("{plan_name} (values):"),
    //             children,
    //         )
    //         .format_pretty()?),
    //         InsertValue::RawValues { .. } => Ok(FormatTreeNode::with_children(
    //             format!("{plan_name} (rawvalues):"),
    //             children,
    //         )
    //         .format_pretty()?),
    //     },
    //     InsertInputSource::Stage(plan) => match *plan.clone() {
    //         Plan::CopyIntoTable(copy_plan) => {
    //             let CopyIntoTablePlan {
    //                 no_file_to_copy,
    //                 from_attachment,
    //                 required_values_schema,
    //                 required_source_schema,
    //                 write_mode,
    //                 validation_mode,
    //                 stage_table_info,
    //                 enable_distributed,
    //                 ..
    //             } = &*copy_plan;
    //             let required_values_schema = required_values_schema
    //                 .fields()
    //                 .iter()
    //                 .map(|field| field.name().to_string())
    //                 .collect::<Vec<_>>()
    //                 .join(",");
    //             let required_source_schema = required_source_schema
    //                 .fields()
    //                 .iter()
    //                 .map(|field| field.name().to_string())
    //                 .collect::<Vec<_>>()
    //                 .join(",");
    //             let stage_node = vec![
    //                 FormatTreeNode::new(format!("no_file_to_copy: {no_file_to_copy}")),
    //                 FormatTreeNode::new(format!("from_attachment: {from_attachment}")),
    //                 FormatTreeNode::new(format!(
    //                     "required_values_schema: [{required_values_schema}]"
    //                 )),
    //                 FormatTreeNode::new(format!(
    //                     "required_source_schema: [{required_source_schema}]"
    //                 )),
    //                 FormatTreeNode::new(format!("write_mode: {write_mode}")),
    //                 FormatTreeNode::new(format!("validation_mode: {validation_mode}")),
    //                 FormatTreeNode::new(format!("stage_table_info: {stage_table_info}")),
    //                 FormatTreeNode::new(format!("enable_distributed: {enable_distributed}")),
    //             ];
    //             children.extend(stage_node);
    //             Ok(
    //                 FormatTreeNode::with_children(format!("{plan_name} (stage):"), children)
    //                     .format_pretty()?,
    //             )
    //         }
    //         _ => unreachable!("plan in InsertInputSource::Stag must be CopyIntoTable"),
    //     },
    // }
    todo!()
=======
    match source {
        InsertInputSource::SelectPlan(plan) => {
            if let Plan::Query {
                s_expr, metadata, ..
            } = &**plan
            {
                let metadata = &*metadata.read();
                let sub_tree = s_expr.to_format_tree(metadata, verbose)?;
                children.push(sub_tree);

                return Ok(FormatTreeNode::with_children(
                    format!("{plan_name} (subquery):"),
                    children,
                )
                .format_pretty()?);
            }
            Ok(String::new())
        }
        InsertInputSource::Values(values) => match values {
            InsertValue::Values { .. } => Ok(FormatTreeNode::with_children(
                format!("{plan_name} (values):"),
                children,
            )
            .format_pretty()?),
            InsertValue::RawValues { .. } => Ok(FormatTreeNode::with_children(
                format!("{plan_name} (rawvalues):"),
                children,
            )
            .format_pretty()?),
        },
        InsertInputSource::Stage(plan) => match *plan.clone() {
            Plan::CopyIntoTable(copy_plan) => {
                let CopyIntoTablePlan {
                    no_file_to_copy,
                    from_attachment,
                    required_values_schema,
                    required_source_schema,
                    write_mode,
                    validation_mode,
                    stage_table_info,
                    enable_distributed,
                    ..
                } = &*copy_plan;
                let required_values_schema = required_values_schema
                    .fields()
                    .iter()
                    .map(|field| field.name().to_string())
                    .collect::<Vec<_>>()
                    .join(",");
                let required_source_schema = required_source_schema
                    .fields()
                    .iter()
                    .map(|field| field.name().to_string())
                    .collect::<Vec<_>>()
                    .join(",");
                let stage_node = vec![
                    FormatTreeNode::new(format!("no_file_to_copy: {no_file_to_copy}")),
                    FormatTreeNode::new(format!("from_attachment: {from_attachment}")),
                    FormatTreeNode::new(format!(
                        "required_values_schema: [{required_values_schema}]"
                    )),
                    FormatTreeNode::new(format!(
                        "required_source_schema: [{required_source_schema}]"
                    )),
                    FormatTreeNode::new(format!("write_mode: {write_mode}")),
                    FormatTreeNode::new(format!("validation_mode: {validation_mode}")),
                    FormatTreeNode::new(format!("stage_table_info: {stage_table_info}")),
                    FormatTreeNode::new(format!("enable_distributed: {enable_distributed}")),
                ];
                children.extend(stage_node);
                Ok(
                    FormatTreeNode::with_children(format!("{plan_name} (stage):"), children)
                        .format_pretty()?,
                )
            }
            _ => unreachable!("plan in InsertInputSource::Stag must be CopyIntoTable"),
        },
    }
>>>>>>> 04df0949
}

impl std::fmt::Debug for Insert {
    fn fmt(&self, f: &mut std::fmt::Formatter) -> std::fmt::Result {
        f.debug_struct("Insert")
            .field("catalog", &self.catalog)
            .field("database", &self.database)
            .field("table", &self.table)
            .field("schema", &self.schema)
            .field("overwrite", &self.overwrite)
            .finish()
    }
}<|MERGE_RESOLUTION|>--- conflicted
+++ resolved
@@ -123,7 +123,6 @@
     _verbose: bool,
     _children: Vec<FormatTreeNode>,
 ) -> databend_common_exception::Result<String> {
-<<<<<<< HEAD
     // match source {
     //     InsertInputSource::SelectPlan(plan) => {
     //         if let Plan::Query {
@@ -133,86 +132,6 @@
     //             let metadata = &*metadata.read();
     //             let sub_tree = s_expr.to_format_tree(metadata, verbose)?;
     //             children.push(sub_tree);
-
-    //             return Ok(FormatTreeNode::with_children(
-    //                 format!("{plan_name} (subquery):"),
-    //                 children,
-    //             )
-    //             .format_pretty()?);
-    //         }
-    //         Ok(String::new())
-    //     }
-    //     InsertInputSource::Values(values) => match values {
-    //         InsertValue::Values { .. } => Ok(FormatTreeNode::with_children(
-    //             format!("{plan_name} (values):"),
-    //             children,
-    //         )
-    //         .format_pretty()?),
-    //         InsertValue::RawValues { .. } => Ok(FormatTreeNode::with_children(
-    //             format!("{plan_name} (rawvalues):"),
-    //             children,
-    //         )
-    //         .format_pretty()?),
-    //     },
-    //     InsertInputSource::Stage(plan) => match *plan.clone() {
-    //         Plan::CopyIntoTable(copy_plan) => {
-    //             let CopyIntoTablePlan {
-    //                 no_file_to_copy,
-    //                 from_attachment,
-    //                 required_values_schema,
-    //                 required_source_schema,
-    //                 write_mode,
-    //                 validation_mode,
-    //                 stage_table_info,
-    //                 enable_distributed,
-    //                 ..
-    //             } = &*copy_plan;
-    //             let required_values_schema = required_values_schema
-    //                 .fields()
-    //                 .iter()
-    //                 .map(|field| field.name().to_string())
-    //                 .collect::<Vec<_>>()
-    //                 .join(",");
-    //             let required_source_schema = required_source_schema
-    //                 .fields()
-    //                 .iter()
-    //                 .map(|field| field.name().to_string())
-    //                 .collect::<Vec<_>>()
-    //                 .join(",");
-    //             let stage_node = vec![
-    //                 FormatTreeNode::new(format!("no_file_to_copy: {no_file_to_copy}")),
-    //                 FormatTreeNode::new(format!("from_attachment: {from_attachment}")),
-    //                 FormatTreeNode::new(format!(
-    //                     "required_values_schema: [{required_values_schema}]"
-    //                 )),
-    //                 FormatTreeNode::new(format!(
-    //                     "required_source_schema: [{required_source_schema}]"
-    //                 )),
-    //                 FormatTreeNode::new(format!("write_mode: {write_mode}")),
-    //                 FormatTreeNode::new(format!("validation_mode: {validation_mode}")),
-    //                 FormatTreeNode::new(format!("stage_table_info: {stage_table_info}")),
-    //                 FormatTreeNode::new(format!("enable_distributed: {enable_distributed}")),
-    //             ];
-    //             children.extend(stage_node);
-    //             Ok(
-    //                 FormatTreeNode::with_children(format!("{plan_name} (stage):"), children)
-    //                     .format_pretty()?,
-    //             )
-    //         }
-    //         _ => unreachable!("plan in InsertInputSource::Stag must be CopyIntoTable"),
-    //     },
-    // }
-    todo!()
-=======
-    match source {
-        InsertInputSource::SelectPlan(plan) => {
-            if let Plan::Query {
-                s_expr, metadata, ..
-            } = &**plan
-            {
-                let metadata = &*metadata.read();
-                let sub_tree = s_expr.to_format_tree(metadata, verbose)?;
-                children.push(sub_tree);
 
                 return Ok(FormatTreeNode::with_children(
                     format!("{plan_name} (subquery):"),
@@ -282,7 +201,6 @@
             _ => unreachable!("plan in InsertInputSource::Stag must be CopyIntoTable"),
         },
     }
->>>>>>> 04df0949
 }
 
 impl std::fmt::Debug for Insert {
