// Copyright 2021 Datafuse Labs
//
// Licensed under the Apache License, Version 2.0 (the "License");
// you may not use this file except in compliance with the License.
// You may obtain a copy of the License at
//
//     http://www.apache.org/licenses/LICENSE-2.0
//
// Unless required by applicable law or agreed to in writing, software
// distributed under the License is distributed on an "AS IS" BASIS,
// WITHOUT WARRANTIES OR CONDITIONS OF ANY KIND, either express or implied.
// See the License for the specific language governing permissions and
// limitations under the License.

use std::hash::Hash;
use std::hash::Hasher;

use common_ast::ast::BinaryOperator;
use common_exception::ErrorCode;
use common_exception::Range;
use common_exception::Result;
use common_exception::Span;
use common_expression::types::DataType;
use common_expression::Scalar;
use educe::Educe;
use itertools::Itertools;

use super::WindowFuncFrame;
use super::WindowFuncType;
use crate::binder::ColumnBinding;
use crate::optimizer::ColumnSet;
use crate::optimizer::SExpr;
use crate::IndexType;
use crate::MetadataRef;

#[derive(Clone, Debug, PartialEq, Eq, Hash)]
pub enum ScalarExpr {
    BoundColumnRef(BoundColumnRef),
    ConstantExpr(ConstantExpr),
    WindowFunction(WindowFunc),
    AggregateFunction(AggregateFunction),
    LambdaFunction(LambdaFunc),
    FunctionCall(FunctionCall),
    CastExpr(CastExpr),
    SubqueryExpr(SubqueryExpr),
    UDFServerCall(UDFServerCall),
}

impl ScalarExpr {
    pub fn data_type(&self) -> Result<DataType> {
        Ok(self.as_expr()?.data_type().clone())
    }

    pub fn used_columns(&self) -> ColumnSet {
        match self {
            ScalarExpr::BoundColumnRef(scalar) => ColumnSet::from([scalar.column.index]),
            ScalarExpr::ConstantExpr(_) => ColumnSet::new(),
            ScalarExpr::WindowFunction(scalar) => {
                let mut result = scalar.func.used_columns();
                for scalar in &scalar.partition_by {
                    result = result.union(&scalar.used_columns()).cloned().collect();
                }
                for order in &scalar.order_by {
                    result = result.union(&order.expr.used_columns()).cloned().collect();
                }
                result
            }
            ScalarExpr::AggregateFunction(scalar) => {
                let mut result = ColumnSet::new();
                for scalar in &scalar.args {
                    result = result.union(&scalar.used_columns()).cloned().collect();
                }
                result
            }
            ScalarExpr::LambdaFunction(scalar) => {
                let mut result = ColumnSet::new();
                for scalar in &scalar.args {
                    result = result.union(&scalar.used_columns()).cloned().collect();
                }
                result
            }
            ScalarExpr::FunctionCall(scalar) => {
                let mut result = ColumnSet::new();
                for scalar in &scalar.arguments {
                    result = result.union(&scalar.used_columns()).cloned().collect();
                }
                result
            }
            ScalarExpr::CastExpr(scalar) => scalar.argument.used_columns(),
            ScalarExpr::SubqueryExpr(scalar) => scalar.outer_columns.clone(),
            ScalarExpr::UDFServerCall(scalar) => {
                let mut result = ColumnSet::new();
                for scalar in &scalar.arguments {
                    result = result.union(&scalar.used_columns()).cloned().collect();
                }
                result
            }
        }
    }

    // Get used tables in ScalarExpr
    pub fn used_tables(&self, metadata: MetadataRef) -> Result<Vec<IndexType>> {
        match self {
            ScalarExpr::BoundColumnRef(scalar) => {
                let mut tables = vec![];
                if let Some(table_index) = scalar.column.table_index {
                    tables = vec![table_index];
                }
                Ok(tables)
            }
            ScalarExpr::ConstantExpr(_) => Ok(vec![]),
            ScalarExpr::AggregateFunction(scalar) => {
                let mut result = vec![];
                for scalar in &scalar.args {
                    result.append(&mut scalar.used_tables(metadata.clone())?);
                }
                Ok(result)
            }
            ScalarExpr::FunctionCall(scalar) => {
                let mut result = vec![];
                for scalar in &scalar.arguments {
                    result.append(&mut scalar.used_tables(metadata.clone())?);
                }
                Ok(result)
            }
            ScalarExpr::LambdaFunction(scalar) => {
                let mut result = vec![];
                for scalar in &scalar.args {
                    result.append(&mut scalar.used_tables(metadata.clone())?);
                }
                Ok(result)
            }
            ScalarExpr::CastExpr(scalar) => scalar.argument.used_tables(metadata),
            ScalarExpr::WindowFunction(_) | ScalarExpr::SubqueryExpr(_) => {
                Err(ErrorCode::Unimplemented(
                    "SubqueryExpr/WindowFunction doesn't support used_tables method".to_string(),
                ))
            }
            ScalarExpr::UDFServerCall(scalar) => {
                let mut result = vec![];
                for scalar in &scalar.arguments {
                    result.append(&mut scalar.used_tables(metadata.clone())?);
                }
                Ok(result)
            }
        }
    }

    pub fn span(&self) -> Span {
        match self {
            ScalarExpr::BoundColumnRef(expr) => expr.span,
            ScalarExpr::ConstantExpr(expr) => expr.span,
            ScalarExpr::FunctionCall(expr) => expr.span.or_else(|| {
                let (start, end) = expr
                    .arguments
                    .iter()
                    .filter_map(|x| x.span())
                    .flat_map(|span| [span.start, span.end])
                    .minmax()
                    .into_option()?;
                Some(Range { start, end })
            }),
            ScalarExpr::CastExpr(expr) => expr.span.or(expr.argument.span()),
            ScalarExpr::SubqueryExpr(expr) => expr.span,
            ScalarExpr::UDFServerCall(expr) => expr.span,
            _ => None,
        }
    }

    pub fn valid_for_clustering(&self) -> bool {
        match self {
            ScalarExpr::BoundColumnRef(_) | ScalarExpr::ConstantExpr(_) => true,
            ScalarExpr::WindowFunction(_)
            | ScalarExpr::AggregateFunction(_)
<<<<<<< HEAD
            | ScalarExpr::SubqueryExpr(_)
            | ScalarExpr::UDFServerCall(_) => false,
            ScalarExpr::FunctionCall(expr) => {
                expr.arguments.iter().all(|arg| arg.valid_for_clustering())
=======
            | ScalarExpr::SubqueryExpr(_) => false,
            ScalarExpr::FunctionCall(func) => {
                func.arguments.iter().all(|arg| arg.valid_for_clustering())
            }
            ScalarExpr::LambdaFunction(func) => {
                func.args.iter().all(|arg| arg.valid_for_clustering())
>>>>>>> dc09e179
            }
            ScalarExpr::CastExpr(expr) => expr.argument.valid_for_clustering(),
        }
    }
}

impl From<BoundColumnRef> for ScalarExpr {
    fn from(v: BoundColumnRef) -> Self {
        Self::BoundColumnRef(v)
    }
}

impl TryFrom<ScalarExpr> for BoundColumnRef {
    type Error = ErrorCode;
    fn try_from(value: ScalarExpr) -> Result<Self> {
        if let ScalarExpr::BoundColumnRef(value) = value {
            Ok(value)
        } else {
            Err(ErrorCode::Internal(
                "Cannot downcast Scalar to BoundColumnRef",
            ))
        }
    }
}

impl From<ConstantExpr> for ScalarExpr {
    fn from(v: ConstantExpr) -> Self {
        Self::ConstantExpr(v)
    }
}

impl TryFrom<ScalarExpr> for ConstantExpr {
    type Error = ErrorCode;
    fn try_from(value: ScalarExpr) -> Result<Self> {
        if let ScalarExpr::ConstantExpr(value) = value {
            Ok(value)
        } else {
            Err(ErrorCode::Internal(
                "Cannot downcast Scalar to ConstantExpr",
            ))
        }
    }
}

impl From<AggregateFunction> for ScalarExpr {
    fn from(v: AggregateFunction) -> Self {
        Self::AggregateFunction(v)
    }
}

impl TryFrom<ScalarExpr> for AggregateFunction {
    type Error = ErrorCode;
    fn try_from(value: ScalarExpr) -> Result<Self> {
        if let ScalarExpr::AggregateFunction(value) = value {
            Ok(value)
        } else {
            Err(ErrorCode::Internal(
                "Cannot downcast Scalar to AggregateFunction",
            ))
        }
    }
}

impl From<WindowFunc> for ScalarExpr {
    fn from(v: WindowFunc) -> Self {
        Self::WindowFunction(v)
    }
}

impl TryFrom<ScalarExpr> for WindowFunc {
    type Error = ErrorCode;

    fn try_from(value: ScalarExpr) -> Result<Self> {
        if let ScalarExpr::WindowFunction(value) = value {
            Ok(value)
        } else {
            Err(ErrorCode::Internal("Cannot downcast Scalar to WindowFunc"))
        }
    }
}

impl From<LambdaFunc> for ScalarExpr {
    fn from(v: LambdaFunc) -> Self {
        Self::LambdaFunction(v)
    }
}

impl TryFrom<ScalarExpr> for LambdaFunc {
    type Error = ErrorCode;

    fn try_from(value: ScalarExpr) -> Result<Self> {
        if let ScalarExpr::LambdaFunction(value) = value {
            Ok(value)
        } else {
            Err(ErrorCode::Internal("Cannot downcast Scalar to LambdaFunc"))
        }
    }
}

impl From<FunctionCall> for ScalarExpr {
    fn from(v: FunctionCall) -> Self {
        Self::FunctionCall(v)
    }
}

impl TryFrom<ScalarExpr> for FunctionCall {
    type Error = ErrorCode;
    fn try_from(value: ScalarExpr) -> Result<Self> {
        if let ScalarExpr::FunctionCall(value) = value {
            Ok(value)
        } else {
            Err(ErrorCode::Internal(
                "Cannot downcast Scalar to FunctionCall",
            ))
        }
    }
}

impl From<CastExpr> for ScalarExpr {
    fn from(v: CastExpr) -> Self {
        Self::CastExpr(v)
    }
}

impl TryFrom<ScalarExpr> for CastExpr {
    type Error = ErrorCode;
    fn try_from(value: ScalarExpr) -> Result<Self> {
        if let ScalarExpr::CastExpr(value) = value {
            Ok(value)
        } else {
            Err(ErrorCode::Internal("Cannot downcast Scalar to CastExpr"))
        }
    }
}

impl From<SubqueryExpr> for ScalarExpr {
    fn from(v: SubqueryExpr) -> Self {
        Self::SubqueryExpr(v)
    }
}

impl TryFrom<ScalarExpr> for SubqueryExpr {
    type Error = ErrorCode;
    fn try_from(value: ScalarExpr) -> Result<Self> {
        if let ScalarExpr::SubqueryExpr(value) = value {
            Ok(value)
        } else {
            Err(ErrorCode::Internal(
                "Cannot downcast Scalar to SubqueryExpr",
            ))
        }
    }
}

impl From<UDFServerCall> for ScalarExpr {
    fn from(v: UDFServerCall) -> Self {
        Self::UDFServerCall(v)
    }
}

impl TryFrom<ScalarExpr> for UDFServerCall {
    type Error = ErrorCode;
    fn try_from(value: ScalarExpr) -> Result<Self> {
        if let ScalarExpr::UDFServerCall(value) = value {
            Ok(value)
        } else {
            Err(ErrorCode::Internal(
                "Cannot downcast Scalar to UDFServerCall",
            ))
        }
    }
}

#[derive(Clone, Debug, Educe)]
#[educe(PartialEq, Eq, Hash)]
pub struct BoundColumnRef {
    #[educe(Hash(ignore), PartialEq(ignore), Eq(ignore))]
    pub span: Span,
    pub column: ColumnBinding,
}

#[derive(Clone, Debug, Educe)]
#[educe(PartialEq, Eq, Hash)]
pub struct ConstantExpr {
    #[educe(Hash(ignore), PartialEq(ignore), Eq(ignore))]
    pub span: Span,
    pub value: Scalar,
}

#[derive(Clone, Copy, PartialEq, Eq, Hash, Debug)]
pub enum ComparisonOp {
    Equal,
    NotEqual,
    // Greater ">"
    GT,
    // Less "<"
    LT,
    // Greater or equal ">="
    GTE,
    // Less or equal "<="
    LTE,
}

impl ComparisonOp {
    pub fn try_from_func_name(name: &str) -> Option<Self> {
        match name {
            "eq" => Some(Self::Equal),
            "noteq" => Some(Self::NotEqual),
            "gt" => Some(Self::GT),
            "lt" => Some(Self::LT),
            "gte" => Some(Self::GTE),
            "lte" => Some(Self::LTE),
            _ => None,
        }
    }

    pub fn to_func_name(&self) -> &'static str {
        match &self {
            ComparisonOp::Equal => "eq",
            ComparisonOp::NotEqual => "noteq",
            ComparisonOp::GT => "gt",
            ComparisonOp::LT => "lt",
            ComparisonOp::GTE => "gte",
            ComparisonOp::LTE => "lte",
        }
    }
}

impl<'a> TryFrom<&'a BinaryOperator> for ComparisonOp {
    type Error = ErrorCode;

    fn try_from(op: &'a BinaryOperator) -> Result<Self> {
        match op {
            BinaryOperator::Gt => Ok(Self::GT),
            BinaryOperator::Lt => Ok(Self::LT),
            BinaryOperator::Gte => Ok(Self::GTE),
            BinaryOperator::Lte => Ok(Self::LTE),
            BinaryOperator::Eq => Ok(Self::Equal),
            BinaryOperator::NotEq => Ok(Self::NotEqual),
            _ => Err(ErrorCode::SemanticError(format!(
                "Unsupported comparison operator {op}"
            ))),
        }
    }
}

#[derive(Clone, PartialEq, Eq, Hash, Debug)]
pub struct AggregateFunction {
    pub func_name: String,
    pub distinct: bool,
    pub params: Vec<Scalar>,
    pub args: Vec<ScalarExpr>,
    pub return_type: Box<DataType>,

    pub display_name: String,
}

#[derive(Clone, PartialEq, Eq, Hash, Debug)]
pub struct LagLeadFunction {
    /// Is `lag` or `lead`.
    pub is_lag: bool,
    pub arg: Box<ScalarExpr>,
    pub offset: u64,
    pub default: Option<Box<ScalarExpr>>,
    pub return_type: Box<DataType>,
}

#[derive(Clone, PartialEq, Eq, Hash, Debug)]
pub struct NthValueFunction {
    /// The nth row of the window frame (counting from 1).
    ///
    /// - Some(1): `first_value`
    /// - Some(n): `nth_value`
    /// - None: `last_value`
    pub n: Option<u64>,
    pub arg: Box<ScalarExpr>,
    pub return_type: Box<DataType>,
}

#[derive(Clone, PartialEq, Eq, Hash, Debug)]
pub struct NtileFunction {
    pub n: u64,
    pub return_type: Box<DataType>,
}

#[derive(Clone, Debug, Educe)]
#[educe(PartialEq, Eq, Hash)]
pub struct WindowFunc {
    #[educe(PartialEq(ignore), Eq(ignore), Hash(ignore))]
    pub span: Span,
    pub display_name: String,
    pub partition_by: Vec<ScalarExpr>,
    pub func: WindowFuncType,
    pub order_by: Vec<WindowOrderBy>,
    pub frame: WindowFuncFrame,
}

#[derive(Clone, PartialEq, Eq, Hash, Debug)]
pub struct WindowOrderBy {
    pub expr: ScalarExpr,
    // Optional `ASC` or `DESC`
    pub asc: Option<bool>,
    // Optional `NULLS FIRST` or `NULLS LAST`
    pub nulls_first: Option<bool>,
}

#[derive(Clone, Debug, Educe)]
#[educe(PartialEq, Eq, Hash)]
pub struct LambdaFunc {
    #[educe(PartialEq(ignore), Eq(ignore), Hash(ignore))]
    pub span: Span,
    pub func_name: String,
    pub display_name: String,
    pub args: Vec<ScalarExpr>,
    pub params: Vec<(String, DataType)>,
    pub lambda_expr: Box<ScalarExpr>,
    pub return_type: Box<DataType>,
}

#[derive(Clone, Debug, Educe)]
#[educe(PartialEq, Eq, Hash)]
pub struct FunctionCall {
    #[educe(Hash(ignore), PartialEq(ignore), Eq(ignore))]
    pub span: Span,
    pub func_name: String,
    pub params: Vec<usize>,
    pub arguments: Vec<ScalarExpr>,
}

#[derive(Clone, Debug, Educe)]
#[educe(PartialEq, Eq, Hash)]
pub struct CastExpr {
    #[educe(Hash(ignore), PartialEq(ignore), Eq(ignore))]
    pub span: Span,
    pub is_try: bool,
    pub argument: Box<ScalarExpr>,
    pub target_type: Box<DataType>,
}

#[derive(Clone, Debug, Eq, PartialEq, Hash)]
pub enum SubqueryType {
    Any,
    All,
    Scalar,
    Exists,
    NotExists,
}

#[derive(Clone, Debug, Educe)]
#[educe(PartialEq, Eq, Hash)]
pub struct SubqueryExpr {
    #[educe(Hash(ignore), PartialEq(ignore), Eq(ignore))]
    pub span: Span,
    pub typ: SubqueryType,
    pub subquery: Box<SExpr>,
    // The expr that is used to compare the result of the subquery (IN/ANY/ALL), such as `t1.a in (select t2.a from t2)`, t1.a is `child_expr`.
    pub child_expr: Option<Box<ScalarExpr>>,
    // Comparison operator for Any/All, such as t1.a = Any (...), `compare_op` is `=`.
    pub compare_op: Option<ComparisonOp>,
    // Output column of Any/All and scalar subqueries.
    pub output_column: ColumnBinding,
    pub projection_index: Option<IndexType>,
    pub(crate) data_type: Box<DataType>,
    #[educe(Hash(method = "hash_column_set"))]
    pub outer_columns: ColumnSet,
}

impl SubqueryExpr {
    pub fn data_type(&self) -> DataType {
        match &self.typ {
            SubqueryType::Scalar => (*self.data_type).clone(),
            SubqueryType::Any
            | SubqueryType::All
            | SubqueryType::Exists
            | SubqueryType::NotExists => DataType::Nullable(Box::new(DataType::Boolean)),
        }
    }
}

fn hash_column_set<H: Hasher>(columns: &ColumnSet, state: &mut H) {
    columns.iter().for_each(|c| c.hash(state));
}

#[derive(Clone, Debug, Educe)]
#[educe(PartialEq, Eq, Hash)]
pub struct UDFServerCall {
    #[educe(Hash(ignore), PartialEq(ignore), Eq(ignore))]
    pub span: Span,
    pub func_name: String,
    pub server_addr: String,
    pub arg_types: Vec<DataType>,
    pub return_type: Box<DataType>,
    pub arguments: Vec<ScalarExpr>,
}<|MERGE_RESOLUTION|>--- conflicted
+++ resolved
@@ -172,19 +172,13 @@
             ScalarExpr::BoundColumnRef(_) | ScalarExpr::ConstantExpr(_) => true,
             ScalarExpr::WindowFunction(_)
             | ScalarExpr::AggregateFunction(_)
-<<<<<<< HEAD
             | ScalarExpr::SubqueryExpr(_)
             | ScalarExpr::UDFServerCall(_) => false,
-            ScalarExpr::FunctionCall(expr) => {
-                expr.arguments.iter().all(|arg| arg.valid_for_clustering())
-=======
-            | ScalarExpr::SubqueryExpr(_) => false,
             ScalarExpr::FunctionCall(func) => {
                 func.arguments.iter().all(|arg| arg.valid_for_clustering())
             }
             ScalarExpr::LambdaFunction(func) => {
                 func.args.iter().all(|arg| arg.valid_for_clustering())
->>>>>>> dc09e179
             }
             ScalarExpr::CastExpr(expr) => expr.argument.valid_for_clustering(),
         }
