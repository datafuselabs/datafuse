// Copyright 2021 Datafuse Labs
//
// Licensed under the Apache License, Version 2.0 (the "License");
// you may not use this file except in compliance with the License.
// You may obtain a copy of the License at
//
//     http://www.apache.org/licenses/LICENSE-2.0
//
// Unless required by applicable law or agreed to in writing, software
// distributed under the License is distributed on an "AS IS" BASIS,
// WITHOUT WARRANTIES OR CONDITIONS OF ANY KIND, either express or implied.
// See the License for the specific language governing permissions and
// limitations under the License.

use std::collections::BTreeMap;
use std::collections::HashMap;
use std::collections::VecDeque;
use std::str::FromStr;
use std::sync::Arc;
use std::vec;

use databend_common_ast::ast::BinaryOperator;
use databend_common_ast::ast::ColumnID;
use databend_common_ast::ast::ColumnRef;
use databend_common_ast::ast::Expr;
use databend_common_ast::ast::FileLocation;
use databend_common_ast::ast::FunctionCall as ASTFunctionCall;
use databend_common_ast::ast::Identifier;
use databend_common_ast::ast::IntervalKind as ASTIntervalKind;
use databend_common_ast::ast::Lambda;
use databend_common_ast::ast::Literal;
use databend_common_ast::ast::MapAccessor;
use databend_common_ast::ast::Query;
use databend_common_ast::ast::SelectTarget;
use databend_common_ast::ast::SetExpr;
use databend_common_ast::ast::SubqueryModifier;
use databend_common_ast::ast::TrimWhere;
use databend_common_ast::ast::TypeName;
use databend_common_ast::ast::UnaryOperator;
use databend_common_ast::ast::UriLocation;
use databend_common_ast::ast::Weekday as ASTWeekday;
use databend_common_ast::ast::Window;
use databend_common_ast::ast::WindowFrame;
use databend_common_ast::ast::WindowFrameBound;
use databend_common_ast::ast::WindowFrameUnits;
use databend_common_ast::parser::parse_expr;
use databend_common_ast::parser::tokenize_sql;
use databend_common_ast::parser::Dialect;
use databend_common_ast::Span;
use databend_common_catalog::catalog::CatalogManager;
use databend_common_catalog::plan::InternalColumn;
use databend_common_catalog::plan::InternalColumnType;
use databend_common_catalog::plan::InvertedIndexInfo;
use databend_common_catalog::plan::InvertedIndexOption;
use databend_common_catalog::table::Table;
use databend_common_catalog::table_context::TableContext;
use databend_common_compress::CompressAlgorithm;
use databend_common_compress::DecompressDecoder;
use databend_common_exception::ErrorCode;
use databend_common_exception::Result;
use databend_common_expression::display::display_tuple_field_name;
use databend_common_expression::infer_schema_type;
use databend_common_expression::shrink_scalar;
use databend_common_expression::type_check;
use databend_common_expression::type_check::check_number;
use databend_common_expression::types::decimal::DecimalDataType;
use databend_common_expression::types::decimal::DecimalScalar;
use databend_common_expression::types::decimal::DecimalSize;
use databend_common_expression::types::decimal::MAX_DECIMAL128_PRECISION;
use databend_common_expression::types::decimal::MAX_DECIMAL256_PRECISION;
use databend_common_expression::types::DataType;
use databend_common_expression::types::NumberDataType;
use databend_common_expression::types::NumberScalar;
use databend_common_expression::types::F32;
use databend_common_expression::ColumnIndex;
use databend_common_expression::ConstantFolder;
use databend_common_expression::DataField;
use databend_common_expression::DataSchema;
use databend_common_expression::Expr as EExpr;
use databend_common_expression::FunctionContext;
use databend_common_expression::FunctionKind;
use databend_common_expression::RawExpr;
use databend_common_expression::Scalar;
use databend_common_expression::TableDataType;
use databend_common_expression::SEARCH_MATCHED_COL_NAME;
use databend_common_expression::SEARCH_SCORE_COL_NAME;
use databend_common_functions::aggregates::AggregateFunctionFactory;
use databend_common_functions::is_builtin_function;
use databend_common_functions::ASYNC_FUNCTIONS;
use databend_common_functions::BUILTIN_FUNCTIONS;
use databend_common_functions::GENERAL_LAMBDA_FUNCTIONS;
use databend_common_functions::GENERAL_SEARCH_FUNCTIONS;
use databend_common_functions::GENERAL_WINDOW_FUNCTIONS;
use databend_common_functions::RANK_WINDOW_FUNCTIONS;
use databend_common_meta_app::principal::LambdaUDF;
use databend_common_meta_app::principal::UDAFScript;
use databend_common_meta_app::principal::UDFDefinition;
use databend_common_meta_app::principal::UDFScript;
use databend_common_meta_app::principal::UDFServer;
use databend_common_meta_app::schema::dictionary_name_ident::DictionaryNameIdent;
use databend_common_meta_app::schema::DictionaryIdentity;
use databend_common_meta_app::schema::GetSequenceReq;
use databend_common_meta_app::schema::ListVirtualColumnsReq;
use databend_common_meta_app::schema::SequenceIdent;
use databend_common_storage::init_stage_operator;
use databend_common_users::UserApiProvider;
use derive_visitor::Drive;
use derive_visitor::Visitor;
use itertools::Itertools;
use jsonb::keypath::KeyPath;
use jsonb::keypath::KeyPaths;
use simsearch::SimSearch;
use unicase::Ascii;

use super::name_resolution::NameResolutionContext;
use super::normalize_identifier;
use crate::binder::bind_values;
use crate::binder::resolve_file_location;
use crate::binder::wrap_cast;
use crate::binder::Binder;
use crate::binder::ExprContext;
use crate::binder::InternalColumnBinding;
use crate::binder::NameResolutionResult;
use crate::field_default_value;
use crate::optimizer::RelExpr;
use crate::optimizer::SExpr;
use crate::parse_lambda_expr;
use crate::planner::metadata::optimize_remove_count_args;
use crate::planner::semantic::lowering::TypeCheck;
use crate::planner::udf_validator::UDFValidator;
use crate::plans::Aggregate;
use crate::plans::AggregateFunction;
use crate::plans::AggregateMode;
use crate::plans::AsyncFunctionArgument;
use crate::plans::AsyncFunctionCall;
use crate::plans::BoundColumnRef;
use crate::plans::CastExpr;
use crate::plans::ComparisonOp;
use crate::plans::ConstantExpr;
use crate::plans::DictGetFunctionArgument;
use crate::plans::DictionarySource;
use crate::plans::FunctionCall;
use crate::plans::LagLeadFunction;
use crate::plans::LambdaFunc;
use crate::plans::NthValueFunction;
use crate::plans::NtileFunction;
use crate::plans::RedisSource;
use crate::plans::ScalarExpr;
use crate::plans::ScalarItem;
use crate::plans::SqlSource;
use crate::plans::SubqueryExpr;
use crate::plans::SubqueryType;
use crate::plans::UDAFCall;
use crate::plans::UDFCall;
use crate::plans::UDFField;
use crate::plans::UDFLambdaCall;
use crate::plans::UDFScriptCode;
use crate::plans::UDFType;
use crate::plans::Visitor as ScalarVisitor;
use crate::plans::WindowFunc;
use crate::plans::WindowFuncFrame;
use crate::plans::WindowFuncFrameBound;
use crate::plans::WindowFuncFrameUnits;
use crate::plans::WindowFuncType;
use crate::plans::WindowOrderBy;
use crate::BaseTableColumn;
use crate::BindContext;
use crate::ColumnBinding;
use crate::ColumnBindingBuilder;
use crate::ColumnEntry;
use crate::MetadataRef;
use crate::TableEntry;
use crate::Visibility;

/// A helper for type checking.
///
/// `TypeChecker::resolve` will resolve types of `Expr` and transform `Expr` into
/// a typed expression `Scalar`. At the same time, name resolution will be performed,
/// which check validity of unbound `ColumnRef` and try to replace it with qualified
/// `BoundColumnRef`.
///
/// If failed, a `SemanticError` will be raised. This may caused by incompatible
/// argument types of expressions, or unresolvable columns.
pub struct TypeChecker<'a> {
    bind_context: &'a mut BindContext,
    ctx: Arc<dyn TableContext>,
    dialect: Dialect,
    func_ctx: FunctionContext,
    name_resolution_ctx: &'a NameResolutionContext,
    metadata: MetadataRef,

    aliases: &'a [(String, ScalarExpr)],

    // true if current expr is inside an aggregate function.
    // This is used to check if there is nested aggregate function.
    in_aggregate_function: bool,

    // true if current expr is inside a window function.
    // This is used to allow aggregation function in window's aggregate function.
    in_window_function: bool,
    forbid_udf: bool,
}

impl<'a> TypeChecker<'a> {
    pub fn try_create(
        bind_context: &'a mut BindContext,
        ctx: Arc<dyn TableContext>,
        name_resolution_ctx: &'a NameResolutionContext,
        metadata: MetadataRef,
        aliases: &'a [(String, ScalarExpr)],
        forbid_udf: bool,
    ) -> Result<Self> {
        let func_ctx = ctx.get_function_context()?;
        let dialect = ctx.get_settings().get_sql_dialect()?;
        Ok(Self {
            bind_context,
            ctx,
            dialect,
            func_ctx,
            name_resolution_ctx,
            metadata,
            aliases,
            in_aggregate_function: false,
            in_window_function: false,
            forbid_udf,
        })
    }

    #[allow(dead_code)]
    fn post_resolve(
        &mut self,
        scalar: &ScalarExpr,
        data_type: &DataType,
    ) -> Result<(ScalarExpr, DataType)> {
        Ok((scalar.clone(), data_type.clone()))
    }

    #[recursive::recursive]
    pub fn resolve(&mut self, expr: &Expr) -> Result<Box<(ScalarExpr, DataType)>> {
        let box (scalar, data_type): Box<(ScalarExpr, DataType)> = match expr {
            Expr::ColumnRef {
                span,
                column:
                    ColumnRef {
                        database,
                        table,
                        column: ident,
                    },
            } => {
                let database = database
                    .as_ref()
                    .map(|ident| normalize_identifier(ident, self.name_resolution_ctx).name);
                let table = table
                    .as_ref()
                    .map(|ident| normalize_identifier(ident, self.name_resolution_ctx).name);
                let result = match ident {
                    ColumnID::Name(ident) => {
                        let column = normalize_identifier(ident, self.name_resolution_ctx);
                        self.bind_context.resolve_name(
                            database.as_deref(),
                            table.as_deref(),
                            &column,
                            self.aliases,
                            self.name_resolution_ctx,
                        )?
                    }
                    ColumnID::Position(pos) => self.bind_context.search_column_position(
                        pos.span,
                        database.as_deref(),
                        table.as_deref(),
                        pos.pos,
                    )?,
                };

                let (scalar, data_type) = match result {
                    NameResolutionResult::Column(column) => {
                        if let Some(virtual_computed_expr) = column.virtual_computed_expr {
                            let sql_tokens = tokenize_sql(virtual_computed_expr.as_str())?;
                            let expr = parse_expr(&sql_tokens, self.dialect)?;
                            return self.resolve(&expr);
                        } else {
                            let data_type = *column.data_type.clone();
                            (
                                BoundColumnRef {
                                    span: *span,
                                    column,
                                }
                                .into(),
                                data_type,
                            )
                        }
                    }
                    NameResolutionResult::InternalColumn(column) => {
                        // add internal column binding into `BindContext`
                        let column = self.bind_context.add_internal_column_binding(
                            &column,
                            self.metadata.clone(),
                            true,
                        )?;
                        if let Some(virtual_computed_expr) = column.virtual_computed_expr {
                            let sql_tokens = tokenize_sql(virtual_computed_expr.as_str())?;
                            let expr = parse_expr(&sql_tokens, self.dialect)?;
                            return self.resolve(&expr);
                        } else {
                            let data_type = *column.data_type.clone();
                            (
                                BoundColumnRef {
                                    span: *span,
                                    column,
                                }
                                .into(),
                                data_type,
                            )
                        }
                    }
                    NameResolutionResult::Alias { scalar, .. } => {
                        (scalar.clone(), scalar.data_type()?)
                    }
                };

                Box::new((scalar, data_type))
            }

            Expr::IsNull {
                span, expr, not, ..
            } => {
                let args = &[expr.as_ref()];
                if *not {
                    self.resolve_function(*span, "is_not_null", vec![], args)?
                } else {
                    self.resolve_function(*span, "is_null", vec![], args)?
                }
            }

            Expr::IsDistinctFrom {
                span,
                left,
                right,
                not,
            } => {
                let left_null_expr = Box::new(Expr::IsNull {
                    span: *span,
                    expr: left.clone(),
                    not: false,
                });
                let right_null_expr = Box::new(Expr::IsNull {
                    span: *span,
                    expr: right.clone(),
                    not: false,
                });
                let op = if *not {
                    BinaryOperator::Eq
                } else {
                    BinaryOperator::NotEq
                };
                let (scalar, _) = *self.resolve_function(*span, "if", vec![], &[
                    &Expr::BinaryOp {
                        span: *span,
                        op: BinaryOperator::And,
                        left: left_null_expr.clone(),
                        right: right_null_expr.clone(),
                    },
                    &Expr::Literal {
                        span: *span,
                        value: Literal::Boolean(*not),
                    },
                    &Expr::BinaryOp {
                        span: *span,
                        op: BinaryOperator::Or,
                        left: left_null_expr.clone(),
                        right: right_null_expr.clone(),
                    },
                    &Expr::Literal {
                        span: *span,
                        value: Literal::Boolean(!*not),
                    },
                    &Expr::BinaryOp {
                        span: *span,
                        op,
                        left: left.clone(),
                        right: right.clone(),
                    },
                ])?;
                self.resolve_scalar_function_call(*span, "assume_not_null", vec![], vec![scalar])?
            }

            Expr::InList {
                span,
                expr,
                list,
                not,
                ..
            } => {
                if list.len() >= self.ctx.get_settings().get_inlist_to_join_threshold()? {
                    if *not {
                        return self.resolve_unary_op(*span, &UnaryOperator::Not, &Expr::InList {
                            span: *span,
                            expr: expr.clone(),
                            list: list.clone(),
                            not: false,
                        });
                    }
                    return self.convert_inlist_to_subquery(expr, list);
                }

                let get_max_inlist_to_or = self.ctx.get_settings().get_max_inlist_to_or()? as usize;
                if list.len() > get_max_inlist_to_or && list.iter().all(satisfy_contain_func) {
                    let array_expr = Expr::Array {
                        span: *span,
                        exprs: list.clone(),
                    };
                    // Deduplicate the array.
                    let array_expr = Expr::FunctionCall {
                        span: *span,
                        func: ASTFunctionCall {
                            name: Identifier::from_name(*span, "array_distinct"),
                            args: vec![array_expr],
                            params: vec![],
                            window: None,
                            lambda: None,
                            distinct: false,
                        },
                    };
                    let args = vec![&array_expr, expr.as_ref()];
                    if *not {
                        self.resolve_unary_op(*span, &UnaryOperator::Not, &Expr::FunctionCall {
                            span: *span,
                            func: ASTFunctionCall {
                                distinct: false,
                                name: Identifier::from_name(*span, "contains"),
                                args: args.iter().copied().cloned().collect(),
                                params: vec![],
                                window: None,
                                lambda: None,
                            },
                        })?
                    } else {
                        self.resolve_function(*span, "contains", vec![], &args)?
                    }
                } else {
                    let mut result = list
                        .iter()
                        .map(|e| Expr::BinaryOp {
                            span: *span,
                            op: BinaryOperator::Eq,
                            left: expr.clone(),
                            right: Box::new(e.clone()),
                        })
                        .fold(None, |mut acc, e| {
                            match acc.as_mut() {
                                None => acc = Some(e),
                                Some(acc) => {
                                    *acc = Expr::BinaryOp {
                                        span: *span,
                                        op: BinaryOperator::Or,
                                        left: Box::new(acc.clone()),
                                        right: Box::new(e),
                                    }
                                }
                            }
                            acc
                        })
                        .unwrap();

                    if *not {
                        result = Expr::UnaryOp {
                            span: *span,
                            op: UnaryOperator::Not,
                            expr: Box::new(result),
                        };
                    }
                    self.resolve(&result)?
                }
            }

            Expr::Between {
                span,
                expr,
                low,
                high,
                not,
                ..
            } => {
                if !*not {
                    // Rewrite `expr BETWEEN low AND high`
                    // into `expr >= low AND expr <= high`
                    let (ge_func, _left_type) = *self.resolve_binary_op(
                        *span,
                        &BinaryOperator::Gte,
                        expr.as_ref(),
                        low.as_ref(),
                    )?;
                    let (le_func, _right_type) = *self.resolve_binary_op(
                        *span,
                        &BinaryOperator::Lte,
                        expr.as_ref(),
                        high.as_ref(),
                    )?;

                    self.resolve_scalar_function_call(*span, "and", vec![], vec![
                        ge_func.clone(),
                        le_func.clone(),
                    ])?
                } else {
                    // Rewrite `expr NOT BETWEEN low AND high`
                    // into `expr < low OR expr > high`
                    let (lt_func, _left_type) = *self.resolve_binary_op(
                        *span,
                        &BinaryOperator::Lt,
                        expr.as_ref(),
                        low.as_ref(),
                    )?;
                    let (gt_func, _right_type) = *self.resolve_binary_op(
                        *span,
                        &BinaryOperator::Gt,
                        expr.as_ref(),
                        high.as_ref(),
                    )?;

                    self.resolve_scalar_function_call(*span, "or", vec![], vec![lt_func, gt_func])?
                }
            }

            Expr::BinaryOp {
                span,
                op,
                left,
                right,
                ..
            } => {
                if let Expr::Subquery {
                    subquery,
                    modifier: Some(subquery_modifier),
                    ..
                } = &**right
                {
                    match subquery_modifier {
                        SubqueryModifier::Any | SubqueryModifier::Some => {
                            let comparison_op = ComparisonOp::try_from(op)?;
                            self.resolve_subquery(
                                SubqueryType::Any,
                                subquery,
                                Some(*left.clone()),
                                Some(comparison_op),
                            )?
                        }
                        SubqueryModifier::All => {
                            let contrary_op = op.to_contrary()?;
                            let rewritten_subquery = Expr::Subquery {
                                span: right.span(),
                                modifier: Some(SubqueryModifier::Any),
                                subquery: (*subquery).clone(),
                            };
                            self.resolve_unary_op(*span, &UnaryOperator::Not, &Expr::BinaryOp {
                                span: *span,
                                op: contrary_op,
                                left: (*left).clone(),
                                right: Box::new(rewritten_subquery),
                            })?
                        }
                    }
                } else {
                    self.resolve_binary_op(*span, op, left.as_ref(), right.as_ref())?
                }
            }

            Expr::JsonOp {
                span,
                op,
                left,
                right,
            } => {
                let func_name = op.to_func_name();
                self.resolve_function(*span, func_name.as_str(), vec![], &[left, right])?
            }

            Expr::UnaryOp { span, op, expr, .. } => {
                self.resolve_unary_op(*span, op, expr.as_ref())?
            }

            Expr::Cast {
                expr, target_type, ..
            } => {
                let box (scalar, data_type) = self.resolve(expr)?;
                if target_type == &TypeName::Variant {
                    if let Some(result) =
                        self.resolve_cast_to_variant(expr.span(), &data_type, &scalar, false)
                    {
                        return result;
                    }
                }

                let raw_expr = RawExpr::Cast {
                    span: expr.span(),
                    is_try: false,
                    expr: Box::new(scalar.as_raw_expr()),
                    dest_type: DataType::from(&resolve_type_name(target_type, true)?),
                };
                let registry = &BUILTIN_FUNCTIONS;
                let checked_expr = type_check::check(&raw_expr, registry)?;

                if let Some(constant) = self.try_fold_constant(&checked_expr) {
                    return Ok(constant);
                }
                // if the source type is nullable, cast target type should also be nullable.
                let target_type = if data_type.is_nullable_or_null() {
                    checked_expr.data_type().wrap_nullable()
                } else {
                    checked_expr.data_type().clone()
                };

                Box::new((
                    CastExpr {
                        span: expr.span(),
                        is_try: false,
                        argument: Box::new(scalar),
                        target_type: Box::new(target_type.clone()),
                    }
                    .into(),
                    target_type,
                ))
            }

            Expr::TryCast {
                expr, target_type, ..
            } => {
                let box (scalar, data_type) = self.resolve(expr)?;
                if target_type == &TypeName::Variant {
                    if let Some(result) =
                        self.resolve_cast_to_variant(expr.span(), &data_type, &scalar, true)
                    {
                        return result;
                    }
                }

                let raw_expr = RawExpr::Cast {
                    span: expr.span(),
                    is_try: true,
                    expr: Box::new(scalar.as_raw_expr()),
                    dest_type: DataType::from(&resolve_type_name(target_type, true)?),
                };
                let registry = &BUILTIN_FUNCTIONS;
                let checked_expr = type_check::check(&raw_expr, registry)?;

                if let Some(constant) = self.try_fold_constant(&checked_expr) {
                    return Ok(constant);
                }

                Box::new((
                    CastExpr {
                        span: expr.span(),
                        is_try: true,
                        argument: Box::new(scalar),
                        target_type: Box::new(checked_expr.data_type().clone()),
                    }
                    .into(),
                    checked_expr.data_type().clone(),
                ))
            }

            Expr::Case {
                span,
                operand,
                conditions,
                results,
                else_result,
            } => {
                let mut arguments = Vec::with_capacity(conditions.len() * 2 + 1);
                for (c, r) in conditions.iter().zip(results.iter()) {
                    match operand {
                        Some(operand) => {
                            // compare case operand with each conditions until one of them is equal
                            let equal_expr = Expr::FunctionCall {
                                span: *span,
                                func: ASTFunctionCall {
                                    distinct: false,
                                    name: Identifier::from_name(*span, "eq"),
                                    args: vec![*operand.clone(), c.clone()],
                                    params: vec![],
                                    window: None,
                                    lambda: None,
                                },
                            };
                            arguments.push(equal_expr)
                        }
                        None => arguments.push(c.clone()),
                    }
                    arguments.push(r.clone());
                }
                let null_arg = Expr::Literal {
                    span: None,
                    value: Literal::Null,
                };

                if let Some(expr) = else_result {
                    arguments.push(*expr.clone());
                } else {
                    arguments.push(null_arg)
                }
                let args_ref: Vec<&Expr> = arguments.iter().collect();

                self.resolve_function(*span, "if", vec![], &args_ref)?
            }

            Expr::Substring {
                span,
                expr,
                substring_from,
                substring_for,
                ..
            } => {
                let mut arguments = vec![expr.as_ref(), substring_from.as_ref()];
                if let Some(substring_for) = substring_for {
                    arguments.push(substring_for.as_ref());
                }
                self.resolve_function(*span, "substring", vec![], &arguments)?
            }

            Expr::Literal { span, value } => self.resolve_literal(*span, value)?,

            Expr::FunctionCall {
                span,
                func:
                    ASTFunctionCall {
                        distinct,
                        name,
                        args,
                        params,
                        window,
                        lambda,
                    },
            } => {
                let func_name = normalize_identifier(name, self.name_resolution_ctx).to_string();
                let func_name = func_name.as_str();
                let uni_case_func_name = Ascii::new(func_name);
                if !is_builtin_function(func_name)
                    && !Self::all_sugar_functions().contains(&uni_case_func_name)
                {
                    if let Some(udf) = self.resolve_udf(*span, func_name, args)? {
                        return Ok(udf);
                    }

                    // Function not found, try to find and suggest similar function name.
                    let all_funcs = BUILTIN_FUNCTIONS
                        .all_function_names()
                        .into_iter()
                        .chain(AggregateFunctionFactory::instance().registered_names())
                        .chain(GENERAL_WINDOW_FUNCTIONS.iter().cloned().map(str::to_string))
                        .chain(GENERAL_LAMBDA_FUNCTIONS.iter().cloned().map(str::to_string))
                        .chain(GENERAL_SEARCH_FUNCTIONS.iter().cloned().map(str::to_string))
                        .chain(ASYNC_FUNCTIONS.iter().cloned().map(str::to_string))
                        .chain(
                            Self::all_sugar_functions()
                                .iter()
                                .cloned()
                                .map(str::to_string),
                        );
                    let mut engine: SimSearch<String> = SimSearch::new();
                    for func_name in all_funcs {
                        engine.insert(func_name.clone(), &func_name);
                    }
                    let possible_funcs = engine
                        .search(func_name)
                        .iter()
                        .map(|name| format!("'{name}'"))
                        .collect::<Vec<_>>();
                    if possible_funcs.is_empty() {
                        return Err(ErrorCode::UnknownFunction(format!(
                            "no function matches the given name: {func_name}"
                        ))
                        .set_span(*span));
                    } else {
<<<<<<< HEAD
                        // Function not found, try to find and suggest similar function name.
                        let all_funcs = BUILTIN_FUNCTIONS
                            .all_function_names()
                            .into_iter()
                            .chain(AggregateFunctionFactory::instance().registered_names())
                            .chain(
                                GENERAL_WINDOW_FUNCTIONS
                                    .iter()
                                    .cloned()
                                    .map(|ascii| ascii.into_inner().to_string()),
                            )
                            .chain(
                                GENERAL_LAMBDA_FUNCTIONS
                                    .iter()
                                    .cloned()
                                    .map(|ascii| ascii.into_inner().to_string()),
                            )
                            .chain(
                                GENERAL_SEARCH_FUNCTIONS
                                    .iter()
                                    .cloned()
                                    .map(|ascii| ascii.into_inner().to_string()),
                            )
                            .chain(
                                ASYNC_FUNCTIONS
                                    .iter()
                                    .cloned()
                                    .map(|ascii| ascii.into_inner().to_string()),
                            )
                            .chain(
                                Self::all_sugar_functions()
                                    .iter()
                                    .cloned()
                                    .map(|ascii| ascii.into_inner().to_string()),
                            );
                        let mut engine: SimSearch<String> = SimSearch::new();
                        for func_name in all_funcs {
                            engine.insert(func_name.clone(), &func_name);
                        }
                        let possible_funcs = engine
                            .search(func_name)
                            .iter()
                            .map(|name| format!("'{name}'"))
                            .collect::<Vec<_>>();
                        if possible_funcs.is_empty() {
                            return Err(ErrorCode::UnknownFunction(format!(
                                "no function matches the given name: {func_name}"
                            ))
                            .set_span(*span));
                        } else {
                            return Err(ErrorCode::UnknownFunction(format!(
                                "no function matches the given name: '{func_name}', do you mean {}?",
                                possible_funcs.join(", ")
                            ))
                                .set_span(*span));
                        }
=======
                        return Err(ErrorCode::UnknownFunction(format!(
                            "no function matches the given name: '{func_name}', do you mean {}?",
                            possible_funcs.join(", ")
                        ))
                        .set_span(*span));
>>>>>>> b37e778c
                    }
                }

                // check window function legal
                if window.is_some()
                    && !AggregateFunctionFactory::instance().contains(func_name)
                    && !GENERAL_WINDOW_FUNCTIONS.contains(&uni_case_func_name)
                {
                    return Err(ErrorCode::SemanticError(
                        "only window and aggregate functions allowed in window syntax",
                    )
                    .set_span(*span));
                }
                // check lambda function legal
                if lambda.is_some() && !GENERAL_LAMBDA_FUNCTIONS.contains(&uni_case_func_name) {
                    return Err(ErrorCode::SemanticError(
                        "only lambda functions allowed in lambda syntax",
                    )
                    .set_span(*span));
                }

                let args: Vec<&Expr> = args.iter().collect();

                if GENERAL_WINDOW_FUNCTIONS.contains(&uni_case_func_name) {
                    // general window function
                    if window.is_none() {
                        return Err(ErrorCode::SemanticError(format!(
                            "window function {func_name} can only be used in window clause"
                        ))
                        .set_span(*span));
                    }
                    let window = window.as_ref().unwrap();
                    if !RANK_WINDOW_FUNCTIONS.contains(&func_name) && window.ignore_nulls.is_some()
                    {
                        return Err(ErrorCode::SemanticError(format!(
                            "window function {func_name} not support IGNORE/RESPECT NULLS option"
                        ))
                        .set_span(*span));
                    }
                    let func = self.resolve_general_window_function(
                        *span,
                        func_name,
                        &args,
                        &window.ignore_nulls,
                    )?;
                    let display_name = format!("{:#}", expr);
                    self.resolve_window(*span, display_name, &window.window, func)?
                } else if AggregateFunctionFactory::instance().contains(func_name) {
                    let mut new_params = Vec::with_capacity(params.len());
                    for param in params {
                        let box (scalar, _data_type) = self.resolve(param)?;
                        let expr = scalar.as_expr()?;
                        let (expr, _) =
                            ConstantFolder::fold(&expr, &self.func_ctx, &BUILTIN_FUNCTIONS);
                        let constant = expr
                            .into_constant()
                            .map_err(|_| {
                                ErrorCode::SemanticError(format!(
                                    "invalid parameter {param} for aggregate function, expected constant",
                                ))
                                    .set_span(*span)
                            })?
                            .1;
                        new_params.push(constant);
                    }
                    let in_window = self.in_window_function;
                    self.in_window_function = self.in_window_function || window.is_some();
                    let in_aggregate_function = self.in_aggregate_function;
                    let (new_agg_func, data_type) = self.resolve_aggregate_function(
                        *span, func_name, expr, *distinct, new_params, &args,
                    )?;
                    self.in_window_function = in_window;
                    self.in_aggregate_function = in_aggregate_function;
                    if let Some(window) = window {
                        // aggregate window function
                        let display_name = format!("{:#}", expr);
                        if window.ignore_nulls.is_some() {
                            return Err(ErrorCode::SemanticError(format!(
                                "window function {func_name} not support IGNORE/RESPECT NULLS option"
                            ))
                                .set_span(*span));
                        }
                        // general window function
                        let func = WindowFuncType::Aggregate(new_agg_func);
                        self.resolve_window(*span, display_name, &window.window, func)?
                    } else {
                        // aggregate function
                        Box::new((new_agg_func.into(), data_type))
                    }
                } else if GENERAL_LAMBDA_FUNCTIONS.contains(&uni_case_func_name) {
                    if lambda.is_none() {
                        return Err(ErrorCode::SemanticError(format!(
                            "function {func_name} must have a lambda expression",
                        ))
                        .set_span(*span));
                    }
                    let lambda = lambda.as_ref().unwrap();
                    self.resolve_lambda_function(*span, func_name, &args, lambda)?
                } else if GENERAL_SEARCH_FUNCTIONS.contains(&uni_case_func_name) {
                    match func_name.to_lowercase().as_str() {
                        "score" => self.resolve_score_search_function(*span, func_name, &args)?,
                        "match" => self.resolve_match_search_function(*span, func_name, &args)?,
                        "query" => self.resolve_query_search_function(*span, func_name, &args)?,
                        _ => {
                            return Err(ErrorCode::SemanticError(format!(
                                "cannot find search function {}",
                                func_name
                            ))
                            .set_span(*span));
                        }
                    }
                } else if ASYNC_FUNCTIONS.contains(&uni_case_func_name) {
                    self.resolve_async_function(*span, func_name, &args)?
                } else if BUILTIN_FUNCTIONS
                    .get_property(func_name)
                    .map(|property| property.kind == FunctionKind::SRF)
                    .unwrap_or(false)
                {
                    // Set returning function
                    self.resolve_set_returning_function(*span, func_name, &args)?
                } else {
                    // Scalar function
                    let mut new_params: Vec<Scalar> = Vec::with_capacity(params.len());
                    for param in params {
                        let box (scalar, _data_type) = self.resolve(param)?;
                        let expr = scalar.as_expr()?;
                        let (expr, _) =
                            ConstantFolder::fold(&expr, &self.func_ctx, &BUILTIN_FUNCTIONS);
                        let constant = expr
                            .into_constant()
                            .map_err(|_| {
                                ErrorCode::SemanticError(format!(
                                    "invalid parameter {param} for scalar function, expected constant",
                                ))
                                .set_span(*span)
                            })?
                            .1;
                        new_params.push(constant);
                    }
                    self.resolve_function(*span, func_name, new_params, &args)?
                }
            }

            Expr::CountAll { span, window } => {
                let (new_agg_func, data_type) =
                    self.resolve_aggregate_function(*span, "count", expr, false, vec![], &[])?;

                if let Some(window) = window {
                    // aggregate window function
                    let display_name = format!("{:#}", expr);
                    let func = WindowFuncType::Aggregate(new_agg_func);
                    self.resolve_window(*span, display_name, window, func)?
                } else {
                    // aggregate function
                    Box::new((new_agg_func.into(), data_type))
                }
            }

            Expr::Exists { subquery, not, .. } => self.resolve_subquery(
                if !*not {
                    SubqueryType::Exists
                } else {
                    SubqueryType::NotExists
                },
                subquery,
                None,
                None,
            )?,

            Expr::Subquery { subquery, .. } => {
                self.resolve_subquery(SubqueryType::Scalar, subquery, None, None)?
            }

            Expr::InSubquery {
                subquery,
                not,
                expr,
                span,
            } => {
                // Not in subquery will be transformed to not(Expr = Any(...))
                if *not {
                    return self.resolve_unary_op(*span, &UnaryOperator::Not, &Expr::InSubquery {
                        subquery: subquery.clone(),
                        not: false,
                        expr: expr.clone(),
                        span: *span,
                    });
                }
                // InSubquery will be transformed to Expr = Any(...)
                self.resolve_subquery(
                    SubqueryType::Any,
                    subquery,
                    Some(*expr.clone()),
                    Some(ComparisonOp::Equal),
                )?
            }

            expr @ Expr::MapAccess { .. } => {
                let mut expr = expr;
                let mut paths = VecDeque::new();
                while let Expr::MapAccess {
                    span,
                    expr: inner_expr,
                    accessor,
                } = expr
                {
                    expr = &**inner_expr;
                    let path = match accessor {
                        MapAccessor::Bracket {
                            key: box Expr::Literal { value, .. },
                        } => {
                            if !matches!(value, Literal::UInt64(_) | Literal::String(_)) {
                                return Err(ErrorCode::SemanticError(format!(
                                    "Unsupported accessor: {:?}",
                                    value
                                ))
                                .set_span(*span));
                            }
                            value.clone()
                        }
                        MapAccessor::Colon { key } => Literal::String(key.name.clone()),
                        MapAccessor::DotNumber { key } => Literal::UInt64(*key),
                        _ => {
                            return Err(ErrorCode::SemanticError(format!(
                                "Unsupported accessor: {:?}",
                                accessor
                            ))
                            .set_span(*span));
                        }
                    };
                    paths.push_front((*span, path));
                }
                self.resolve_map_access(expr, paths)?
            }

            Expr::Extract {
                span, kind, expr, ..
            } => self.resolve_extract_expr(*span, kind, expr)?,

            Expr::DatePart {
                span, kind, expr, ..
            } => self.resolve_extract_expr(*span, kind, expr)?,

            Expr::Interval { span, .. } => {
                return Err(ErrorCode::SemanticError(
                    "Unsupported interval expression yet".to_string(),
                )
                .set_span(*span));
            }
            Expr::DateAdd {
                span,
                unit,
                interval,
                date,
                ..
            } => self.resolve_date_arith(*span, unit, interval, date, false)?,
            Expr::DateDiff {
                span,
                unit,
                date_start,
                date_end,
                ..
            } => self.resolve_date_arith(*span, unit, date_start, date_end, true)?,
            Expr::DateSub {
                span,
                unit,
                interval,
                date,
                ..
            } => self.resolve_date_arith(
                *span,
                unit,
                &Expr::UnaryOp {
                    span: *span,
                    op: UnaryOperator::Minus,
                    expr: interval.clone(),
                },
                date,
                false,
            )?,
            Expr::DateTrunc {
                span, unit, date, ..
            } => self.resolve_date_trunc(*span, date, unit)?,
            Expr::LastDay {
                span, unit, date, ..
            } => self.resolve_last_day(*span, date, unit)?,
            Expr::PreviousDay {
                span, unit, date, ..
            } => self.resolve_previous_or_next_day(*span, date, unit, true)?,
            Expr::NextDay {
                span, unit, date, ..
            } => self.resolve_previous_or_next_day(*span, date, unit, false)?,
            Expr::Trim {
                span,
                expr,
                trim_where,
                ..
            } => self.resolve_trim_function(*span, expr, trim_where)?,

            Expr::Array { span, exprs, .. } => self.resolve_array(*span, exprs)?,

            Expr::Position {
                substr_expr,
                str_expr,
                span,
                ..
            } => self.resolve_function(*span, "locate", vec![], &[
                substr_expr.as_ref(),
                str_expr.as_ref(),
            ])?,

            Expr::Map { span, kvs, .. } => self.resolve_map(*span, kvs)?,

            Expr::Tuple { span, exprs, .. } => self.resolve_tuple(*span, exprs)?,

            Expr::Hole { .. } => unreachable!("hole is impossible in trivial query"),
        };

        Ok(Box::new((scalar, data_type)))
    }

    // TODO: remove this function
    fn rewrite_substring(args: &mut [ScalarExpr]) {
        if let ScalarExpr::ConstantExpr(expr) = &args[1] {
            if let Scalar::Number(NumberScalar::UInt8(0)) = expr.value {
                args[1] = ConstantExpr {
                    span: expr.span,
                    value: Scalar::Number(1i64.into()),
                }
                .into();
            }
        }
    }

    fn resolve_window(
        &mut self,
        span: Span,
        display_name: String,
        window: &Window,
        func: WindowFuncType,
    ) -> Result<Box<(ScalarExpr, DataType)>> {
        if self.in_aggregate_function {
            // Reset the state
            self.in_aggregate_function = false;
            return Err(ErrorCode::SemanticError(
                "aggregate function calls cannot contain window function calls".to_string(),
            )
            .set_span(span));
        }
        if self.in_window_function {
            // Reset the state
            self.in_window_function = false;
            return Err(ErrorCode::SemanticError(
                "window function calls cannot be nested".to_string(),
            )
            .set_span(span));
        }

        let spec = match window {
            Window::WindowSpec(spec) => spec.clone(),
            Window::WindowReference(w) => self
                .bind_context
                .window_definitions
                .get(&w.window_name.name)
                .ok_or_else(|| {
                    ErrorCode::SyntaxException(format!(
                        "Window definition {} not found",
                        w.window_name.name
                    ))
                })?
                .value()
                .clone(),
        };

        self.in_window_function = true;
        let mut partitions = Vec::with_capacity(spec.partition_by.len());
        for p in spec.partition_by.iter() {
            let box (part, _part_type) = self.resolve(p)?;
            partitions.push(part);
        }

        let mut order_by = Vec::with_capacity(spec.order_by.len());
        for o in spec.order_by.iter() {
            let box (order, _) = self.resolve(&o.expr)?;

            if matches!(order, ScalarExpr::ConstantExpr(_)) {
                continue;
            }

            order_by.push(WindowOrderBy {
                expr: order,
                asc: o.asc,
                nulls_first: o.nulls_first,
            })
        }
        self.in_window_function = false;

        let frame =
            self.resolve_window_frame(span, &func, &mut order_by, spec.window_frame.clone())?;
        let data_type = func.return_type();
        let window_func = WindowFunc {
            span,
            display_name,
            func,
            partition_by: partitions,
            order_by,
            frame,
        };
        Ok(Box::new((window_func.into(), data_type)))
    }

    // just support integer
    #[inline]
    fn resolve_rows_offset(&self, expr: &Expr) -> Result<Scalar> {
        if let Expr::Literal { value, .. } = expr {
            let box (value, _) = self.resolve_literal_scalar(value)?;
            match value {
                Scalar::Number(NumberScalar::UInt8(v)) => {
                    return Ok(Scalar::Number(NumberScalar::UInt64(v as u64)));
                }
                Scalar::Number(NumberScalar::UInt16(v)) => {
                    return Ok(Scalar::Number(NumberScalar::UInt64(v as u64)));
                }
                Scalar::Number(NumberScalar::UInt32(v)) => {
                    return Ok(Scalar::Number(NumberScalar::UInt64(v as u64)));
                }
                Scalar::Number(NumberScalar::UInt64(_)) => return Ok(value),
                _ => {}
            }
        }

        Err(ErrorCode::SemanticError(
            "Only unsigned numbers are allowed in ROWS offset".to_string(),
        )
        .set_span(expr.span()))
    }

    #[inline]
    fn resolve_literal(
        &self,
        span: Span,
        literal: &databend_common_ast::ast::Literal,
    ) -> Result<Box<(ScalarExpr, DataType)>> {
        let box (value, data_type) = self.resolve_literal_scalar(literal)?;

        let scalar_expr = ScalarExpr::ConstantExpr(ConstantExpr { span, value });
        Ok(Box::new((scalar_expr, data_type)))
    }

    fn resolve_window_rows_frame(&self, frame: WindowFrame) -> Result<WindowFuncFrame> {
        let units = match frame.units {
            WindowFrameUnits::Rows => WindowFuncFrameUnits::Rows,
            WindowFrameUnits::Range => WindowFuncFrameUnits::Range,
        };
        let start = match frame.start_bound {
            WindowFrameBound::CurrentRow => WindowFuncFrameBound::CurrentRow,
            WindowFrameBound::Preceding(f) => {
                if let Some(box expr) = f {
                    WindowFuncFrameBound::Preceding(Some(self.resolve_rows_offset(&expr)?))
                } else {
                    WindowFuncFrameBound::Preceding(None)
                }
            }
            WindowFrameBound::Following(f) => {
                if let Some(box expr) = f {
                    WindowFuncFrameBound::Following(Some(self.resolve_rows_offset(&expr)?))
                } else {
                    WindowFuncFrameBound::Following(None)
                }
            }
        };
        let end = match frame.end_bound {
            WindowFrameBound::CurrentRow => WindowFuncFrameBound::CurrentRow,
            WindowFrameBound::Preceding(f) => {
                if let Some(box expr) = f {
                    WindowFuncFrameBound::Preceding(Some(self.resolve_rows_offset(&expr)?))
                } else {
                    WindowFuncFrameBound::Preceding(None)
                }
            }
            WindowFrameBound::Following(f) => {
                if let Some(box expr) = f {
                    WindowFuncFrameBound::Following(Some(self.resolve_rows_offset(&expr)?))
                } else {
                    WindowFuncFrameBound::Following(None)
                }
            }
        };

        Ok(WindowFuncFrame {
            units,
            start_bound: start,
            end_bound: end,
        })
    }

    fn resolve_range_offset(&mut self, bound: &WindowFrameBound) -> Result<Option<Scalar>> {
        match bound {
            WindowFrameBound::Following(Some(box expr))
            | WindowFrameBound::Preceding(Some(box expr)) => {
                let box (expr, _) = self.resolve(expr)?;
                let (expr, _) =
                    ConstantFolder::fold(&expr.as_expr()?, &self.func_ctx, &BUILTIN_FUNCTIONS);
                if let EExpr::Constant { scalar, .. } = expr {
                    Ok(Some(scalar))
                } else {
                    Err(ErrorCode::SemanticError(
                        "Only constant is allowed in RANGE offset".to_string(),
                    )
                    .set_span(expr.span()))
                }
            }
            _ => Ok(None),
        }
    }

    fn resolve_window_range_frame(&mut self, frame: WindowFrame) -> Result<WindowFuncFrame> {
        let start_offset = self.resolve_range_offset(&frame.start_bound)?;
        let end_offset = self.resolve_range_offset(&frame.end_bound)?;

        let units = match frame.units {
            WindowFrameUnits::Rows => WindowFuncFrameUnits::Rows,
            WindowFrameUnits::Range => WindowFuncFrameUnits::Range,
        };
        let start = match frame.start_bound {
            WindowFrameBound::CurrentRow => WindowFuncFrameBound::CurrentRow,
            WindowFrameBound::Preceding(_) => WindowFuncFrameBound::Preceding(start_offset),
            WindowFrameBound::Following(_) => WindowFuncFrameBound::Following(start_offset),
        };
        let end = match frame.end_bound {
            WindowFrameBound::CurrentRow => WindowFuncFrameBound::CurrentRow,
            WindowFrameBound::Preceding(_) => WindowFuncFrameBound::Preceding(end_offset),
            WindowFrameBound::Following(_) => WindowFuncFrameBound::Following(end_offset),
        };

        Ok(WindowFuncFrame {
            units,
            start_bound: start,
            end_bound: end,
        })
    }

    fn resolve_window_frame(
        &mut self,
        span: Span,
        func: &WindowFuncType,
        order_by: &mut [WindowOrderBy],
        window_frame: Option<WindowFrame>,
    ) -> Result<WindowFuncFrame> {
        match func {
            WindowFuncType::PercentRank => {
                return Ok(WindowFuncFrame {
                    units: WindowFuncFrameUnits::Rows,
                    start_bound: WindowFuncFrameBound::Preceding(None),
                    end_bound: WindowFuncFrameBound::Following(None),
                });
            }
            WindowFuncType::LagLead(lag_lead) if lag_lead.is_lag => {
                return Ok(WindowFuncFrame {
                    units: WindowFuncFrameUnits::Rows,
                    start_bound: WindowFuncFrameBound::Preceding(Some(Scalar::Number(
                        NumberScalar::UInt64(lag_lead.offset),
                    ))),
                    end_bound: WindowFuncFrameBound::Preceding(Some(Scalar::Number(
                        NumberScalar::UInt64(lag_lead.offset),
                    ))),
                });
            }
            WindowFuncType::LagLead(lag_lead) => {
                return Ok(WindowFuncFrame {
                    units: WindowFuncFrameUnits::Rows,
                    start_bound: WindowFuncFrameBound::Following(Some(Scalar::Number(
                        NumberScalar::UInt64(lag_lead.offset),
                    ))),
                    end_bound: WindowFuncFrameBound::Following(Some(Scalar::Number(
                        NumberScalar::UInt64(lag_lead.offset),
                    ))),
                });
            }
            WindowFuncType::Ntile(_) => {
                return Ok(WindowFuncFrame {
                    units: WindowFuncFrameUnits::Rows,
                    start_bound: WindowFuncFrameBound::Preceding(None),
                    end_bound: WindowFuncFrameBound::Following(None),
                });
            }
            WindowFuncType::CumeDist => {
                return Ok(WindowFuncFrame {
                    units: WindowFuncFrameUnits::Range,
                    start_bound: WindowFuncFrameBound::Preceding(None),
                    end_bound: WindowFuncFrameBound::Following(None),
                });
            }
            _ => {}
        }
        if let Some(frame) = window_frame {
            if frame.units.is_range() {
                if order_by.len() != 1 {
                    return Err(ErrorCode::SemanticError(format!(
                        "The RANGE OFFSET window frame requires exactly one ORDER BY column, {} given.",
                        order_by.len()
                    )).set_span(span));
                }
                self.resolve_window_range_frame(frame)
            } else {
                self.resolve_window_rows_frame(frame)
            }
        } else if order_by.is_empty() {
            Ok(WindowFuncFrame {
                units: WindowFuncFrameUnits::Range,
                start_bound: WindowFuncFrameBound::Preceding(None),
                end_bound: WindowFuncFrameBound::Following(None),
            })
        } else {
            Ok(WindowFuncFrame {
                units: WindowFuncFrameUnits::Range,
                start_bound: WindowFuncFrameBound::Preceding(None),
                end_bound: WindowFuncFrameBound::CurrentRow,
            })
        }
    }

    /// Resolve general window function call.
    fn resolve_general_window_function(
        &mut self,
        span: Span,
        func_name: &str,
        args: &[&Expr],
        window_ignore_null: &Option<bool>,
    ) -> Result<WindowFuncType> {
        if matches!(
            self.bind_context.expr_context,
            ExprContext::InLambdaFunction
        ) {
            return Err(ErrorCode::SemanticError(
                "window functions can not be used in lambda function".to_string(),
            )
            .set_span(span));
        }
        if matches!(
            self.bind_context.expr_context,
            ExprContext::InSetReturningFunction
        ) {
            return Err(ErrorCode::SemanticError(
                "window functions can not be used in set-returning function".to_string(),
            )
            .set_span(span));
        }
        // try to resolve window function without arguments first
        if let Ok(window_func) = WindowFuncType::from_name(func_name) {
            return Ok(window_func);
        }

        if self.in_window_function {
            self.in_window_function = false;
            return Err(ErrorCode::SemanticError(
                "window function calls cannot be nested".to_string(),
            )
            .set_span(span));
        }

        self.in_window_function = true;
        let mut arguments = vec![];
        let mut arg_types = vec![];
        for arg in args.iter() {
            let box (argument, arg_type) = self.resolve(arg)?;
            arguments.push(argument);
            arg_types.push(arg_type);
        }
        self.in_window_function = false;

        // If { IGNORE | RESPECT } NULLS is not specified, the default is RESPECT NULLS
        // (i.e. a NULL value will be returned if the expression contains a NULL value, and it is the first value in the expression).
        let ignore_null = if let Some(ignore_null) = window_ignore_null {
            *ignore_null
        } else {
            false
        };

        match func_name {
            "lag" | "lead" => {
                self.resolve_lag_lead_window_function(func_name, &arguments, &arg_types)
            }
            "first_value" | "first" | "last_value" | "last" | "nth_value" => self
                .resolve_nth_value_window_function(func_name, &arguments, &arg_types, ignore_null),
            "ntile" => self.resolve_ntile_window_function(&arguments),
            _ => Err(ErrorCode::UnknownFunction(format!(
                "Unknown window function: {func_name}"
            ))),
        }
    }

    fn resolve_lag_lead_window_function(
        &mut self,
        func_name: &str,
        args: &[ScalarExpr],
        arg_types: &[DataType],
    ) -> Result<WindowFuncType> {
        if args.is_empty() || args.len() > 3 {
            return Err(ErrorCode::InvalidArgument(format!(
                "Function {:?} only support 1 to 3 arguments",
                func_name
            )));
        }

        let offset = if args.len() >= 2 {
            let off = args[1].as_expr()?;
            match off {
                EExpr::Constant { .. } => Some(check_number::<_, i64>(
                    off.span(),
                    &self.func_ctx,
                    &off,
                    &BUILTIN_FUNCTIONS,
                )?),
                _ => {
                    return Err(ErrorCode::InvalidArgument(format!(
                        "The second argument to the function {:?} must be a constant",
                        func_name
                    )));
                }
            }
        } else {
            None
        };

        let offset = offset.unwrap_or(1);

        let is_lag = match func_name {
            "lag" if offset < 0 => false,
            "lead" if offset < 0 => true,
            "lag" => true,
            "lead" => false,
            _ => unreachable!(),
        };

        let (default, return_type) = if args.len() == 3 {
            (Some(args[2].clone()), arg_types[0].clone())
        } else {
            (None, arg_types[0].wrap_nullable())
        };

        let cast_default = default.map(|d| {
            Box::new(ScalarExpr::CastExpr(CastExpr {
                span: d.span(),
                is_try: false,
                argument: Box::new(d),
                target_type: Box::new(return_type.clone()),
            }))
        });

        Ok(WindowFuncType::LagLead(LagLeadFunction {
            is_lag,
            arg: Box::new(args[0].clone()),
            offset: offset.unsigned_abs(),
            default: cast_default,
            return_type: Box::new(return_type),
        }))
    }

    fn resolve_nth_value_window_function(
        &mut self,
        func_name: &str,
        args: &[ScalarExpr],
        arg_types: &[DataType],
        ignore_null: bool,
    ) -> Result<WindowFuncType> {
        Ok(match func_name {
            "first_value" | "first" => {
                if args.len() != 1 {
                    return Err(ErrorCode::InvalidArgument(format!(
                        "The function {:?} must take one argument",
                        func_name
                    )));
                }
                let return_type = arg_types[0].wrap_nullable();
                WindowFuncType::NthValue(NthValueFunction {
                    n: Some(1),
                    arg: Box::new(args[0].clone()),
                    return_type: Box::new(return_type),
                    ignore_null,
                })
            }
            "last_value" | "last" => {
                if args.len() != 1 {
                    return Err(ErrorCode::InvalidArgument(format!(
                        "The function {:?} must take one argument",
                        func_name
                    )));
                }
                let return_type = arg_types[0].wrap_nullable();
                WindowFuncType::NthValue(NthValueFunction {
                    n: None,
                    arg: Box::new(args[0].clone()),
                    return_type: Box::new(return_type),
                    ignore_null,
                })
            }
            _ => {
                // nth_value
                if args.len() != 2 {
                    return Err(ErrorCode::InvalidArgument(
                        "The function nth_value must take two arguments".to_string(),
                    ));
                }
                let return_type = arg_types[0].wrap_nullable();
                let n_expr = args[1].as_expr()?;
                let n = match n_expr {
                    EExpr::Constant { .. } => check_number::<_, u64>(
                        n_expr.span(),
                        &self.func_ctx,
                        &n_expr,
                        &BUILTIN_FUNCTIONS,
                    )?,
                    _ => {
                        return Err(ErrorCode::InvalidArgument(
                            "The count of `nth_value` must be constant positive integer",
                        ));
                    }
                };
                if n == 0 {
                    return Err(ErrorCode::InvalidArgument(
                        "nth_value should count from 1".to_string(),
                    ));
                }

                WindowFuncType::NthValue(NthValueFunction {
                    n: Some(n),
                    arg: Box::new(args[0].clone()),
                    return_type: Box::new(return_type),
                    ignore_null,
                })
            }
        })
    }

    fn resolve_ntile_window_function(&mut self, args: &[ScalarExpr]) -> Result<WindowFuncType> {
        if args.len() != 1 {
            return Err(ErrorCode::InvalidArgument(
                "Function ntile can only take one argument".to_string(),
            ));
        }
        let n_expr = args[0].as_expr()?;
        let return_type = DataType::Number(NumberDataType::UInt64);
        let n = match n_expr {
            EExpr::Constant { .. } => {
                check_number::<_, u64>(n_expr.span(), &self.func_ctx, &n_expr, &BUILTIN_FUNCTIONS)?
            }
            _ => {
                return Err(ErrorCode::InvalidArgument(
                    "The argument of `ntile` must be constant".to_string(),
                ));
            }
        };
        if n == 0 {
            return Err(ErrorCode::InvalidArgument(
                "ntile buckets must be greater than 0".to_string(),
            ));
        }

        Ok(WindowFuncType::Ntile(NtileFunction {
            n,
            return_type: Box::new(return_type),
        }))
    }

    /// Resolve aggregation function call.
    fn resolve_aggregate_function(
        &mut self,
        span: Span,
        func_name: &str,
        expr: &Expr,
        distinct: bool,
        params: Vec<Scalar>,
        args: &[&Expr],
    ) -> Result<(AggregateFunction, DataType)> {
        if matches!(
            self.bind_context.expr_context,
            ExprContext::InLambdaFunction
        ) {
            return Err(ErrorCode::SemanticError(
                "aggregate functions can not be used in lambda function".to_string(),
            )
            .set_span(span));
        }

        if self.in_aggregate_function {
            if self.in_window_function {
                // The aggregate function can be in window function call,
                // but it cannot be nested.
                // E.g. `select sum(sum(x)) over (partition by y) from t group by y;` is allowed.
                // But `select sum(sum(sum(x))) from t;` is not allowed.
                self.in_window_function = false;
            } else {
                // Reset the state
                self.in_aggregate_function = false;
                return Err(ErrorCode::SemanticError(
                    "aggregate function calls cannot be nested".to_string(),
                )
                .set_span(expr.span()));
            }
        }

        // Check aggregate function
        self.in_aggregate_function = true;
        let mut arguments = vec![];
        let mut arg_types = vec![];
        for arg in args.iter() {
            let box (argument, arg_type) = self.resolve(arg)?;
            arguments.push(argument);
            arg_types.push(arg_type);
        }
        self.in_aggregate_function = false;

        // Convert the delimiter of string_agg to params
        let params = if func_name.eq_ignore_ascii_case("string_agg")
            && arguments.len() == 2
            && params.is_empty()
        {
            let delimiter_value = ConstantExpr::try_from(arguments[1].clone());
            if arg_types[1] != DataType::String || delimiter_value.is_err() {
                return Err(ErrorCode::SemanticError(
                    "The delimiter of `string_agg` must be a constant string",
                ));
            }
            let delimiter = delimiter_value.unwrap();
            vec![delimiter.value]
        } else {
            params
        };

        // Convert the num_buckets of histogram to params
        let params = if func_name.eq_ignore_ascii_case("histogram")
            && arguments.len() == 2
            && params.is_empty()
        {
            let max_num_buckets = ConstantExpr::try_from(arguments[1].clone());

            let is_positive_integer = match &max_num_buckets {
                Ok(v) => v.value.is_positive(),
                Err(_) => false,
            } && arg_types[1].is_integer();
            if !is_positive_integer {
                return Err(ErrorCode::SemanticError(
                    "The max_num_buckets of `histogram` must be a constant positive int",
                ));
            }

            vec![max_num_buckets.unwrap().value]
        } else {
            params
        };

        // Rewrite `xxx(distinct)` to `xxx_distinct(...)`
        let (func_name, distinct) = if func_name.eq_ignore_ascii_case("count") && distinct {
            ("count_distinct", false)
        } else {
            (func_name, distinct)
        };

        let func_name = if distinct {
            format!("{}_distinct", func_name)
        } else {
            func_name.to_string()
        };

        let agg_func = AggregateFunctionFactory::instance()
            .get(&func_name, params.clone(), arg_types)
            .map_err(|e| e.set_span(span))?;

        let args = if optimize_remove_count_args(&func_name, distinct, args) {
            vec![]
        } else {
            arguments
        };

        let display_name = format!("{:#}", expr);
        let new_agg_func = AggregateFunction {
            span,
            display_name,
            func_name,
            distinct: false,
            params,
            args,
            return_type: Box::new(agg_func.return_type()?),
        };

        let data_type = agg_func.return_type()?;

        Ok((new_agg_func, data_type))
    }

    fn transform_to_max_type(&self, ty: &DataType) -> Result<DataType> {
        let max_ty = match ty.remove_nullable() {
            DataType::Number(s) => {
                if s.is_float() {
                    DataType::Number(NumberDataType::Float64)
                } else {
                    DataType::Number(NumberDataType::Int64)
                }
            }
            DataType::Decimal(DecimalDataType::Decimal128(s)) => {
                let p = MAX_DECIMAL128_PRECISION;
                let decimal_size = DecimalSize {
                    precision: p,
                    scale: s.scale,
                };
                DataType::Decimal(DecimalDataType::from_size(decimal_size)?)
            }
            DataType::Decimal(DecimalDataType::Decimal256(s)) => {
                let p = MAX_DECIMAL256_PRECISION;
                let decimal_size = DecimalSize {
                    precision: p,
                    scale: s.scale,
                };
                DataType::Decimal(DecimalDataType::from_size(decimal_size)?)
            }
            DataType::Null => DataType::Null,
            DataType::Binary => DataType::Binary,
            DataType::String => DataType::String,
            DataType::Variant => DataType::Variant,
            _ => {
                return Err(ErrorCode::BadDataValueType(format!(
                    "array_reduce does not support type '{:?}'",
                    ty
                )));
            }
        };

        if ty.is_nullable() {
            Ok(max_ty.wrap_nullable())
        } else {
            Ok(max_ty)
        }
    }

    fn resolve_lambda_function(
        &mut self,
        span: Span,
        func_name: &str,
        args: &[&Expr],
        lambda: &Lambda,
    ) -> Result<Box<(ScalarExpr, DataType)>> {
        if func_name.starts_with("json_") && !args.is_empty() {
            let target_type = if func_name.starts_with("json_array") {
                TypeName::Array(Box::new(TypeName::Variant))
            } else {
                TypeName::Map {
                    key_type: Box::new(TypeName::String),
                    val_type: Box::new(TypeName::Variant),
                }
            };
            let func_name = &func_name[5..];
            let mut new_args: Vec<Expr> = args.iter().map(|v| (*v).to_owned()).collect();
            new_args[0] = Expr::Cast {
                span: new_args[0].span(),
                expr: Box::new(new_args[0].clone()),
                target_type,
                pg_style: false,
            };

            let args: Vec<&Expr> = new_args.iter().collect();
            let result = self.resolve_lambda_function(span, func_name, &args, lambda)?;

            let target_type = if result.1.is_nullable() {
                DataType::Variant.wrap_nullable()
            } else {
                DataType::Variant
            };

            let result_expr = ScalarExpr::CastExpr(CastExpr {
                span: new_args[0].span(),
                is_try: false,
                argument: Box::new(result.0.clone()),
                target_type: Box::new(target_type.clone()),
            });

            return Ok(Box::new((result_expr, target_type)));
        }

        if matches!(
            self.bind_context.expr_context,
            ExprContext::InLambdaFunction
        ) {
            return Err(ErrorCode::SemanticError(
                "lambda functions can not be used in lambda function".to_string(),
            )
            .set_span(span));
        }
        let params = lambda
            .params
            .iter()
            .map(|param| param.name.to_lowercase())
            .collect::<Vec<_>>();

        self.check_lambda_param_count(func_name, params.len(), span)?;

        if args.len() != 1 {
            return Err(ErrorCode::SemanticError(format!(
                "invalid arguments for lambda function, {} expects 1 argument, but got {}",
                func_name,
                args.len()
            ))
            .set_span(span));
        }
        let box (mut arg, arg_type) = self.resolve(args[0])?;

        let inner_ty = match arg_type.remove_nullable() {
            DataType::Array(box inner_ty) => inner_ty.clone(),
            DataType::Map(box inner_ty) => inner_ty.clone(),
            DataType::Null | DataType::EmptyArray | DataType::EmptyMap => DataType::Null,
            _ => {
                return Err(ErrorCode::SemanticError(
                    "invalid arguments for lambda function, argument data type must be an array or map"
                        .to_string(),
                )
                .set_span(span));
            }
        };

        let inner_tys = if func_name == "array_reduce" {
            let max_ty = self.transform_to_max_type(&inner_ty)?;
            vec![max_ty.clone(), max_ty.clone()]
        } else if func_name == "map_filter"
            || func_name == "map_transform_keys"
            || func_name == "map_transform_values"
        {
            match &inner_ty {
                DataType::Null => {
                    vec![DataType::Null, DataType::Null]
                }
                DataType::Tuple(t) => t.clone(),
                _ => unreachable!(),
            }
        } else {
            vec![inner_ty.clone()]
        };

        let columns = params
            .iter()
            .zip(inner_tys.iter())
            .map(|(col, ty)| (col.clone(), ty.clone()))
            .collect::<Vec<_>>();

        let box (lambda_expr, lambda_type) = parse_lambda_expr(
            self.ctx.clone(),
            self.bind_context.clone(),
            &columns,
            &lambda.expr,
        )?;

        let return_type = if func_name == "array_filter" || func_name == "map_filter" {
            if lambda_type.remove_nullable() == DataType::Boolean {
                arg_type.clone()
            } else {
                return Err(ErrorCode::SemanticError(
                    format!("invalid lambda function for `{}`, the result data type of lambda function must be boolean", func_name)
                )
                .set_span(span));
            }
        } else if func_name == "array_reduce" {
            // transform arg type
            let max_ty = inner_tys[0].clone();
            let target_type = if arg_type.is_nullable() {
                Box::new(DataType::Nullable(Box::new(DataType::Array(Box::new(
                    max_ty.clone(),
                )))))
            } else {
                Box::new(DataType::Array(Box::new(max_ty.clone())))
            };
            // we should convert arg to max_ty to avoid overflow in 'ADD'/'SUB',
            // so if arg_type(origin_type) != target_type(max_type), cast arg
            // for example, if arg = [1INT8, 2INT8, 3INT8], after cast it be [1INT64, 2INT64, 3INT64]
            if arg_type != *target_type {
                arg = ScalarExpr::CastExpr(CastExpr {
                    span: arg.span(),
                    is_try: false,
                    argument: Box::new(arg),
                    target_type,
                });
            }
            max_ty.wrap_nullable()
        } else if func_name == "map_transform_keys" {
            if arg_type.is_nullable() {
                DataType::Nullable(Box::new(DataType::Map(Box::new(DataType::Tuple(vec![
                    lambda_type.clone(),
                    inner_tys[1].clone(),
                ])))))
            } else {
                DataType::Map(Box::new(DataType::Tuple(vec![
                    lambda_type.clone(),
                    inner_tys[1].clone(),
                ])))
            }
        } else if func_name == "map_transform_values" {
            if arg_type.is_nullable() {
                DataType::Nullable(Box::new(DataType::Map(Box::new(DataType::Tuple(vec![
                    inner_tys[0].clone(),
                    lambda_type.clone(),
                ])))))
            } else {
                DataType::Map(Box::new(DataType::Tuple(vec![
                    inner_tys[0].clone(),
                    lambda_type.clone(),
                ])))
            }
        } else if arg_type.is_nullable() {
            DataType::Nullable(Box::new(DataType::Array(Box::new(lambda_type.clone()))))
        } else {
            DataType::Array(Box::new(lambda_type.clone()))
        };

        let (lambda_func, data_type) = match arg_type.remove_nullable() {
            // Null and Empty array can convert to ConstantExpr
            DataType::Null => (
                ConstantExpr {
                    span,
                    value: Scalar::Null,
                }
                .into(),
                DataType::Null,
            ),
            DataType::EmptyArray => (
                ConstantExpr {
                    span,
                    value: Scalar::EmptyArray,
                }
                .into(),
                DataType::EmptyArray,
            ),
            DataType::EmptyMap => (
                ConstantExpr {
                    span,
                    value: Scalar::EmptyMap,
                }
                .into(),
                DataType::EmptyMap,
            ),
            _ => {
                struct LambdaVisitor<'a> {
                    bind_context: &'a BindContext,
                    args: Vec<ScalarExpr>,
                    fields: Vec<DataField>,
                }

                impl<'a> ScalarVisitor<'a> for LambdaVisitor<'a> {
                    fn visit_bound_column_ref(&mut self, col: &'a BoundColumnRef) -> Result<()> {
                        let contains = self
                            .bind_context
                            .all_column_bindings()
                            .iter()
                            .map(|c| c.index)
                            .contains(&col.column.index);
                        // add outer scope columns first
                        if contains {
                            let arg = ScalarExpr::BoundColumnRef(col.clone());
                            self.args.push(arg);
                            let field = DataField::new(
                                &format!("{}", col.column.index),
                                *col.column.data_type.clone(),
                            );
                            self.fields.push(field);
                        }
                        Ok(())
                    }
                }

                let mut lambda_visitor = LambdaVisitor {
                    bind_context: self.bind_context,
                    args: Vec::new(),
                    fields: Vec::new(),
                };
                lambda_visitor.visit(&lambda_expr)?;

                // add lambda columns at end
                let mut fields = lambda_visitor.fields.clone();
                let column_len = self.bind_context.all_column_bindings().len();
                for (i, inner_ty) in inner_tys.into_iter().enumerate() {
                    let lambda_field = DataField::new(&format!("{}", column_len + i), inner_ty);
                    fields.push(lambda_field);
                }
                let lambda_schema = DataSchema::new(fields);
                let mut args = lambda_visitor.args.clone();
                args.push(arg);

                let expr = lambda_expr
                    .type_check(&lambda_schema)?
                    .project_column_ref(|index| {
                        lambda_schema.index_of(&index.to_string()).unwrap()
                    });
                let (expr, _) = ConstantFolder::fold(&expr, &self.func_ctx, &BUILTIN_FUNCTIONS);
                let remote_lambda_expr = expr.as_remote_expr();
                let lambda_display = format!("{:?} -> {}", params, expr.sql_display());

                (
                    LambdaFunc {
                        span,
                        func_name: func_name.to_string(),
                        args,
                        lambda_expr: Box::new(remote_lambda_expr),
                        lambda_display,
                        return_type: Box::new(return_type.clone()),
                    }
                    .into(),
                    return_type,
                )
            }
        };

        Ok(Box::new((lambda_func, data_type)))
    }

    fn check_lambda_param_count(
        &mut self,
        func_name: &str,
        param_count: usize,
        span: Span,
    ) -> Result<()> {
        // json lambda functions are cast to array or map, ignored here.
        let expected_count = if func_name == "array_reduce" {
            2
        } else if func_name.starts_with("array") {
            1
        } else if func_name.starts_with("map") {
            2
        } else {
            unreachable!()
        };

        if param_count != expected_count {
            return Err(ErrorCode::SemanticError(format!(
                "incorrect number of parameters in lambda function, {} expects {} parameter(s), but got {}",
                func_name, expected_count, param_count
            ))
            .set_span(span));
        }
        Ok(())
    }

    fn resolve_score_search_function(
        &mut self,
        span: Span,
        func_name: &str,
        args: &[&Expr],
    ) -> Result<Box<(ScalarExpr, DataType)>> {
        if !args.is_empty() {
            return Err(ErrorCode::SemanticError(format!(
                "invalid arguments for search function, {} expects 0 argument, but got {}",
                func_name,
                args.len()
            ))
            .set_span(span));
        }
        let internal_column =
            InternalColumn::new(SEARCH_SCORE_COL_NAME, InternalColumnType::SearchScore);

        let internal_column_binding = InternalColumnBinding {
            database_name: None,
            table_name: None,
            internal_column,
        };
        let column = self.bind_context.add_internal_column_binding(
            &internal_column_binding,
            self.metadata.clone(),
            false,
        )?;

        let scalar_expr = ScalarExpr::BoundColumnRef(BoundColumnRef { span, column });
        let data_type = DataType::Number(NumberDataType::Float32);
        Ok(Box::new((scalar_expr, data_type)))
    }

    /// Resolve match search function.
    /// The first argument is the field or fields to match against,
    /// multiple fields can have a optional per-field boosting that
    /// gives preferential weight to fields being searched in.
    /// For example: title^5, content^1.2
    /// The scond argument is the query text without query syntax.
    fn resolve_match_search_function(
        &mut self,
        span: Span,
        func_name: &str,
        args: &[&Expr],
    ) -> Result<Box<(ScalarExpr, DataType)>> {
        if !matches!(self.bind_context.expr_context, ExprContext::WhereClause) {
            return Err(ErrorCode::SemanticError(format!(
                "search function {} can only be used in where clause",
                func_name
            ))
            .set_span(span));
        }

        // The optional third argument is additional configuration option.
        if args.len() != 2 && args.len() != 3 {
            return Err(ErrorCode::SemanticError(format!(
                "invalid arguments for search function, {} expects 2 or 3 arguments, but got {}",
                func_name,
                args.len()
            ))
            .set_span(span));
        }

        let field_arg = args[0];
        let query_arg = args[1];
        let option_arg = if args.len() == 3 { Some(args[2]) } else { None };

        let box (field_scalar, _) = self.resolve(field_arg)?;
        let column_refs = match field_scalar {
            // single field without boost
            ScalarExpr::BoundColumnRef(column_ref) => {
                vec![(column_ref, None)]
            }
            // constant multiple fields with boosts
            ScalarExpr::ConstantExpr(constant_expr) => {
                let Some(constant_field) = constant_expr.value.as_string() else {
                    return Err(ErrorCode::SemanticError(format!(
                        "invalid arguments for search function, field must be a column or constant string, but got {}",
                        constant_expr.value
                    ))
                    .set_span(constant_expr.span));
                };

                // fields are separated by commas and boost is separated by ^
                let field_strs: Vec<&str> = constant_field.split(',').collect();
                let mut column_refs = Vec::with_capacity(field_strs.len());
                for field_str in field_strs {
                    let field_boosts: Vec<&str> = field_str.split('^').collect();
                    if field_boosts.len() > 2 {
                        return Err(ErrorCode::SemanticError(format!(
                            "invalid arguments for search function, field string must have only one boost, but got {}",
                            constant_field
                        ))
                        .set_span(constant_expr.span));
                    }
                    let column_expr = Expr::ColumnRef {
                        span: constant_expr.span,
                        column: ColumnRef {
                            database: None,
                            table: None,
                            column: ColumnID::Name(Identifier::from_name(
                                constant_expr.span,
                                field_boosts[0].trim(),
                            )),
                        },
                    };
                    let box (field_scalar, _) = self.resolve(&column_expr)?;
                    let Ok(column_ref) = BoundColumnRef::try_from(field_scalar) else {
                        return Err(ErrorCode::SemanticError(
                            "invalid arguments for search function, field must be a column"
                                .to_string(),
                        )
                        .set_span(constant_expr.span));
                    };
                    let boost = if field_boosts.len() == 2 {
                        match f32::from_str(field_boosts[1].trim()) {
                            Ok(boost) => Some(F32::from(boost)),
                            Err(_) => {
                                return Err(ErrorCode::SemanticError(format!(
                                    "invalid arguments for search function, boost must be a float value, but got {}",
                                    field_boosts[1]
                                ))
                                .set_span(constant_expr.span));
                            }
                        }
                    } else {
                        None
                    };
                    column_refs.push((column_ref, boost));
                }
                column_refs
            }
            _ => {
                return Err(ErrorCode::SemanticError(
                    "invalid arguments for search function, field must be a column or constant string".to_string(),
                )
                .set_span(span));
            }
        };

        let box (query_scalar, _) = self.resolve(query_arg)?;
        let Ok(query_expr) = ConstantExpr::try_from(query_scalar.clone()) else {
            return Err(ErrorCode::SemanticError(format!(
                "invalid arguments for search function, query text must be a constant string, but got {}",
                query_arg
            ))
            .set_span(query_scalar.span()));
        };
        let Some(query_text) = query_expr.value.as_string() else {
            return Err(ErrorCode::SemanticError(format!(
                "invalid arguments for search function, query text must be a constant string, but got {}",
                query_arg
            ))
            .set_span(query_scalar.span()));
        };

        let inverted_index_option = self.resolve_search_option(option_arg)?;

        self.resolve_search_function(span, column_refs, query_text, inverted_index_option)
    }

    /// Resolve query search function.
    /// The first argument query text with query syntax.
    /// The following query syntax is supported:
    /// 1. simple terms, like `title:quick`
    /// 2. bool operator terms, like `title:fox AND dog OR cat`
    /// 3. must and negative operator terms, like `title:+fox -cat`
    /// 4. phrase terms, like `title:"quick brown fox"`
    /// 5. multiple field with boost terms, like `title:fox^5 content:dog^2`
    fn resolve_query_search_function(
        &mut self,
        span: Span,
        func_name: &str,
        args: &[&Expr],
    ) -> Result<Box<(ScalarExpr, DataType)>> {
        if !matches!(self.bind_context.expr_context, ExprContext::WhereClause) {
            return Err(ErrorCode::SemanticError(format!(
                "search function {} can only be used in where clause",
                func_name
            ))
            .set_span(span));
        }

        // The optional second argument is additional configuration option.
        if args.len() != 1 && args.len() != 2 {
            return Err(ErrorCode::SemanticError(format!(
                "invalid arguments for search function, {} expects 1 argument, but got {}",
                func_name,
                args.len()
            ))
            .set_span(span));
        }

        let query_arg = args[0];
        let option_arg = if args.len() == 2 { Some(args[1]) } else { None };

        let box (query_scalar, _) = self.resolve(query_arg)?;
        let Ok(query_expr) = ConstantExpr::try_from(query_scalar.clone()) else {
            return Err(ErrorCode::SemanticError(format!(
                "invalid arguments for search function, query text must be a constant string, but got {}",
                query_arg
            ))
            .set_span(query_scalar.span()));
        };
        let Some(query_text) = query_expr.value.as_string() else {
            return Err(ErrorCode::SemanticError(format!(
                "invalid arguments for search function, query text must be a constant string, but got {}",
                query_arg
            ))
            .set_span(query_scalar.span()));
        };

        let field_strs: Vec<&str> = query_text.split(' ').collect();
        let mut column_refs = Vec::with_capacity(field_strs.len());
        for field_str in field_strs {
            if !field_str.contains(':') {
                continue;
            }
            let field_names: Vec<&str> = field_str.split(':').collect();
            // if the field is JSON type, must specify the key path in the object
            // for example:
            // the field `info` has the value: `{"tags":{"id":10,"env":"prod","name":"test"}}`
            // a query can be written like this `info.tags.env:prod`
            let field_name = field_names[0].trim();
            let sub_field_names: Vec<&str> = field_name.split('.').collect();
            let column_expr = Expr::ColumnRef {
                span: query_scalar.span(),
                column: ColumnRef {
                    database: None,
                    table: None,
                    column: ColumnID::Name(Identifier::from_name(
                        query_scalar.span(),
                        sub_field_names[0].trim(),
                    )),
                },
            };
            let box (field_scalar, _) = self.resolve(&column_expr)?;
            let Ok(column_ref) = BoundColumnRef::try_from(field_scalar) else {
                return Err(ErrorCode::SemanticError(
                    "invalid arguments for search function, field must be a column".to_string(),
                )
                .set_span(query_scalar.span()));
            };
            column_refs.push((column_ref, None));
        }
        let inverted_index_option = self.resolve_search_option(option_arg)?;

        self.resolve_search_function(span, column_refs, query_text, inverted_index_option)
    }

    fn resolve_search_option(
        &mut self,
        option_arg: Option<&Expr>,
    ) -> Result<Option<InvertedIndexOption>> {
        if let Some(option_arg) = option_arg {
            let box (option_scalar, _) = self.resolve(option_arg)?;
            let Ok(option_expr) = ConstantExpr::try_from(option_scalar.clone()) else {
                return Err(ErrorCode::SemanticError(format!(
                    "invalid arguments for search function, option must be a constant string, but got {}",
                    option_arg
                ))
                .set_span(option_scalar.span()));
            };
            let Some(option_text) = option_expr.value.as_string() else {
                return Err(ErrorCode::SemanticError(format!(
                    "invalid arguments for search function, option text must be a constant string, but got {}",
                    option_arg
                ))
                .set_span(option_scalar.span()));
            };

            let mut lenient = None;
            let mut operator = None;
            let mut fuzziness = None;

            // additional configuration options are separated by semicolon `;`
            let option_strs: Vec<&str> = option_text.split(';').collect();
            for option_str in option_strs {
                if option_str.trim().is_empty() {
                    continue;
                }
                let option_vals: Vec<&str> = option_str.split('=').collect();
                if option_vals.len() != 2 {
                    return Err(ErrorCode::SemanticError(format!(
                        "invalid arguments for search function, each option must have key and value joined by equal sign, but got {}",
                        option_arg
                    ))
                    .set_span(option_scalar.span()));
                }
                let option_key = option_vals[0].trim().to_lowercase();
                let option_val = option_vals[1].trim().to_lowercase();
                match option_key.as_str() {
                    "fuzziness" => {
                        // fuzziness is only support 1 and 2 currently.
                        if fuzziness.is_none() {
                            if option_val == "1" {
                                fuzziness = Some(1);
                                continue;
                            } else if option_val == "2" {
                                fuzziness = Some(2);
                                continue;
                            }
                        }
                    }
                    "operator" => {
                        if operator.is_none() {
                            if option_val == "or" {
                                operator = Some(false);
                                continue;
                            } else if option_val == "and" {
                                operator = Some(true);
                                continue;
                            }
                        }
                    }
                    "lenient" => {
                        if lenient.is_none() {
                            if option_val == "false" {
                                lenient = Some(false);
                                continue;
                            } else if option_val == "true" {
                                lenient = Some(true);
                                continue;
                            }
                        }
                    }
                    _ => {}
                }
                return Err(ErrorCode::SemanticError(format!(
                    "invalid arguments for search function, unsupported option: {}",
                    option_arg
                ))
                .set_span(option_scalar.span()));
            }

            let inverted_index_option = InvertedIndexOption {
                lenient: lenient.unwrap_or_default(),
                operator: operator.unwrap_or_default(),
                fuzziness,
            };

            return Ok(Some(inverted_index_option));
        }
        Ok(None)
    }

    fn resolve_search_function(
        &mut self,
        span: Span,
        column_refs: Vec<(BoundColumnRef, Option<F32>)>,
        query_text: &String,
        inverted_index_option: Option<InvertedIndexOption>,
    ) -> Result<Box<(ScalarExpr, DataType)>> {
        if column_refs.is_empty() {
            return Err(ErrorCode::SemanticError(
                "invalid arguments for search function, must specify at least one search column"
                    .to_string(),
            )
            .set_span(span));
        }
        if !column_refs.windows(2).all(|c| {
            c[0].0.column.table_index.is_some()
                && c[0].0.column.table_index == c[1].0.column.table_index
        }) {
            return Err(ErrorCode::SemanticError(
                "invalid arguments for search function, all columns must in a table".to_string(),
            )
            .set_span(span));
        }
        let table_index = column_refs[0].0.column.table_index.unwrap();

        let table_entry = self.metadata.read().table(table_index).clone();
        let table = table_entry.table();
        let table_info = table.get_table_info();
        let table_schema = table_info.schema();
        let table_indexes = &table_info.meta.indexes;

        let mut query_fields = Vec::with_capacity(column_refs.len());
        let mut column_ids = Vec::with_capacity(column_refs.len());
        for (column_ref, boost) in &column_refs {
            let column_name = &column_ref.column.column_name;
            let column_id = table_schema.column_id_of(column_name)?;
            column_ids.push(column_id);
            query_fields.push((column_name.clone(), *boost));
        }

        // find inverted index and check schema
        let mut index_name = "".to_string();
        let mut index_version = "".to_string();
        let mut index_schema = None;
        let mut index_options = BTreeMap::new();
        for table_index in table_indexes.values() {
            if column_ids
                .iter()
                .all(|id| table_index.column_ids.contains(id))
            {
                index_name = table_index.name.clone();
                index_version = table_index.version.clone();

                let mut index_fields = Vec::with_capacity(table_index.column_ids.len());
                for column_id in &table_index.column_ids {
                    let table_field = table_schema.field_of_column_id(*column_id)?;
                    let field = DataField::from(table_field);
                    index_fields.push(field);
                }
                index_schema = Some(DataSchema::new(index_fields));
                index_options = table_index.options.clone();
                break;
            }
        }

        if index_schema.is_none() {
            let column_names = query_fields.iter().map(|c| c.0.clone()).join(", ");
            return Err(ErrorCode::SemanticError(format!(
                "columns {} don't have inverted index",
                column_names
            ))
            .set_span(span));
        }

        if self
            .bind_context
            .inverted_index_map
            .contains_key(&table_index)
        {
            return Err(ErrorCode::SemanticError(format!(
                "duplicate search function for table {table_index}"
            ))
            .set_span(span));
        }
        let index_info = InvertedIndexInfo {
            index_name,
            index_version,
            index_options,
            index_schema: index_schema.unwrap(),
            query_fields,
            query_text: query_text.to_string(),
            has_score: false,
            inverted_index_option,
        };

        self.bind_context
            .inverted_index_map
            .insert(table_index, index_info);

        let internal_column =
            InternalColumn::new(SEARCH_MATCHED_COL_NAME, InternalColumnType::SearchMatched);

        let internal_column_binding = InternalColumnBinding {
            database_name: column_refs[0].0.column.database_name.clone(),
            table_name: column_refs[0].0.column.table_name.clone(),
            internal_column,
        };
        let column = self.bind_context.add_internal_column_binding(
            &internal_column_binding,
            self.metadata.clone(),
            false,
        )?;

        let scalar_expr = ScalarExpr::BoundColumnRef(BoundColumnRef { span, column });
        let data_type = DataType::Boolean;
        Ok(Box::new((scalar_expr, data_type)))
    }

    /// Resolve set returning function.
    pub fn resolve_set_returning_function(
        &mut self,
        span: Span,
        func_name: &str,
        args: &[&Expr],
    ) -> Result<Box<(ScalarExpr, DataType)>> {
        if matches!(
            self.bind_context.expr_context,
            ExprContext::InSetReturningFunction
        ) {
            return Err(ErrorCode::SemanticError(
                "set-returning functions cannot be nested".to_string(),
            )
            .set_span(span));
        }
        if self.in_window_function {
            return Err(ErrorCode::SemanticError(
                "set-returning functions cannot be used in window spec",
            )
            .set_span(span));
        }

        let original_context = self.bind_context.expr_context.clone();
        self.bind_context
            .set_expr_context(ExprContext::InSetReturningFunction);

        let mut arguments = Vec::with_capacity(args.len());
        for arg in args.iter() {
            let box (scalar, _) = self.resolve(arg)?;
            arguments.push(scalar);
        }

        // Restore the original context
        self.bind_context.set_expr_context(original_context);

        let srf_scalar = ScalarExpr::FunctionCall(FunctionCall {
            span,
            func_name: func_name.to_string(),
            params: vec![],
            arguments,
        });
        let srf_expr = srf_scalar.as_expr()?;
        let srf_tuple_types = srf_expr.data_type().as_tuple().ok_or_else(|| {
            ErrorCode::Internal(format!(
                "The return type of srf should be tuple, but got {}",
                srf_expr.data_type()
            ))
        })?;

        // If tuple has more than one field, return the tuple column,
        // otherwise, extract the tuple field to top level column.
        let (return_scalar, return_type) = if srf_tuple_types.len() > 1 {
            (srf_scalar, srf_expr.data_type().clone())
        } else {
            let child_scalar = ScalarExpr::FunctionCall(FunctionCall {
                span,
                func_name: "get".to_string(),
                params: vec![Scalar::Number(NumberScalar::Int64(1))],
                arguments: vec![srf_scalar],
            });
            (child_scalar, srf_tuple_types[0].clone())
        };

        Ok(Box::new((return_scalar, return_type)))
    }

    /// Resolve function call.
    pub fn resolve_function(
        &mut self,
        span: Span,
        func_name: &str,
        params: Vec<Scalar>,
        arguments: &[&Expr],
    ) -> Result<Box<(ScalarExpr, DataType)>> {
        // Check if current function is a virtual function, e.g. `database`, `version`
        if let Some(rewritten_func_result) =
            self.try_rewrite_sugar_function(span, func_name, arguments)
        {
            return rewritten_func_result;
        }

        let mut args = vec![];
        let mut arg_types = vec![];

        for argument in arguments {
            let box (arg, mut arg_type) = self.resolve(argument)?;
            if let ScalarExpr::SubqueryExpr(subquery) = &arg {
                if subquery.typ == SubqueryType::Scalar && !arg.data_type()?.is_nullable() {
                    arg_type = arg_type.wrap_nullable();
                }
            }
            args.push(arg);
            arg_types.push(arg_type);
        }

        // rewrite substr('xx', 0, xx) -> substr('xx', 1, xx)
        if (func_name == "substr" || func_name == "substring")
            && self
                .ctx
                .get_settings()
                .get_sql_dialect()
                .unwrap()
                .substr_index_zero_literal_as_one()
        {
            Self::rewrite_substring(&mut args);
        }

        if func_name == "grouping" {
            // `grouping` will be rewritten again after resolving grouping sets.
            return Ok(Box::new((
                ScalarExpr::FunctionCall(FunctionCall {
                    span,
                    params: vec![],
                    arguments: args,
                    func_name: "grouping".to_string(),
                }),
                DataType::Number(NumberDataType::UInt32),
            )));
        }

        self.resolve_scalar_function_call(span, func_name, params, args)
    }

    pub fn resolve_scalar_function_call(
        &self,
        span: Span,
        func_name: &str,
        mut params: Vec<Scalar>,
        args: Vec<ScalarExpr>,
    ) -> Result<Box<(ScalarExpr, DataType)>> {
        // Type check
        let arguments = args.iter().map(|v| v.as_raw_expr()).collect::<Vec<_>>();

        // inject the params
        if ["round", "truncate"].contains(&func_name)
            && !args.is_empty()
            && params.is_empty()
            && args[0].data_type()?.remove_nullable().is_decimal()
        {
            let scale = if args.len() == 2 {
                let scalar_expr = &arguments[1];
                let expr = type_check::check(scalar_expr, &BUILTIN_FUNCTIONS)?;

                let scale = check_number::<_, i64>(
                    expr.span(),
                    &FunctionContext::default(),
                    &expr,
                    &BUILTIN_FUNCTIONS,
                )?;
                scale.clamp(-76, 76)
            } else {
                0
            };
            params.push(Scalar::Number(NumberScalar::Int64(scale)));
        }

        let raw_expr = RawExpr::FunctionCall {
            span,
            name: func_name.to_string(),
            params: params.clone(),
            args: arguments,
        };

        let expr = type_check::check(&raw_expr, &BUILTIN_FUNCTIONS)?;

        // Run constant folding for arguments of the scalar function.
        // This will be helpful to simplify some constant expressions, especially
        // the implicitly casted literal values, e.g. `timestamp > '2001-01-01'`
        // will be folded from `timestamp > to_timestamp('2001-01-01')` to `timestamp > 978307200000000`
        // Note: check function may reorder the args

        let mut folded_args = match &expr {
            EExpr::FunctionCall {
                args: checked_args, ..
            } => {
                let mut folded_args = Vec::with_capacity(args.len());
                for (checked_arg, arg) in checked_args.iter().zip(args.iter()) {
                    match self.try_fold_constant(checked_arg) {
                        Some(constant) if arg.evaluable() => {
                            folded_args.push(constant.0);
                        }
                        _ => {
                            folded_args.push(arg.clone());
                        }
                    }
                }
                folded_args
            }
            _ => args,
        };

        if !expr.is_deterministic(&BUILTIN_FUNCTIONS) {
            self.ctx.set_cacheable(false);
        }

        if let Some(constant) = self.try_fold_constant(&expr) {
            return Ok(constant);
        }

        // reorder
        if func_name == "eq"
            && folded_args.len() == 2
            && matches!(folded_args[0], ScalarExpr::ConstantExpr(_))
            && !matches!(folded_args[1], ScalarExpr::ConstantExpr(_))
        {
            folded_args.swap(0, 1);
        }

        Ok(Box::new((
            FunctionCall {
                span,
                params,
                arguments: folded_args,
                func_name: func_name.to_string(),
            }
            .into(),
            expr.data_type().clone(),
        )))
    }

    /// Resolve binary expressions. Most of the binary expressions
    /// would be transformed into `FunctionCall`, except comparison
    /// expressions, conjunction(`AND`) and disjunction(`OR`).
    pub fn resolve_binary_op(
        &mut self,
        span: Span,
        op: &BinaryOperator,
        left: &Expr,
        right: &Expr,
    ) -> Result<Box<(ScalarExpr, DataType)>> {
        match op {
            BinaryOperator::NotLike | BinaryOperator::NotRegexp | BinaryOperator::NotRLike => {
                let positive_op = match op {
                    BinaryOperator::NotLike => BinaryOperator::Like,
                    BinaryOperator::NotRegexp => BinaryOperator::Regexp,
                    BinaryOperator::NotRLike => BinaryOperator::RLike,
                    _ => unreachable!(),
                };
                let (positive, _) = *self.resolve_binary_op(span, &positive_op, left, right)?;
                self.resolve_scalar_function_call(span, "not", vec![], vec![positive])
            }
            BinaryOperator::SoundsLike => {
                // rewrite "expr1 SOUNDS LIKE expr2" to "SOUNDEX(expr1) = SOUNDEX(expr2)"
                let box (left, _) = self.resolve(left)?;
                let box (right, _) = self.resolve(right)?;

                let (left, _) =
                    *self.resolve_scalar_function_call(span, "soundex", vec![], vec![left])?;
                let (right, _) =
                    *self.resolve_scalar_function_call(span, "soundex", vec![], vec![right])?;

                self.resolve_scalar_function_call(
                    span,
                    &BinaryOperator::Eq.to_func_name(),
                    vec![],
                    vec![left, right],
                )
            }
            BinaryOperator::Like => {
                // Convert `Like` to compare function , such as `p_type like PROMO%` will be converted to `p_type >= PROMO and p_type < PROMP`
                if let Expr::Literal {
                    value: Literal::String(str),
                    ..
                } = right
                {
                    return self.resolve_like(op, span, left, right, str);
                }
                let name = op.to_func_name();
                self.resolve_function(span, name.as_str(), vec![], &[left, right])
            }
            other => {
                let name = other.to_func_name();
                self.resolve_function(span, name.as_str(), vec![], &[left, right])
            }
        }
    }

    /// Resolve unary expressions.
    pub fn resolve_unary_op(
        &mut self,
        span: Span,
        op: &UnaryOperator,
        child: &Expr,
    ) -> Result<Box<(ScalarExpr, DataType)>> {
        match op {
            UnaryOperator::Plus => {
                // Omit unary + operator
                self.resolve(child)
            }
            other => {
                let name = other.to_func_name();
                self.resolve_function(span, name.as_str(), vec![], &[child])
            }
        }
    }

    pub fn resolve_extract_expr(
        &mut self,
        span: Span,
        interval_kind: &ASTIntervalKind,
        arg: &Expr,
    ) -> Result<Box<(ScalarExpr, DataType)>> {
        match interval_kind {
            ASTIntervalKind::Year => self.resolve_function(span, "to_year", vec![], &[arg]),
            ASTIntervalKind::Quarter => self.resolve_function(span, "to_quarter", vec![], &[arg]),
            ASTIntervalKind::Month => self.resolve_function(span, "to_month", vec![], &[arg]),
            ASTIntervalKind::Day => self.resolve_function(span, "to_day_of_month", vec![], &[arg]),
            ASTIntervalKind::Hour => self.resolve_function(span, "to_hour", vec![], &[arg]),
            ASTIntervalKind::Minute => self.resolve_function(span, "to_minute", vec![], &[arg]),
            ASTIntervalKind::Second => self.resolve_function(span, "to_second", vec![], &[arg]),
            ASTIntervalKind::Doy => self.resolve_function(span, "to_day_of_year", vec![], &[arg]),
            ASTIntervalKind::Dow => self.resolve_function(span, "to_day_of_week", vec![], &[arg]),
            ASTIntervalKind::Week => self.resolve_function(span, "to_week_of_year", vec![], &[arg]),
        }
    }

    pub fn resolve_date_arith(
        &mut self,
        span: Span,
        interval_kind: &ASTIntervalKind,
        date_rhs: &Expr,
        date_lhs: &Expr,
        is_diff: bool,
    ) -> Result<Box<(ScalarExpr, DataType)>> {
        let func_name = if is_diff {
            format!("diff_{}s", interval_kind.to_string().to_lowercase())
        } else {
            format!("add_{}s", interval_kind.to_string().to_lowercase())
        };
        let mut args = vec![];
        let mut arg_types = vec![];

        let (date_lhs, date_lhs_type) = *self.resolve(date_lhs)?;
        args.push(date_lhs);
        arg_types.push(date_lhs_type);

        let (date_rhs, date_rhs_type) = *self.resolve(date_rhs)?;

        args.push(date_rhs);
        arg_types.push(date_rhs_type);

        self.resolve_scalar_function_call(span, &func_name, vec![], args)
    }

    pub fn resolve_date_trunc(
        &mut self,
        span: Span,
        date: &Expr,
        kind: &ASTIntervalKind,
    ) -> Result<Box<(ScalarExpr, DataType)>> {
        match kind {
            ASTIntervalKind::Year => {
                self.resolve_function(
                    span,
                    "to_start_of_year", vec![],
                    &[date],
                )
            }
            ASTIntervalKind::Quarter => {
                self.resolve_function(
                    span,
                    "to_start_of_quarter", vec![],
                    &[date],
                )
            }
            ASTIntervalKind::Month => {
                self.resolve_function(
                    span,
                    "to_start_of_month", vec![],
                    &[date],
                )
            }
            ASTIntervalKind::Day => {
                self.resolve_function(
                    span,
                    "to_start_of_day", vec![],
                    &[date],
                )
            }
            ASTIntervalKind::Hour => {
                self.resolve_function(
                    span,
                    "to_start_of_hour", vec![],
                    &[date],
                )
            }
            ASTIntervalKind::Minute => {
                self.resolve_function(
                    span,
                    "to_start_of_minute", vec![],
                    &[date],
                )
            }
            ASTIntervalKind::Second => {
                self.resolve_function(
                    span,
                    "to_start_of_second", vec![],
                    &[date],
                )
            }
            _ => Err(ErrorCode::SemanticError("Only these interval types are currently supported: [year, quarter, month, day, hour, minute, second]".to_string()).set_span(span)),
        }
    }

    pub fn resolve_last_day(
        &mut self,
        span: Span,
        date: &Expr,
        kind: &ASTIntervalKind,
    ) -> Result<Box<(ScalarExpr, DataType)>> {
        match kind {
            ASTIntervalKind::Year => {
                self.resolve_function(span, "to_last_of_year", vec![], &[date])
            }
            ASTIntervalKind::Quarter => {
                self.resolve_function(span, "to_last_of_quarter", vec![], &[date])
            }
            ASTIntervalKind::Month => {
                self.resolve_function(span, "to_last_of_month", vec![], &[date])
            }
            ASTIntervalKind::Week => {
                self.resolve_function(span, "to_last_of_week", vec![], &[date])
            }
            _ => Err(ErrorCode::SemanticError(
                "Only these interval types are currently supported: [year, quarter, month, week]"
                    .to_string(),
            )
            .set_span(span)),
        }
    }

    pub fn resolve_previous_or_next_day(
        &mut self,
        span: Span,
        date: &Expr,
        weekday: &ASTWeekday,
        is_previous: bool,
    ) -> Result<Box<(ScalarExpr, DataType)>> {
        let prefix = if is_previous {
            "to_previous_"
        } else {
            "to_next_"
        };

        let func_name = match weekday {
            ASTWeekday::Monday => format!("{}monday", prefix),
            ASTWeekday::Tuesday => format!("{}tuesday", prefix),
            ASTWeekday::Wednesday => format!("{}wednesday", prefix),
            ASTWeekday::Thursday => format!("{}thursday", prefix),
            ASTWeekday::Friday => format!("{}friday", prefix),
            ASTWeekday::Saturday => format!("{}saturday", prefix),
            ASTWeekday::Sunday => format!("{}sunday", prefix),
        };

        self.resolve_function(span, &func_name, vec![], &[date])
    }

    pub fn resolve_subquery(
        &mut self,
        typ: SubqueryType,
        subquery: &Query,
        child_expr: Option<Expr>,
        compare_op: Option<ComparisonOp>,
    ) -> Result<Box<(ScalarExpr, DataType)>> {
        let mut binder = Binder::new(
            self.ctx.clone(),
            CatalogManager::instance(),
            self.name_resolution_ctx.clone(),
            self.metadata.clone(),
        );

        // Create new `BindContext` with current `bind_context` as its parent, so we can resolve outer columns.
        let mut bind_context = BindContext::with_parent(Box::new(self.bind_context.clone()));
        let (s_expr, output_context) = binder.bind_query(&mut bind_context, subquery)?;
        self.bind_context
            .cte_context
            .set_cte_context(output_context.cte_context);

        if (typ == SubqueryType::Scalar || typ == SubqueryType::Any)
            && output_context.columns.len() > 1
        {
            return Err(ErrorCode::SemanticError(format!(
                "Subquery must return only one column, but got {} columns",
                output_context.columns.len()
            )));
        }

        let mut contain_agg = None;
        if let SetExpr::Select(select_stmt) = &subquery.body {
            if typ == SubqueryType::Scalar {
                let select = &select_stmt.select_list[0];
                if let SelectTarget::AliasedExpr { expr, .. } = select {
                    // Check if contain aggregation function
                    #[derive(Visitor)]
                    #[visitor(ASTFunctionCall(enter))]
                    struct AggFuncVisitor {
                        contain_agg: bool,
                    }
                    impl AggFuncVisitor {
                        fn enter_ast_function_call(&mut self, func: &ASTFunctionCall) {
                            self.contain_agg = self.contain_agg
                                || AggregateFunctionFactory::instance()
                                    .contains(func.name.to_string());
                        }
                    }
                    let mut visitor = AggFuncVisitor { contain_agg: false };
                    expr.drive(&mut visitor);
                    contain_agg = Some(visitor.contain_agg);
                }
            }
        }

        let box mut data_type = output_context.columns[0].data_type.clone();

        let rel_expr = RelExpr::with_s_expr(&s_expr);
        let rel_prop = rel_expr.derive_relational_prop()?;

        let mut child_scalar = None;
        if let Some(expr) = child_expr {
            assert_eq!(output_context.columns.len(), 1);
            let box (scalar, expr_ty) = self.resolve(&expr)?;
            child_scalar = Some(Box::new(scalar));
            // wrap nullable to make sure expr and list values have common type.
            if expr_ty.is_nullable() {
                data_type = data_type.wrap_nullable();
            }
        }

        if typ.eq(&SubqueryType::Scalar) {
            data_type = data_type.wrap_nullable();
        }
        let subquery_expr = SubqueryExpr {
            span: subquery.span,
            subquery: Box::new(s_expr),
            child_expr: child_scalar,
            compare_op,
            output_column: output_context.columns[0].clone(),
            projection_index: None,
            data_type: Box::new(data_type),
            typ,
            outer_columns: rel_prop.outer_columns.clone(),
            contain_agg,
        };

        let data_type = subquery_expr.data_type();
        Ok(Box::new((subquery_expr.into(), data_type)))
    }

<<<<<<< HEAD
    pub fn all_sugar_functions() -> &'static [Ascii<&'static str>] {
        static FUNCTIONS: &[Ascii<&'static str>] = &[
            Ascii::new("database"),
            Ascii::new("currentdatabase"),
            Ascii::new("current_database"),
            Ascii::new("version"),
            Ascii::new("user"),
            Ascii::new("currentuser"),
            Ascii::new("current_user"),
            Ascii::new("current_role"),
            Ascii::new("connection_id"),
            Ascii::new("timezone"),
            Ascii::new("nullif"),
            Ascii::new("ifnull"),
            Ascii::new("nvl"),
            Ascii::new("nvl2"),
            Ascii::new("is_null"),
            Ascii::new("is_error"),
            Ascii::new("error_or"),
            Ascii::new("coalesce"),
            Ascii::new("last_query_id"),
            Ascii::new("array_sort"),
            Ascii::new("array_aggregate"),
            Ascii::new("to_variant"),
            Ascii::new("try_to_variant"),
            Ascii::new("greatest"),
            Ascii::new("least"),
            Ascii::new("stream_has_data"),
            Ascii::new("getvariable"),
        ];
        FUNCTIONS
=======
    pub fn all_sugar_functions() -> &'static [&'static str] {
        &[
            "current_catalog",
            "database",
            "currentdatabase",
            "current_database",
            "version",
            "user",
            "currentuser",
            "current_user",
            "current_role",
            "connection_id",
            "timezone",
            "nullif",
            "ifnull",
            "nvl",
            "nvl2",
            "is_null",
            "is_error",
            "error_or",
            "coalesce",
            "last_query_id",
            "array_sort",
            "array_aggregate",
            "to_variant",
            "try_to_variant",
            "greatest",
            "least",
            "stream_has_data",
            "getvariable",
        ]
>>>>>>> b37e778c
    }

    fn try_rewrite_sugar_function(
        &mut self,
        span: Span,
        func_name: &str,
        args: &[&Expr],
    ) -> Option<Result<Box<(ScalarExpr, DataType)>>> {
        match (func_name.to_lowercase().as_str(), args) {
            ("current_catalog", &[]) => Some(self.resolve(&Expr::Literal {
                span,
                value: Literal::String(self.ctx.get_current_catalog()),
            })),
            ("database" | "currentdatabase" | "current_database", &[]) => {
                Some(self.resolve(&Expr::Literal {
                    span,
                    value: Literal::String(self.ctx.get_current_database()),
                }))
            }
            ("version", &[]) => Some(self.resolve(&Expr::Literal {
                span,
                value: Literal::String(self.ctx.get_fuse_version()),
            })),
            ("user" | "currentuser" | "current_user", &[]) => match self.ctx.get_current_user() {
                Ok(user) => Some(self.resolve(&Expr::Literal {
                    span,
                    value: Literal::String(user.identity().display().to_string()),
                })),
                Err(e) => Some(Err(e)),
            },
            ("current_role", &[]) => Some(
                self.resolve(&Expr::Literal {
                    span,
                    value: Literal::String(
                        self.ctx
                            .get_current_role()
                            .map(|r| r.name)
                            .unwrap_or_default(),
                    ),
                }),
            ),
            ("connection_id", &[]) => Some(self.resolve(&Expr::Literal {
                span,
                value: Literal::String(self.ctx.get_connection_id()),
            })),
            ("timezone", &[]) => {
                let tz = self.ctx.get_settings().get_timezone().unwrap();
                Some(self.resolve(&Expr::Literal {
                    span,
                    value: Literal::String(tz),
                }))
            }
            ("nullif", &[arg_x, arg_y]) => {
                // Rewrite nullif(x, y) to if(x = y, null, x)
                Some(self.resolve_function(span, "if", vec![], &[
                    &Expr::BinaryOp {
                        span,
                        op: BinaryOperator::Eq,
                        left: Box::new(arg_x.clone()),
                        right: Box::new(arg_y.clone()),
                    },
                    &Expr::Literal {
                        span,
                        value: Literal::Null,
                    },
                    arg_x,
                ]))
            }
            ("ifnull" | "nvl", args) => {
                if args.len() == 2 {
                    // Rewrite ifnull(x, y) | nvl(x, y) to if(is_null(x), y, x)
                    Some(self.resolve_function(span, "if", vec![], &[
                        &Expr::IsNull {
                            span,
                            expr: Box::new(args[0].clone()),
                            not: false,
                        },
                        args[1],
                        args[0],
                    ]))
                } else {
                    // Rewrite ifnull(args) to coalesce(x, y)
                    // Rewrite nvl(args) to coalesce(args)
                    // nvl is essentially an alias for ifnull.
                    Some(self.resolve_function(span, "coalesce", vec![], args))
                }
            }
            ("nvl2", &[arg_x, arg_y, arg_z]) => {
                // Rewrite nvl2(x, y, z) to if(is_not_null(x), y, z)
                Some(self.resolve_function(span, "if", vec![], &[
                    &Expr::IsNull {
                        span,
                        expr: Box::new(arg_x.clone()),
                        not: true,
                    },
                    arg_y,
                    arg_z,
                ]))
            }
            ("is_null", &[arg_x]) => {
                // Rewrite is_null(x) to not(is_not_null(x))
                Some(
                    self.resolve_unary_op(span, &UnaryOperator::Not, &Expr::FunctionCall {
                        span,
                        func: ASTFunctionCall {
                            distinct: false,
                            name: Identifier::from_name(span, "is_not_null"),
                            args: vec![arg_x.clone()],
                            params: vec![],
                            window: None,
                            lambda: None,
                        },
                    }),
                )
            }
            ("is_error", &[arg_x]) => {
                // Rewrite is_error(x) to not(is_not_error(x))
                Some(
                    self.resolve_unary_op(span, &UnaryOperator::Not, &Expr::FunctionCall {
                        span,
                        func: ASTFunctionCall {
                            distinct: false,
                            name: Identifier::from_name(span, "is_not_error"),
                            args: vec![arg_x.clone()],
                            params: vec![],
                            window: None,
                            lambda: None,
                        },
                    }),
                )
            }
            ("error_or", args) => {
                // error_or(arg0, arg1, ..., argN) is essentially
                // if(is_not_error(arg0), arg0, is_not_error(arg1), arg1, ..., argN)
                let mut new_args = Vec::with_capacity(args.len() * 2 + 1);

                for arg in args.iter() {
                    let is_not_error = Expr::FunctionCall {
                        span,
                        func: ASTFunctionCall {
                            distinct: false,
                            name: Identifier::from_name(span, "is_not_error"),
                            args: vec![(*arg).clone()],
                            params: vec![],
                            window: None,
                            lambda: None,
                        },
                    };
                    new_args.push(is_not_error);
                    new_args.push((*arg).clone());
                }
                new_args.push(Expr::Literal {
                    span,
                    value: Literal::Null,
                });

                let args_ref: Vec<&Expr> = new_args.iter().collect();
                Some(self.resolve_function(span, "if", vec![], &args_ref))
            }
            ("coalesce", args) => {
                // coalesce(arg0, arg1, ..., argN) is essentially
                // if(is_not_null(arg0), assume_not_null(arg0), is_not_null(arg1), assume_not_null(arg1), ..., argN)
                // with constant Literal::Null arguments removed.
                let mut new_args = Vec::with_capacity(args.len() * 2 + 1);
                for arg in args.iter() {
                    if let Expr::Literal {
                        span: _,
                        value: Literal::Null,
                    } = arg
                    {
                        continue;
                    }

                    let is_not_null_expr = Expr::IsNull {
                        span,
                        expr: Box::new((*arg).clone()),
                        not: true,
                    };
                    if let Ok(res) = self.resolve(&is_not_null_expr) {
                        if let ScalarExpr::ConstantExpr(c) = res.0 {
                            if Scalar::Boolean(false) == c.value {
                                continue;
                            }
                        }
                    }

                    let assume_not_null_expr = Expr::FunctionCall {
                        span,
                        func: ASTFunctionCall {
                            distinct: false,
                            name: Identifier::from_name(span, "assume_not_null"),
                            args: vec![(*arg).clone()],
                            params: vec![],
                            window: None,
                            lambda: None,
                        },
                    };

                    new_args.push(is_not_null_expr);
                    new_args.push(assume_not_null_expr);
                }
                new_args.push(Expr::Literal {
                    span,
                    value: Literal::Null,
                });

                // coalesce(all_null) => null
                if new_args.len() == 1 {
                    new_args.push(Expr::Literal {
                        span,
                        value: Literal::Null,
                    });
                    new_args.push(Expr::Literal {
                        span,
                        value: Literal::Null,
                    });
                }

                let args_ref: Vec<&Expr> = new_args.iter().collect();
                Some(self.resolve_function(span, "if", vec![], &args_ref))
            }
            ("last_query_id", args) => {
                // last_query_id(index) returns query_id in current session by index
                let res: Result<i64> = try {
                    if args.len() > 1 {
                        return Some(Err(ErrorCode::BadArguments(
                            "last_query_id needs at most one integer argument",
                        )
                        .set_span(span)));
                    }
                    if args.is_empty() {
                        -1
                    } else {
                        let box (scalar, _) = self.resolve(args[0])?;

                        let expr = scalar.as_expr()?;
                        match expr {
                            EExpr::Constant { .. } => check_number::<_, i64>(
                                span,
                                &self.func_ctx,
                                &expr,
                                &BUILTIN_FUNCTIONS,
                            )?,
                            _ => {
                                return Some(Err(ErrorCode::BadArguments(
                                    "last_query_id argument only support constant",
                                )
                                .set_span(span)));
                            }
                        }
                    }
                };

                Some(match res {
                    Ok(index) => {
                        let query_id = self.ctx.get_last_query_id(index as i32);
                        self.resolve(&Expr::Literal {
                            span,
                            value: Literal::String(query_id),
                        })
                    }
                    Err(e) => Err(e),
                })
            }
            ("array_sort", args) => {
                if args.is_empty() || args.len() > 3 {
                    return None;
                }
                let mut asc = true;
                let mut nulls_first = None;
                if args.len() >= 2 {
                    let box (arg, _) = self.resolve(args[1]).ok()?;
                    if let Ok(arg) = ConstantExpr::try_from(arg) {
                        if let Scalar::String(sort_order) = arg.value {
                            if sort_order.eq_ignore_ascii_case("asc") {
                                asc = true;
                            } else if sort_order.eq_ignore_ascii_case("desc") {
                                asc = false;
                            } else {
                                return Some(Err(ErrorCode::SemanticError(
                                    "Sorting order must be either ASC or DESC",
                                )));
                            }
                        } else {
                            return Some(Err(ErrorCode::SemanticError(
                                "Sorting order must be either ASC or DESC",
                            )));
                        }
                    } else {
                        return Some(Err(ErrorCode::SemanticError(
                            "Sorting order must be a constant string",
                        )));
                    }
                }
                if args.len() == 3 {
                    let box (arg, _) = self.resolve(args[2]).ok()?;
                    if let Ok(arg) = ConstantExpr::try_from(arg) {
                        if let Scalar::String(nulls_order) = arg.value {
                            if nulls_order.eq_ignore_ascii_case("nulls first") {
                                nulls_first = Some(true);
                            } else if nulls_order.eq_ignore_ascii_case("nulls last") {
                                nulls_first = Some(false);
                            } else {
                                return Some(Err(ErrorCode::SemanticError(
                                    "Null sorting order must be either NULLS FIRST or NULLS LAST",
                                )));
                            }
                        } else {
                            return Some(Err(ErrorCode::SemanticError(
                                "Null sorting order must be either NULLS FIRST or NULLS LAST",
                            )));
                        }
                    } else {
                        return Some(Err(ErrorCode::SemanticError(
                            "Null sorting order must be a constant string",
                        )));
                    }
                }

                let nulls_first = nulls_first.unwrap_or_else(|| {
                    let default_nulls_first = self.ctx.get_settings().get_nulls_first();
                    default_nulls_first(asc)
                });

                let func_name = match (asc, nulls_first) {
                    (true, true) => "array_sort_asc_null_first",
                    (false, true) => "array_sort_desc_null_first",
                    (true, false) => "array_sort_asc_null_last",
                    (false, false) => "array_sort_desc_null_last",
                };
                let args_ref: Vec<&Expr> = vec![args[0]];
                Some(self.resolve_function(span, func_name, vec![], &args_ref))
            }
            ("array_aggregate", args) => {
                if args.len() != 2 {
                    return None;
                }
                let box (arg, _) = self.resolve(args[1]).ok()?;
                if let Ok(arg) = ConstantExpr::try_from(arg) {
                    if let Scalar::String(aggr_func_name) = arg.value {
                        let func_name = format!("array_{}", aggr_func_name);
                        let args_ref: Vec<&Expr> = vec![args[0]];
                        return Some(self.resolve_function(span, &func_name, vec![], &args_ref));
                    }
                }
                Some(Err(ErrorCode::SemanticError(
                    "Array aggregate function name be must a constant string",
                )))
            }
            ("to_variant", args) => {
                if args.len() != 1 {
                    return None;
                }
                let box (scalar, data_type) = self.resolve(args[0]).ok()?;
                self.resolve_cast_to_variant(span, &data_type, &scalar, false)
            }
            ("try_to_variant", args) => {
                if args.len() != 1 {
                    return None;
                }
                let box (scalar, data_type) = self.resolve(args[0]).ok()?;
                self.resolve_cast_to_variant(span, &data_type, &scalar, true)
            }
            ("greatest", args) => {
                let (array, _) = *self.resolve_function(span, "array", vec![], args).ok()?;
                Some(self.resolve_scalar_function_call(span, "array_max", vec![], vec![array]))
            }
            ("least", args) => {
                let (array, _) = *self.resolve_function(span, "array", vec![], args).ok()?;
                Some(self.resolve_scalar_function_call(span, "array_min", vec![], vec![array]))
            }
            ("getvariable", args) => {
                if args.len() != 1 {
                    return None;
                }
                let box (scalar, _) = self.resolve(args[0]).ok()?;

                if let Ok(arg) = ConstantExpr::try_from(scalar) {
                    if let Scalar::String(var_name) = arg.value {
                        let var_value = self.ctx.get_variable(&var_name).unwrap_or(Scalar::Null);
                        let var_value = shrink_scalar(var_value);
                        let data_type = var_value.as_ref().infer_data_type();
                        return Some(Ok(Box::new((
                            ScalarExpr::ConstantExpr(ConstantExpr {
                                span,
                                value: var_value,
                            }),
                            data_type,
                        ))));
                    }
                }
                Some(Err(ErrorCode::SemanticError(
                    "Variable name must be a constant string",
                )))
            }
            _ => None,
        }
    }

    fn resolve_trim_function(
        &mut self,
        span: Span,
        expr: &Expr,
        trim_where: &Option<(TrimWhere, Box<Expr>)>,
    ) -> Result<Box<(ScalarExpr, DataType)>> {
        let (func_name, trim_scalar, _trim_type) = if let Some((trim_type, trim_expr)) = trim_where
        {
            let func_name = match trim_type {
                TrimWhere::Leading => "trim_leading",
                TrimWhere::Trailing => "trim_trailing",
                TrimWhere::Both => "trim_both",
            };

            let box (trim_scalar, trim_type) = self.resolve(trim_expr)?;
            (func_name, trim_scalar, trim_type)
        } else {
            let trim_scalar = ConstantExpr {
                span,
                value: Scalar::String(" ".to_string()),
            }
            .into();
            ("trim_both", trim_scalar, DataType::String)
        };

        let box (trim_source, _source_type) = self.resolve(expr)?;
        let args = vec![trim_source, trim_scalar];

        self.resolve_scalar_function_call(span, func_name, vec![], args)
    }

    /// Resolve literal values.
    pub fn resolve_literal_scalar(
        &self,
        literal: &databend_common_ast::ast::Literal,
    ) -> Result<Box<(Scalar, DataType)>> {
        let value = match literal {
            Literal::UInt64(value) => Scalar::Number(NumberScalar::UInt64(*value)),
            Literal::Decimal256 {
                value,
                precision,
                scale,
            } => Scalar::Decimal(DecimalScalar::Decimal256(*value, DecimalSize {
                precision: *precision,
                scale: *scale,
            })),
            Literal::Float64(float) => Scalar::Number(NumberScalar::Float64((*float).into())),
            Literal::String(string) => Scalar::String(string.clone()),
            Literal::Boolean(boolean) => Scalar::Boolean(*boolean),
            Literal::Null => Scalar::Null,
        };
        let value = shrink_scalar(value);
        let data_type = value.as_ref().infer_data_type();
        Ok(Box::new((value, data_type)))
    }

    // TODO(leiysky): use an array builder function instead, since we should allow declaring
    // an array with variable as element.
    fn resolve_array(&mut self, span: Span, exprs: &[Expr]) -> Result<Box<(ScalarExpr, DataType)>> {
        let mut elems = Vec::with_capacity(exprs.len());
        for expr in exprs {
            let box (arg, _data_type) = self.resolve(expr)?;
            elems.push(arg);
        }

        self.resolve_scalar_function_call(span, "array", vec![], elems)
    }

    fn resolve_map(
        &mut self,
        span: Span,
        kvs: &[(Literal, Expr)],
    ) -> Result<Box<(ScalarExpr, DataType)>> {
        let mut keys = Vec::with_capacity(kvs.len());
        let mut vals = Vec::with_capacity(kvs.len());
        for (key_expr, val_expr) in kvs {
            let box (key_arg, _data_type) = self.resolve_literal(span, key_expr)?;
            keys.push(key_arg);
            let box (val_arg, _data_type) = self.resolve(val_expr)?;
            vals.push(val_arg);
        }
        let box (key_arg, _data_type) =
            self.resolve_scalar_function_call(span, "array", vec![], keys)?;
        let box (val_arg, _data_type) =
            self.resolve_scalar_function_call(span, "array", vec![], vals)?;
        let args = vec![key_arg, val_arg];

        self.resolve_scalar_function_call(span, "map", vec![], args)
    }

    fn resolve_tuple(&mut self, span: Span, exprs: &[Expr]) -> Result<Box<(ScalarExpr, DataType)>> {
        let mut args = Vec::with_capacity(exprs.len());
        for expr in exprs {
            let box (arg, _data_type) = self.resolve(expr)?;
            args.push(arg);
        }

        self.resolve_scalar_function_call(span, "tuple", vec![], args)
    }

    fn resolve_like(
        &mut self,
        op: &BinaryOperator,
        span: Span,
        left: &Expr,
        right: &Expr,
        like_str: &str,
    ) -> Result<Box<(ScalarExpr, DataType)>> {
        if check_const(like_str) {
            // Convert to equal comparison
            self.resolve_binary_op(span, &BinaryOperator::Eq, left, right)
        } else if check_prefix(like_str) {
            // Convert to `a >= like_str and a < like_str + 1`
            let mut char_vec: Vec<char> = like_str[0..like_str.len() - 1].chars().collect();
            let len = char_vec.len();
            let ascii_val = *char_vec.last().unwrap() as u8 + 1;
            char_vec[len - 1] = ascii_val as char;
            let like_str_plus: String = char_vec.iter().collect();
            let (new_left, _) =
                *self.resolve_binary_op(span, &BinaryOperator::Gte, left, &Expr::Literal {
                    span: None,
                    value: Literal::String(like_str[..like_str.len() - 1].to_owned()),
                })?;
            let (new_right, _) =
                *self.resolve_binary_op(span, &BinaryOperator::Lt, left, &Expr::Literal {
                    span: None,
                    value: Literal::String(like_str_plus),
                })?;
            self.resolve_scalar_function_call(span, "and", vec![], vec![new_left, new_right])
        } else {
            let name = op.to_func_name();
            self.resolve_function(span, name.as_str(), vec![], &[left, right])
        }
    }

    fn resolve_udf(
        &mut self,
        span: Span,
        udf_name: &str,
        arguments: &[Expr],
    ) -> Result<Option<Box<(ScalarExpr, DataType)>>> {
        if self.forbid_udf {
            return Ok(None);
        }

        let udf = databend_common_base::runtime::block_on({
            UserApiProvider::instance().get_udf(&self.ctx.get_tenant(), udf_name)
        })?;

        let Some(udf) = udf else {
            return Ok(None);
        };

        let name = udf.name;

        match udf.definition {
            UDFDefinition::LambdaUDF(udf_def) => Ok(Some(
                self.resolve_lambda_udf(span, name, arguments, udf_def)?,
            )),
            UDFDefinition::UDFServer(udf_def) => Ok(Some(
                self.resolve_udf_server(span, name, arguments, udf_def)?,
            )),
            UDFDefinition::UDFScript(udf_def) => Ok(Some(
                self.resolve_udf_script(span, name, arguments, udf_def)?,
            )),
            UDFDefinition::UDAFScript(udf_def) => Ok(Some(
                self.resolve_udaf_script(span, name, arguments, udf_def)?,
            )),
        }
    }

    fn resolve_udf_server(
        &mut self,
        span: Span,
        name: String,
        arguments: &[Expr],
        udf_definition: UDFServer,
    ) -> Result<Box<(ScalarExpr, DataType)>> {
        UDFValidator::is_udf_server_allowed(&udf_definition.address)?;
        if arguments.len() != udf_definition.arg_types.len() {
            return Err(ErrorCode::InvalidArgument(format!(
                "Require {} parameters, but got: {}",
                udf_definition.arg_types.len(),
                arguments.len()
            ))
            .set_span(span));
        }

        let mut args = Vec::with_capacity(arguments.len());
        for (argument, dest_type) in arguments.iter().zip(udf_definition.arg_types.iter()) {
            let box (arg, ty) = self.resolve(argument)?;
            if ty != *dest_type {
                args.push(wrap_cast(&arg, dest_type));
            } else {
                args.push(arg);
            }
        }

        let arg_names = arguments.iter().map(|arg| format!("{}", arg)).join(", ");
        let display_name = format!("{}({})", udf_definition.handler, arg_names);

        self.bind_context.have_udf_server = true;
        self.ctx.set_cacheable(false);
        Ok(Box::new((
            UDFCall {
                span,
                name,
                handler: udf_definition.handler,
                display_name,
                udf_type: UDFType::Server(udf_definition.address.clone()),
                arg_types: udf_definition.arg_types,
                return_type: Box::new(udf_definition.return_type.clone()),
                arguments: args,
            }
            .into(),
            udf_definition.return_type.clone(),
        )))
    }

    async fn resolve_udf_with_stage(&mut self, code: String) -> Result<Vec<u8>> {
        let file_location = match code.strip_prefix('@') {
            Some(location) => FileLocation::Stage(location.to_string()),
            None => {
                let uri = UriLocation::from_uri(code.clone(), BTreeMap::default());

                match uri {
                    Ok(uri) => FileLocation::Uri(uri),
                    Err(_) => {
                        // fallback to use the code as real code
                        return Ok(code.into());
                    }
                }
            }
        };

        let (stage_info, module_path) = resolve_file_location(self.ctx.as_ref(), &file_location)
            .await
            .map_err(|err| {
                ErrorCode::SemanticError(format!(
                    "Failed to resolve code location {:?}: {}",
                    code, err
                ))
            })?;

        let op = init_stage_operator(&stage_info).map_err(|err| {
            ErrorCode::SemanticError(format!("Failed to get StageTable operator: {}", err))
        })?;

        let code_blob = op
            .read(&module_path)
            .await
            .map_err(|err| {
                ErrorCode::SemanticError(format!("Failed to read module {}: {}", module_path, err))
            })?
            .to_vec();

        let compress_algo = CompressAlgorithm::from_path(&module_path);
        log::trace!(
            "Detecting compression algorithm for module: {}",
            &module_path
        );
        log::info!("Detected compression algorithm: {:#?}", &compress_algo);

        let code_blob = match compress_algo {
            Some(algo) => {
                log::trace!("Decompressing module using {:?} algorithm", algo);
                let mut decoder = DecompressDecoder::new(algo);
                decoder.decompress_all(&code_blob).map_err(|err| {
                    let error_msg = format!("Failed to decompress module {}: {}", module_path, err);
                    log::error!("{}", error_msg);
                    ErrorCode::SemanticError(error_msg)
                })?
            }
            None => code_blob,
        };

        Ok(code_blob)
    }

    fn resolve_udf_script(
        &mut self,
        span: Span,
        name: String,
        args: &[Expr],
        udf_definition: UDFScript,
    ) -> Result<Box<(ScalarExpr, DataType)>> {
        let UDFScript {
            code,
            handler,
            language,
            arg_types,
            return_type,
            runtime_version,
        } = udf_definition;
        let language = language.parse()?;
        let mut arguments = Vec::with_capacity(args.len());
        for (argument, dest_type) in args.iter().zip(arg_types.iter()) {
            let box (arg, ty) = self.resolve(argument)?;
            if ty != *dest_type {
                arguments.push(wrap_cast(&arg, dest_type));
            } else {
                arguments.push(arg);
            }
        }

        let code_blob = databend_common_base::runtime::block_on(self.resolve_udf_with_stage(code))?
            .into_boxed_slice();
        let udf_type = UDFType::Script(UDFScriptCode {
            language,
            runtime_version,
            code: code_blob.into(),
        });

        let arg_names = args.iter().map(|arg| format!("{arg}")).join(", ");
        let display_name = format!("{}({})", &handler, arg_names);

        self.bind_context.have_udf_script = true;
        self.ctx.set_cacheable(false);
        Ok(Box::new((
            UDFCall {
                span,
                name,
                handler,
                display_name,
                arg_types,
                return_type: Box::new(return_type.clone()),
                udf_type,
                arguments,
            }
            .into(),
            return_type,
        )))
    }

    fn resolve_udaf_script(
        &mut self,
        span: Span,
        name: String,
        args: &[Expr],
        udf_definition: UDAFScript,
    ) -> Result<Box<(ScalarExpr, DataType)>> {
        let UDAFScript {
            code,
            language,
            arg_types,
            state_fields,
            return_type,
            runtime_version,
        } = udf_definition;
        let language = language.parse()?;
        let code_blob = databend_common_base::runtime::block_on(self.resolve_udf_with_stage(code))?
            .into_boxed_slice();
        let udf_type = UDFType::Script(UDFScriptCode {
            language,
            runtime_version,
            code: code_blob.into(),
        });

        let mut arguments = Vec::with_capacity(arg_types.len());
        for (argument, dest_type) in args.iter().zip(arg_types.iter()) {
            let box (arg, ty) = self.resolve(argument)?;
            if ty != *dest_type {
                arguments.push(wrap_cast(&arg, dest_type));
            } else {
                arguments.push(arg);
            }
        }

        let display_name = format!(
            "{name}({})",
            arg_types.iter().map(|arg| format!("{arg}")).join(", ")
        );

        self.bind_context.have_udf_script = true;
        self.ctx.set_cacheable(false);
        Ok(Box::new((
            UDAFCall {
                span,
                name,
                display_name,
                arg_types,
                state_fields: state_fields
                    .iter()
                    .map(|f| UDFField {
                        name: f.name().to_string(),
                        data_type: f.data_type().clone(),
                    })
                    .collect(),
                return_type: Box::new(return_type.clone()),
                udf_type,
                arguments,
            }
            .into(),
            return_type,
        )))
    }

    fn resolve_lambda_udf(
        &mut self,
        span: Span,
        func_name: String,
        arguments: &[Expr],
        udf_definition: LambdaUDF,
    ) -> Result<Box<(ScalarExpr, DataType)>> {
        let parameters = udf_definition.parameters;
        if parameters.len() != arguments.len() {
            return Err(ErrorCode::SyntaxException(format!(
                "Require {} parameters, but got: {}",
                parameters.len(),
                arguments.len()
            ))
            .set_span(span));
        }
        let settings = self.ctx.get_settings();
        let sql_dialect = settings.get_sql_dialect()?;
        let sql_tokens = tokenize_sql(udf_definition.definition.as_str())?;
        let expr = parse_expr(&sql_tokens, sql_dialect)?;
        let mut args_map = HashMap::new();
        arguments.iter().enumerate().for_each(|(idx, argument)| {
            if let Some(parameter) = parameters.get(idx) {
                args_map.insert(parameter.as_str(), (*argument).clone());
            }
        });
        let udf_expr = self
            .clone_expr_with_replacement(&expr, &|nest_expr| {
                if let Expr::ColumnRef { column, .. } = nest_expr {
                    if let Some(arg) = args_map.get(column.column.name()) {
                        return Ok(Some(arg.clone()));
                    }
                }
                Ok(None)
            })
            .map_err(|e| e.set_span(span))?;
        let scalar = self.resolve(&udf_expr)?;
        Ok(Box::new((
            UDFLambdaCall {
                span,
                func_name,
                scalar: Box::new(scalar.0),
            }
            .into(),
            scalar.1,
        )))
    }

    fn resolve_async_function(
        &mut self,
        span: Span,
        func_name: &str,
        arguments: &[&Expr],
    ) -> Result<Box<(ScalarExpr, DataType)>> {
        if matches!(self.bind_context.expr_context, ExprContext::InAsyncFunction) {
            return Err(
                ErrorCode::SemanticError("async functions cannot be nested".to_string())
                    .set_span(span),
            );
        }
        let original_context = self.bind_context.expr_context.clone();
        self.bind_context
            .set_expr_context(ExprContext::InAsyncFunction);
        let result = match func_name {
            "nextval" => self.resolve_nextval_async_function(span, func_name, arguments)?,
            "dict_get" => self.resolve_dict_get_async_function(span, func_name, arguments)?,
            _ => {
                return Err(ErrorCode::SemanticError(format!(
                    "cannot find async function {}",
                    func_name
                ))
                .set_span(span));
            }
        };
        // Restore the original context
        self.bind_context.set_expr_context(original_context);
        self.bind_context.have_async_func = true;
        Ok(result)
    }

    fn resolve_nextval_async_function(
        &mut self,
        span: Span,
        func_name: &str,
        arguments: &[&Expr],
    ) -> Result<Box<(ScalarExpr, DataType)>> {
        if arguments.len() != 1 {
            return Err(ErrorCode::SemanticError(format!(
                "nextval function need one argument but got {}",
                arguments.len()
            ))
            .set_span(span));
        }
        let sequence_name = if let Expr::ColumnRef { column, .. } = arguments[0] {
            if column.database.is_some() || column.table.is_some() {
                return Err(ErrorCode::SemanticError(
                    "nextval function argument identifier should only contain one part".to_string(),
                )
                .set_span(span));
            }
            match &column.column {
                ColumnID::Name(ident) => normalize_identifier(ident, self.name_resolution_ctx).name,
                ColumnID::Position(pos) => {
                    return Err(ErrorCode::SemanticError(format!(
                        "nextval function argument don't support identifier {}",
                        pos
                    ))
                    .set_span(span));
                }
            }
        } else {
            return Err(ErrorCode::SemanticError(format!(
                "nextval function argument don't support expr {}",
                arguments[0]
            ))
            .set_span(span));
        };

        let catalog = self.ctx.get_default_catalog()?;
        let req = GetSequenceReq {
            ident: SequenceIdent::new(self.ctx.get_tenant(), sequence_name.clone()),
        };

        databend_common_base::runtime::block_on(catalog.get_sequence(req))?;

        let display_name = format!("{}({})", func_name, sequence_name);
        let return_type = DataType::Number(NumberDataType::UInt64);
        let func_arg = AsyncFunctionArgument::SequenceFunction(sequence_name);

        let async_func = AsyncFunctionCall {
            span,
            func_name: func_name.to_string(),
            display_name,
            return_type: Box::new(return_type.clone()),
            arguments: vec![],
            func_arg,
        };

        Ok(Box::new((async_func.into(), return_type)))
    }

    fn resolve_dict_get_async_function(
        &mut self,
        span: Span,
        func_name: &str,
        args: &[&Expr],
    ) -> Result<Box<(ScalarExpr, DataType)>> {
        if args.len() != 3 {
            return Err(ErrorCode::SemanticError(format!(
                "dict_get function need three arguments but got {}",
                args.len()
            ))
            .set_span(span));
        }
        let tenant = self.ctx.get_tenant();
        let catalog = self.ctx.get_default_catalog()?;

        let dict_name_arg = args[0];
        let field_arg = args[1];
        let key_arg = args[2];

        // Get dict_name and dict_meta.
        let (db_name, dict_name) = if let Expr::ColumnRef { column, .. } = dict_name_arg {
            if column.database.is_some() {
                return Err(ErrorCode::SemanticError(
                    "dict_get function argument identifier should contain one or two parts"
                        .to_string(),
                )
                .set_span(dict_name_arg.span()));
            }
            let db_name = match &column.table {
                Some(ident) => normalize_identifier(ident, self.name_resolution_ctx).name,
                None => self.ctx.get_current_database(),
            };
            let dict_name = match &column.column {
                ColumnID::Name(ident) => normalize_identifier(ident, self.name_resolution_ctx).name,
                ColumnID::Position(pos) => {
                    return Err(ErrorCode::SemanticError(format!(
                        "dict_get function argument don't support identifier {}",
                        pos
                    ))
                    .set_span(dict_name_arg.span()));
                }
            };
            (db_name, dict_name)
        } else {
            return Err(ErrorCode::SemanticError(
                "async function can only used as column".to_string(),
            )
            .set_span(dict_name_arg.span()));
        };
        let db = databend_common_base::runtime::block_on(
            catalog.get_database(&tenant, db_name.as_str()),
        )?;
        let db_id = db.get_db_info().database_id.db_id;
        let req = DictionaryNameIdent::new(
            tenant.clone(),
            DictionaryIdentity::new(db_id, dict_name.clone()),
        );
        let reply = databend_common_base::runtime::block_on(catalog.get_dictionary(req))?;
        let dictionary = if let Some(r) = reply {
            r.dictionary_meta
        } else {
            return Err(ErrorCode::UnknownDictionary(format!(
                "Unknown dictionary {}",
                dict_name,
            )));
        };

        // Get attr_name, attr_type and return_type.
        let box (field_scalar, _field_data_type) = self.resolve(field_arg)?;
        let Ok(field_expr) = ConstantExpr::try_from(field_scalar.clone()) else {
            return Err(ErrorCode::SemanticError(format!(
                "invalid arguments for dict_get function, attr_name must be a constant string, but got {}",
                field_arg
            ))
            .set_span(field_scalar.span()));
        };
        let Some(attr_name) = field_expr.value.as_string() else {
            return Err(ErrorCode::SemanticError(format!(
                "invalid arguments for dict_get function, attr_name must be a constant string, but got {}",
                field_arg
            ))
            .set_span(field_scalar.span()));
        };
        let attr_field = dictionary.schema.field_with_name(attr_name)?;
        let attr_type: DataType = (&attr_field.data_type).into();
        let default_value = field_default_value(self.ctx.clone(), attr_field)?;

        // Get primary_key_value and check type.
        let primary_column_id = dictionary.primary_column_ids[0];
        let primary_field = dictionary.schema.field_of_column_id(primary_column_id)?;
        let primary_type: DataType = (&primary_field.data_type).into();

        let mut args = Vec::with_capacity(1);
        let box (key_scalar, key_type) = self.resolve(key_arg)?;

        if primary_type != key_type.remove_nullable() {
            args.push(wrap_cast(&key_scalar, &primary_type));
        } else {
            args.push(key_scalar);
        }
        let dict_source = match dictionary.source.as_str() {
            "mysql" => {
                let connection_url = dictionary.build_sql_connection_url()?;
                let table = dictionary
                    .options
                    .get("table")
                    .ok_or_else(|| ErrorCode::BadArguments("Miss option `table`"))?;
                DictionarySource::Mysql(SqlSource {
                    connection_url,
                    table: table.to_string(),
                    key_field: primary_field.name.clone(),
                    value_field: attr_field.name.clone(),
                })
            }
            "redis" => {
                let host = dictionary
                    .options
                    .get("host")
                    .ok_or_else(|| ErrorCode::BadArguments("Miss option `host`"))?;
                let port_str = dictionary
                    .options
                    .get("port")
                    .ok_or_else(|| ErrorCode::BadArguments("Miss option `port`"))?;
                let port = port_str
                    .parse()
                    .expect("Failed to parse String port to u16");
                let username = dictionary.options.get("username").cloned();
                let password = dictionary.options.get("password").cloned();
                let db_index = dictionary
                    .options
                    .get("db_index")
                    .map(|i| i.parse::<i64>().unwrap());
                DictionarySource::Redis(RedisSource {
                    host: host.to_string(),
                    port,
                    username,
                    password,
                    db_index,
                })
            }
            _ => {
                return Err(ErrorCode::Unimplemented(format!(
                    "Unsupported source {}",
                    dictionary.source
                )));
            }
        };

        let dict_get_func_arg = DictGetFunctionArgument {
            dict_source,
            default_value,
        };
        let display_name = format!(
            "{}({}.{}, {}, {})",
            func_name, db_name, dict_name, field_arg, key_arg,
        );
        Ok(Box::new((
            ScalarExpr::AsyncFunctionCall(AsyncFunctionCall {
                span,
                func_name: func_name.to_string(),
                display_name,
                return_type: Box::new(attr_type.clone()),
                arguments: args,
                func_arg: AsyncFunctionArgument::DictGetFunction(dict_get_func_arg),
            }),
            attr_type,
        )))
    }

    fn resolve_cast_to_variant(
        &mut self,
        span: Span,
        source_type: &DataType,
        scalar: &ScalarExpr,
        is_try: bool,
    ) -> Option<Result<Box<(ScalarExpr, DataType)>>> {
        if !matches!(source_type.remove_nullable(), DataType::Tuple(_)) {
            return None;
        }
        // If the type of source column is a tuple, rewrite to json_object_keep_null function,
        // using the name of tuple inner fields as the object name.
        if let ScalarExpr::BoundColumnRef(BoundColumnRef { ref column, .. }) = scalar {
            let column_entry = self.metadata.read().column(column.index).clone();
            if let ColumnEntry::BaseTableColumn(BaseTableColumn { data_type, .. }) = column_entry {
                let new_scalar = Self::rewrite_cast_to_variant(span, scalar, &data_type, is_try);
                let return_type = if is_try || source_type.is_nullable() {
                    DataType::Nullable(Box::new(DataType::Variant))
                } else {
                    DataType::Variant
                };
                return Some(Ok(Box::new((new_scalar, return_type))));
            }
        }
        None
    }

    fn rewrite_cast_to_variant(
        span: Span,
        scalar: &ScalarExpr,
        data_type: &TableDataType,
        is_try: bool,
    ) -> ScalarExpr {
        match data_type.remove_nullable() {
            TableDataType::Tuple {
                fields_name,
                fields_type,
            } => {
                let mut args = Vec::with_capacity(fields_name.len() * 2);
                for ((idx, field_name), field_type) in
                    fields_name.iter().enumerate().zip(fields_type.iter())
                {
                    let key = ConstantExpr {
                        span,
                        value: Scalar::String(field_name.clone()),
                    }
                    .into();

                    let value = FunctionCall {
                        span,
                        params: vec![Scalar::Number(NumberScalar::Int64((idx + 1) as i64))],
                        arguments: vec![scalar.clone()],
                        func_name: "get".to_string(),
                    }
                    .into();

                    let value =
                        if matches!(field_type.remove_nullable(), TableDataType::Tuple { .. }) {
                            Self::rewrite_cast_to_variant(span, &value, field_type, is_try)
                        } else {
                            value
                        };

                    args.push(key);
                    args.push(value);
                }
                let func_name = if is_try {
                    "try_json_object_keep_null".to_string()
                } else {
                    "json_object_keep_null".to_string()
                };
                FunctionCall {
                    span,
                    params: vec![],
                    arguments: args,
                    func_name,
                }
                .into()
            }
            _ => {
                let func_name = if is_try {
                    "try_to_variant".to_string()
                } else {
                    "to_variant".to_string()
                };
                FunctionCall {
                    span,
                    params: vec![],
                    arguments: vec![scalar.clone()],
                    func_name,
                }
                .into()
            }
        }
    }

    fn resolve_map_access(
        &mut self,
        expr: &Expr,
        mut paths: VecDeque<(Span, Literal)>,
    ) -> Result<Box<(ScalarExpr, DataType)>> {
        let box (mut scalar, data_type) = self.resolve(expr)?;
        // Variant type can be converted to `get_by_keypath` function.
        if data_type.remove_nullable() == DataType::Variant {
            return self.resolve_variant_map_access(scalar, &mut paths);
        }

        let mut table_data_type = infer_schema_type(&data_type)?;
        // If it is a tuple column, convert it to the internal column specified by the paths.
        // For other types of columns, convert it to get functions.
        if let ScalarExpr::BoundColumnRef(BoundColumnRef { ref column, .. }) = scalar {
            if column.index < self.metadata.read().columns().len() {
                let column_entry = self.metadata.read().column(column.index).clone();
                if let ColumnEntry::BaseTableColumn(BaseTableColumn { ref data_type, .. }) =
                    column_entry
                {
                    // Use data type from meta to get the field names of tuple type.
                    table_data_type = data_type.clone();
                    if let TableDataType::Tuple { .. } = table_data_type.remove_nullable() {
                        let box (inner_scalar, _inner_data_type) = self
                            .resolve_tuple_map_access_pushdown(
                                expr.span(),
                                column.clone(),
                                &mut table_data_type,
                                &mut paths,
                            )?;
                        scalar = inner_scalar;
                    }
                }
            }
        }

        // Otherwise, desugar it into a `get` function.
        while let Some((span, path_lit)) = paths.pop_front() {
            table_data_type = table_data_type.remove_nullable();
            if let TableDataType::Tuple {
                fields_name,
                fields_type,
            } = table_data_type
            {
                let idx = match path_lit {
                    Literal::UInt64(idx) => {
                        if idx == 0 {
                            return Err(ErrorCode::SemanticError(
                                "tuple index is starting from 1, but 0 is found".to_string(),
                            ));
                        }
                        if idx as usize > fields_type.len() {
                            return Err(ErrorCode::SemanticError(format!(
                                "tuple index {} is out of bounds for length {}",
                                idx,
                                fields_type.len()
                            )));
                        }
                        (idx - 1) as usize
                    }
                    Literal::String(name) => match fields_name.iter().position(|k| k == &name) {
                        Some(idx) => idx,
                        None => {
                            return Err(ErrorCode::SemanticError(format!(
                                "tuple name `{}` does not exist, available names are: {:?}",
                                name, &fields_name
                            )));
                        }
                    },
                    _ => unreachable!(),
                };
                table_data_type = fields_type.get(idx).unwrap().clone();
                scalar = FunctionCall {
                    span: expr.span(),
                    func_name: "get".to_string(),
                    params: vec![Scalar::Number(NumberScalar::Int64((idx + 1) as i64))],
                    arguments: vec![scalar.clone()],
                }
                .into();
                continue;
            }
            let box (path_scalar, _) = self.resolve_literal(span, &path_lit)?;
            if let TableDataType::Array(inner_type) = table_data_type {
                table_data_type = *inner_type;
            }
            table_data_type = table_data_type.wrap_nullable();
            scalar = FunctionCall {
                span: path_scalar.span(),
                func_name: "get".to_string(),
                params: vec![],
                arguments: vec![scalar.clone(), path_scalar],
            }
            .into();
        }
        let return_type = scalar.data_type()?;
        Ok(Box::new((scalar, return_type)))
    }

    fn resolve_tuple_map_access_pushdown(
        &mut self,
        span: Span,
        column: ColumnBinding,
        table_data_type: &mut TableDataType,
        paths: &mut VecDeque<(Span, Literal)>,
    ) -> Result<Box<(ScalarExpr, DataType)>> {
        let mut names = Vec::new();
        names.push(column.column_name.clone());
        let mut index_with_types = VecDeque::with_capacity(paths.len());
        while paths.front().is_some() {
            if let TableDataType::Tuple {
                fields_name,
                fields_type,
            } = table_data_type.remove_nullable()
            {
                let (span, path) = paths.pop_front().unwrap();
                let idx = match path {
                    Literal::UInt64(idx) => {
                        if idx == 0 {
                            return Err(ErrorCode::SemanticError(
                                "tuple index is starting from 1, but 0 is found".to_string(),
                            )
                            .set_span(span));
                        }
                        if idx as usize > fields_type.len() {
                            return Err(ErrorCode::SemanticError(format!(
                                "tuple index {} is out of bounds for length {}",
                                idx,
                                fields_type.len()
                            ))
                            .set_span(span));
                        }
                        idx as usize - 1
                    }
                    Literal::String(name) => match fields_name.iter().position(|k| k == &name) {
                        Some(idx) => idx,
                        None => {
                            return Err(ErrorCode::SemanticError(format!(
                                "tuple name `{}` does not exist, available names are: {:?}",
                                name, &fields_name
                            ))
                            .set_span(span));
                        }
                    },
                    _ => unreachable!(),
                };
                let inner_field_name = fields_name.get(idx).unwrap();
                let inner_name = display_tuple_field_name(inner_field_name);
                names.push(inner_name);
                let inner_type = fields_type.get(idx).unwrap();
                index_with_types.push_back((idx + 1, inner_type.clone()));
                *table_data_type = inner_type.clone();
            } else {
                // other data types use `get` function.
                break;
            };
        }

        let inner_column_ident = Identifier::from_name(span, names.join(":"));
        match self.bind_context.resolve_name(
            column.database_name.as_deref(),
            column.table_name.as_deref(),
            &inner_column_ident,
            self.aliases,
            self.name_resolution_ctx,
        ) {
            Ok(result) => {
                let (scalar, data_type) = match result {
                    NameResolutionResult::Column(column) => {
                        let data_type = *column.data_type.clone();
                        (BoundColumnRef { span, column }.into(), data_type)
                    }
                    _ => unreachable!(),
                };
                Ok(Box::new((scalar, data_type)))
            }
            Err(_) => {
                // inner column is not exist in view, desugar it into a `get` function.
                let mut scalar: ScalarExpr = BoundColumnRef { span, column }.into();
                while let Some((idx, table_data_type)) = index_with_types.pop_front() {
                    scalar = FunctionCall {
                        span,
                        params: vec![Scalar::Number(NumberScalar::Int64(idx as i64))],
                        arguments: vec![scalar.clone()],
                        func_name: "get".to_string(),
                    }
                    .into();
                    scalar = wrap_cast(&scalar, &DataType::from(&table_data_type));
                }
                let return_type = scalar.data_type()?;
                Ok(Box::new((scalar, return_type)))
            }
        }
    }

    fn convert_inlist_to_subquery(
        &mut self,
        expr: &Expr,
        list: &[Expr],
    ) -> Result<Box<(ScalarExpr, DataType)>> {
        let mut bind_context = BindContext::with_parent(Box::new(self.bind_context.clone()));
        let mut values = Vec::with_capacity(list.len());
        for val in list.iter() {
            values.push(vec![val.clone()])
        }
        let (const_scan, ctx) = bind_values(
            self.ctx.clone(),
            self.name_resolution_ctx,
            self.metadata.clone(),
            &mut bind_context,
            None,
            &values,
            None,
        )?;

        assert_eq!(ctx.columns.len(), 1);
        // Wrap group by on `const_scan` to deduplicate values
        let distinct_const_scan = SExpr::create_unary(
            Arc::new(
                Aggregate {
                    mode: AggregateMode::Initial,
                    group_items: vec![ScalarItem {
                        scalar: ScalarExpr::BoundColumnRef(BoundColumnRef {
                            span: None,
                            column: ctx.columns[0].clone(),
                        }),
                        index: self.metadata.read().columns().len() - 1,
                    }],
                    ..Default::default()
                }
                .into(),
            ),
            Arc::new(const_scan),
        );

        let box mut data_type = ctx.columns[0].data_type.clone();
        let rel_expr = RelExpr::with_s_expr(&distinct_const_scan);
        let rel_prop = rel_expr.derive_relational_prop()?;
        let box (scalar, expr_ty) = self.resolve(expr)?;
        // wrap nullable to make sure expr and list values have common type.
        if expr_ty.is_nullable() {
            data_type = data_type.wrap_nullable();
        }
        let child_scalar = Some(Box::new(scalar));
        let subquery_expr = SubqueryExpr {
            span: None,
            subquery: Box::new(distinct_const_scan),
            child_expr: child_scalar,
            compare_op: Some(ComparisonOp::Equal),
            output_column: ctx.columns[0].clone(),
            projection_index: None,
            data_type: Box::new(data_type),
            typ: SubqueryType::Any,
            outer_columns: rel_prop.outer_columns.clone(),
            contain_agg: None,
        };
        let data_type = subquery_expr.data_type();
        Ok(Box::new((subquery_expr.into(), data_type)))
    }

    async fn get_virtual_columns(
        &self,
        table_entry: &TableEntry,
        table: Arc<dyn Table>,
    ) -> Result<Option<HashMap<String, TableDataType>>> {
        let table_id = table.get_id();
        let req = ListVirtualColumnsReq::new(self.ctx.get_tenant(), Some(table_id));
        let catalog = self.ctx.get_catalog(table_entry.catalog()).await?;

        if let Ok(virtual_column_metas) = catalog.list_virtual_columns(req).await {
            if !virtual_column_metas.is_empty() {
                let mut virtual_column_name_map =
                    HashMap::with_capacity(virtual_column_metas[0].virtual_columns.len());
                for (name, typ) in virtual_column_metas[0].virtual_columns.iter() {
                    virtual_column_name_map.insert(name.clone(), typ.clone());
                }
                return Ok(Some(virtual_column_name_map));
            }
        }
        Ok(None)
    }

    fn try_rewrite_virtual_column(
        &mut self,
        base_column: &BaseTableColumn,
        keypaths: &KeyPaths,
    ) -> Result<Option<Box<(ScalarExpr, DataType)>>> {
        if !self.bind_context.virtual_column_context.allow_pushdown {
            return Ok(None);
        }

        let metadata = self.metadata.read().clone();
        let table_entry = metadata.table(base_column.table_index);

        let table = table_entry.table();
        // Ignore tables that do not support virtual columns
        if !table.support_virtual_columns() {
            return Ok(None);
        }
        let schema = table.schema();

        if !self
            .bind_context
            .virtual_column_context
            .table_indices
            .contains(&base_column.table_index)
        {
            let virtual_column_name_map = databend_common_base::runtime::block_on(
                self.get_virtual_columns(table_entry, table),
            )?;
            self.bind_context
                .virtual_column_context
                .table_indices
                .insert(base_column.table_index);
            if let Some(virtual_column_name_map) = virtual_column_name_map {
                self.bind_context
                    .virtual_column_context
                    .virtual_column_names
                    .insert(base_column.table_index, virtual_column_name_map);
                self.bind_context
                    .virtual_column_context
                    .next_column_ids
                    .insert(base_column.table_index, schema.next_column_id);
            }
        }

        if let Some(virtual_column_name_map) = self
            .bind_context
            .virtual_column_context
            .virtual_column_names
            .get(&base_column.table_index)
        {
            let mut name = String::new();
            name.push_str(&base_column.column_name);
            for path in &keypaths.paths {
                name.push('[');
                match path {
                    KeyPath::Index(idx) => {
                        name.push_str(&idx.to_string());
                    }
                    KeyPath::QuotedName(field) | KeyPath::Name(field) => {
                        name.push('\'');
                        name.push_str(field.as_ref());
                        name.push('\'');
                    }
                }
                name.push(']');
            }

            let virtual_type = virtual_column_name_map.get(&name);
            let is_created = virtual_type.is_some();

            let mut index = 0;
            // Check for duplicate virtual columns
            for table_column in metadata.virtual_columns_by_table_index(base_column.table_index) {
                if table_column.name() == name {
                    index = table_column.index();
                    break;
                }
            }

            let table_data_type = if let Some(virtual_type) = virtual_type {
                virtual_type.wrap_nullable()
            } else {
                TableDataType::Nullable(Box::new(TableDataType::Variant))
            };

            if index == 0 {
                let column_id = self
                    .bind_context
                    .virtual_column_context
                    .next_column_ids
                    .get(&base_column.table_index)
                    .unwrap();

                let keypaths_str = format!("{}", keypaths);
                let keypaths_value = Scalar::String(keypaths_str);

                index = self.metadata.write().add_virtual_column(
                    base_column,
                    *column_id,
                    name.clone(),
                    table_data_type.clone(),
                    keypaths_value.clone(),
                    None,
                    is_created,
                );

                // Increments the column id of the virtual column.
                let column_id = self
                    .bind_context
                    .virtual_column_context
                    .next_column_ids
                    .get_mut(&base_column.table_index)
                    .unwrap();
                *column_id += 1;
            }

            if let Some(indices) = self
                .bind_context
                .virtual_column_context
                .virtual_column_indices
                .get_mut(&base_column.table_index)
            {
                indices.push(index);
            } else {
                self.bind_context
                    .virtual_column_context
                    .virtual_column_indices
                    .insert(base_column.table_index, vec![index]);
            }

            let data_type = DataType::from(&table_data_type);
            let column_binding = ColumnBindingBuilder::new(
                name,
                index,
                Box::new(data_type.clone()),
                Visibility::InVisible,
            )
            .table_index(Some(base_column.table_index))
            .build();

            let virtual_column = ScalarExpr::BoundColumnRef(BoundColumnRef {
                span: None,
                column: column_binding,
            });
            Ok(Some(Box::new((virtual_column, data_type))))
        } else {
            Ok(None)
        }
    }

    // Rewrite variant map access as `get_by_keypath` function
    fn resolve_variant_map_access(
        &mut self,
        scalar: ScalarExpr,
        paths: &mut VecDeque<(Span, Literal)>,
    ) -> Result<Box<(ScalarExpr, DataType)>> {
        let mut key_paths = Vec::with_capacity(paths.len());
        for (span, path) in paths.iter() {
            let key_path = match path {
                Literal::UInt64(idx) => {
                    if let Ok(i) = i32::try_from(*idx) {
                        KeyPath::Index(i)
                    } else {
                        return Err(ErrorCode::SemanticError(format!(
                            "path index is overflow, max allowed value is {}, but got {}",
                            i32::MAX,
                            idx
                        ))
                        .set_span(*span));
                    }
                }
                Literal::String(field) => KeyPath::QuotedName(std::borrow::Cow::Borrowed(field)),
                _ => unreachable!(),
            };
            key_paths.push(key_path);
        }

        let keypaths = KeyPaths { paths: key_paths };

        // try rewrite as virtual column and pushdown to storage layer.
        if let ScalarExpr::BoundColumnRef(BoundColumnRef { ref column, .. }) = scalar {
            if column.index < self.metadata.read().columns().len() {
                let column_entry = self.metadata.read().column(column.index).clone();
                if let ColumnEntry::BaseTableColumn(base_column) = column_entry {
                    if let Some(box (scalar, data_type)) =
                        self.try_rewrite_virtual_column(&base_column, &keypaths)?
                    {
                        return Ok(Box::new((scalar, data_type)));
                    }
                }
            }
        }

        let keypaths_str = format!("{}", keypaths);
        let path_scalar = ScalarExpr::ConstantExpr(ConstantExpr {
            span: None,
            value: Scalar::String(keypaths_str),
        });
        let args = vec![scalar, path_scalar];

        Ok(Box::new((
            ScalarExpr::FunctionCall(FunctionCall {
                span: None,
                func_name: "get_by_keypath".to_string(),
                params: vec![],
                arguments: args,
            }),
            DataType::Nullable(Box::new(DataType::Variant)),
        )))
    }

    #[allow(clippy::only_used_in_recursion)]
    fn clone_expr_with_replacement<F>(
        &self,
        original_expr: &Expr,
        replacement_fn: &F,
    ) -> Result<Expr>
    where
        F: Fn(&Expr) -> Result<Option<Expr>>,
    {
        let replacement_opt = replacement_fn(original_expr)?;
        match replacement_opt {
            Some(replacement) => Ok(replacement),
            None => match original_expr {
                Expr::IsNull { span, expr, not } => Ok(Expr::IsNull {
                    span: *span,
                    expr: Box::new(
                        self.clone_expr_with_replacement(expr.as_ref(), replacement_fn)?,
                    ),
                    not: *not,
                }),
                Expr::InList {
                    span,
                    expr,
                    list,
                    not,
                } => Ok(Expr::InList {
                    span: *span,
                    expr: Box::new(
                        self.clone_expr_with_replacement(expr.as_ref(), replacement_fn)?,
                    ),
                    list: list
                        .iter()
                        .map(|item| self.clone_expr_with_replacement(item, replacement_fn))
                        .collect::<Result<Vec<Expr>>>()?,
                    not: *not,
                }),
                Expr::Between {
                    span,
                    expr,
                    low,
                    high,
                    not,
                } => Ok(Expr::Between {
                    span: *span,
                    expr: Box::new(
                        self.clone_expr_with_replacement(expr.as_ref(), replacement_fn)?,
                    ),
                    low: Box::new(self.clone_expr_with_replacement(low.as_ref(), replacement_fn)?),
                    high: Box::new(
                        self.clone_expr_with_replacement(high.as_ref(), replacement_fn)?,
                    ),
                    not: *not,
                }),
                Expr::BinaryOp {
                    span,
                    op,
                    left,
                    right,
                } => Ok(Expr::BinaryOp {
                    span: *span,
                    op: op.clone(),
                    left: Box::new(
                        self.clone_expr_with_replacement(left.as_ref(), replacement_fn)?,
                    ),
                    right: Box::new(
                        self.clone_expr_with_replacement(right.as_ref(), replacement_fn)?,
                    ),
                }),
                Expr::UnaryOp { span, op, expr } => Ok(Expr::UnaryOp {
                    span: *span,
                    op: op.clone(),
                    expr: Box::new(
                        self.clone_expr_with_replacement(expr.as_ref(), replacement_fn)?,
                    ),
                }),
                Expr::Cast {
                    span,
                    expr,
                    target_type,
                    pg_style,
                } => Ok(Expr::Cast {
                    span: *span,
                    expr: Box::new(
                        self.clone_expr_with_replacement(expr.as_ref(), replacement_fn)?,
                    ),
                    target_type: target_type.clone(),
                    pg_style: *pg_style,
                }),
                Expr::TryCast {
                    span,
                    expr,
                    target_type,
                } => Ok(Expr::TryCast {
                    span: *span,
                    expr: Box::new(
                        self.clone_expr_with_replacement(expr.as_ref(), replacement_fn)?,
                    ),
                    target_type: target_type.clone(),
                }),
                Expr::Extract { span, kind, expr } => Ok(Expr::Extract {
                    span: *span,
                    kind: *kind,
                    expr: Box::new(
                        self.clone_expr_with_replacement(expr.as_ref(), replacement_fn)?,
                    ),
                }),
                Expr::DatePart { span, kind, expr } => Ok(Expr::DatePart {
                    span: *span,
                    kind: *kind,
                    expr: Box::new(
                        self.clone_expr_with_replacement(expr.as_ref(), replacement_fn)?,
                    ),
                }),
                Expr::Position {
                    span,
                    substr_expr,
                    str_expr,
                } => Ok(Expr::Position {
                    span: *span,
                    substr_expr: Box::new(
                        self.clone_expr_with_replacement(substr_expr.as_ref(), replacement_fn)?,
                    ),
                    str_expr: Box::new(
                        self.clone_expr_with_replacement(str_expr.as_ref(), replacement_fn)?,
                    ),
                }),
                Expr::Substring {
                    span,
                    expr,
                    substring_from,
                    substring_for,
                } => Ok(Expr::Substring {
                    span: *span,
                    expr: Box::new(
                        self.clone_expr_with_replacement(expr.as_ref(), replacement_fn)?,
                    ),
                    substring_from: Box::new(
                        self.clone_expr_with_replacement(substring_from.as_ref(), replacement_fn)?,
                    ),
                    substring_for: if let Some(substring_for_expr) = substring_for {
                        Some(Box::new(self.clone_expr_with_replacement(
                            substring_for_expr.as_ref(),
                            replacement_fn,
                        )?))
                    } else {
                        None
                    },
                }),
                Expr::Trim {
                    span,
                    expr,
                    trim_where,
                } => {
                    Ok(Expr::Trim {
                        span: *span,
                        expr: Box::new(
                            self.clone_expr_with_replacement(expr.as_ref(), replacement_fn)?,
                        ),
                        trim_where: if let Some((trim, trim_expr)) = trim_where {
                            Some((
                                trim.clone(),
                                Box::new(self.clone_expr_with_replacement(
                                    trim_expr.as_ref(),
                                    replacement_fn,
                                )?),
                            ))
                        } else {
                            None
                        },
                    })
                }
                Expr::Tuple { span, exprs } => Ok(Expr::Tuple {
                    span: *span,
                    exprs: exprs
                        .iter()
                        .map(|expr| self.clone_expr_with_replacement(expr, replacement_fn))
                        .collect::<Result<Vec<Expr>>>()?,
                }),
                Expr::FunctionCall {
                    span,
                    func:
                        ASTFunctionCall {
                            distinct,
                            name,
                            args,
                            params,
                            window,
                            lambda,
                        },
                } => Ok(Expr::FunctionCall {
                    span: *span,
                    func: ASTFunctionCall {
                        distinct: *distinct,
                        name: name.clone(),
                        args: args
                            .iter()
                            .map(|arg| self.clone_expr_with_replacement(arg, replacement_fn))
                            .collect::<Result<Vec<Expr>>>()?,
                        params: params.clone(),
                        window: window.clone(),
                        lambda: if let Some(lambda) = lambda {
                            Some(Lambda {
                                params: lambda.params.clone(),
                                expr: Box::new(
                                    self.clone_expr_with_replacement(&lambda.expr, replacement_fn)?,
                                ),
                            })
                        } else {
                            None
                        },
                    },
                }),
                Expr::Case {
                    span,
                    operand,
                    conditions,
                    results,
                    else_result,
                } => Ok(Expr::Case {
                    span: *span,
                    operand: if let Some(operand_expr) = operand {
                        Some(Box::new(self.clone_expr_with_replacement(
                            operand_expr.as_ref(),
                            replacement_fn,
                        )?))
                    } else {
                        None
                    },
                    conditions: conditions
                        .iter()
                        .map(|expr| self.clone_expr_with_replacement(expr, replacement_fn))
                        .collect::<Result<Vec<Expr>>>()?,
                    results: results
                        .iter()
                        .map(|expr| self.clone_expr_with_replacement(expr, replacement_fn))
                        .collect::<Result<Vec<Expr>>>()?,
                    else_result: if let Some(else_result_expr) = else_result {
                        Some(Box::new(self.clone_expr_with_replacement(
                            else_result_expr.as_ref(),
                            replacement_fn,
                        )?))
                    } else {
                        None
                    },
                }),
                Expr::MapAccess {
                    span,
                    expr,
                    accessor,
                } => Ok(Expr::MapAccess {
                    span: *span,
                    expr: Box::new(
                        self.clone_expr_with_replacement(expr.as_ref(), replacement_fn)?,
                    ),
                    accessor: accessor.clone(),
                }),
                Expr::Array { span, exprs } => Ok(Expr::Array {
                    span: *span,
                    exprs: exprs
                        .iter()
                        .map(|expr| self.clone_expr_with_replacement(expr, replacement_fn))
                        .collect::<Result<Vec<Expr>>>()?,
                }),
                Expr::Interval { span, expr, unit } => Ok(Expr::Interval {
                    span: *span,
                    expr: Box::new(
                        self.clone_expr_with_replacement(expr.as_ref(), replacement_fn)?,
                    ),
                    unit: *unit,
                }),
                Expr::DateAdd {
                    span,
                    unit,
                    interval,
                    date,
                } => Ok(Expr::DateAdd {
                    span: *span,
                    unit: *unit,
                    interval: Box::new(
                        self.clone_expr_with_replacement(interval.as_ref(), replacement_fn)?,
                    ),
                    date: Box::new(
                        self.clone_expr_with_replacement(date.as_ref(), replacement_fn)?,
                    ),
                }),
                _ => Ok(original_expr.clone()),
            },
        }
    }

    fn try_fold_constant<Index: ColumnIndex>(
        &self,
        expr: &EExpr<Index>,
    ) -> Option<Box<(ScalarExpr, DataType)>> {
        if expr.is_deterministic(&BUILTIN_FUNCTIONS) {
            if let (EExpr::Constant { scalar, .. }, _) =
                ConstantFolder::fold(expr, &self.func_ctx, &BUILTIN_FUNCTIONS)
            {
                let scalar = shrink_scalar(scalar);
                let ty = scalar.as_ref().infer_data_type();
                return Some(Box::new((
                    ConstantExpr {
                        span: expr.span(),
                        value: scalar,
                    }
                    .into(),
                    ty,
                )));
            }
        }

        None
    }
}

pub fn resolve_type_name_by_str(name: &str, not_null: bool) -> Result<TableDataType> {
    let sql_tokens = databend_common_ast::parser::tokenize_sql(name)?;
    let ast = databend_common_ast::parser::run_parser(
        &sql_tokens,
        databend_common_ast::parser::Dialect::default(),
        databend_common_ast::parser::ParseMode::Default,
        false,
        databend_common_ast::parser::expr::type_name,
    )?;
    resolve_type_name(&ast, not_null)
}

pub fn resolve_type_name(type_name: &TypeName, not_null: bool) -> Result<TableDataType> {
    let data_type = match type_name {
        TypeName::Boolean => TableDataType::Boolean,
        TypeName::UInt8 => TableDataType::Number(NumberDataType::UInt8),
        TypeName::UInt16 => TableDataType::Number(NumberDataType::UInt16),
        TypeName::UInt32 => TableDataType::Number(NumberDataType::UInt32),
        TypeName::UInt64 => TableDataType::Number(NumberDataType::UInt64),
        TypeName::Int8 => TableDataType::Number(NumberDataType::Int8),
        TypeName::Int16 => TableDataType::Number(NumberDataType::Int16),
        TypeName::Int32 => TableDataType::Number(NumberDataType::Int32),
        TypeName::Int64 => TableDataType::Number(NumberDataType::Int64),
        TypeName::Float32 => TableDataType::Number(NumberDataType::Float32),
        TypeName::Float64 => TableDataType::Number(NumberDataType::Float64),
        TypeName::Decimal { precision, scale } => {
            TableDataType::Decimal(DecimalDataType::from_size(DecimalSize {
                precision: *precision,
                scale: *scale,
            })?)
        }
        TypeName::Binary => TableDataType::Binary,
        TypeName::String => TableDataType::String,
        TypeName::Timestamp => TableDataType::Timestamp,
        TypeName::Date => TableDataType::Date,
        TypeName::Array(item_type) => {
            TableDataType::Array(Box::new(resolve_type_name(item_type, not_null)?))
        }
        TypeName::Map { key_type, val_type } => {
            let key_type = resolve_type_name(key_type, true)?;
            match key_type {
                TableDataType::Boolean
                | TableDataType::String
                | TableDataType::Number(_)
                | TableDataType::Decimal(_)
                | TableDataType::Timestamp
                | TableDataType::Date => {
                    let val_type = resolve_type_name(val_type, not_null)?;
                    let inner_type = TableDataType::Tuple {
                        fields_name: vec!["key".to_string(), "value".to_string()],
                        fields_type: vec![key_type, val_type],
                    };
                    TableDataType::Map(Box::new(inner_type))
                }
                _ => {
                    return Err(ErrorCode::BadArguments(format!(
                        "Invalid Map key type \'{:?}\'",
                        key_type
                    )));
                }
            }
        }
        TypeName::Bitmap => TableDataType::Bitmap,
        TypeName::Interval => TableDataType::Interval,
        TypeName::Tuple {
            fields_type,
            fields_name,
        } => TableDataType::Tuple {
            fields_name: match fields_name {
                None => (0..fields_type.len())
                    .map(|i| (i + 1).to_string())
                    .collect(),
                Some(names) => names
                    .iter()
                    .map(|i| {
                        if i.is_quoted() {
                            i.name.clone()
                        } else {
                            i.name.to_lowercase()
                        }
                    })
                    .collect(),
            },
            fields_type: fields_type
                .iter()
                .map(|item_type| resolve_type_name(item_type, not_null))
                .collect::<Result<Vec<_>>>()?,
        },
        TypeName::Nullable(inner_type) => {
            let data_type = resolve_type_name(inner_type, not_null)?;
            data_type.wrap_nullable()
        }
        TypeName::Variant => TableDataType::Variant,
        TypeName::Geometry => TableDataType::Geometry,
        TypeName::Geography => TableDataType::Geography,
        TypeName::NotNull(inner_type) => {
            let data_type = resolve_type_name(inner_type, not_null)?;
            data_type.remove_nullable()
        }
    };
    if !matches!(type_name, TypeName::Nullable(_) | TypeName::NotNull(_)) && !not_null {
        return Ok(data_type.wrap_nullable());
    }
    Ok(data_type)
}

pub fn resolve_type_name_udf(type_name: &TypeName) -> Result<TableDataType> {
    let type_name = match type_name {
        name @ TypeName::Nullable(_) | name @ TypeName::NotNull(_) => name,
        name => &name.clone().wrap_nullable(),
    };
    resolve_type_name(type_name, true)
}

pub fn validate_function_arg(
    name: &str,
    args_len: usize,
    variadic_arguments: Option<(usize, usize)>,
    num_arguments: usize,
) -> Result<()> {
    match variadic_arguments {
        Some((start, end)) => {
            if args_len < start || args_len > end {
                Err(ErrorCode::NumberArgumentsNotMatch(format!(
                    "Function `{}` expect to have [{}, {}] arguments, but got {}",
                    name, start, end, args_len
                )))
            } else {
                Ok(())
            }
        }
        None => {
            if num_arguments != args_len {
                Err(ErrorCode::NumberArgumentsNotMatch(format!(
                    "Function `{}` expect to have {} arguments, but got {}",
                    name, num_arguments, args_len
                )))
            } else {
                Ok(())
            }
        }
    }
}

// Some check functions for like expression
fn check_const(like_str: &str) -> bool {
    for char in like_str.chars() {
        if char == '_' || char == '%' {
            return false;
        }
    }
    true
}

fn check_prefix(like_str: &str) -> bool {
    if like_str.contains("\\%") {
        return false;
    }
    if like_str.len() == 1 && matches!(like_str, "%" | "_") {
        return false;
    }
    if like_str.chars().filter(|c| *c == '%').count() != 1 {
        return false;
    }

    let mut i: usize = like_str.len();
    while i > 0 {
        if let Some(c) = like_str.chars().nth(i - 1) {
            if c != '%' {
                break;
            }
        } else {
            return false;
        }
        i -= 1;
    }
    if i == like_str.len() {
        return false;
    }
    for j in (0..i).rev() {
        if let Some(c) = like_str.chars().nth(j) {
            if c == '_' {
                return false;
            }
        } else {
            return false;
        }
    }
    true
}

// If `InList` expr satisfies the following conditions, it can be converted to `contain` function
// Note: the method mainly checks if list contains NULL literal, because `contain` can't handle NULL.
fn satisfy_contain_func(expr: &Expr) -> bool {
    match expr {
        Expr::Literal { value, .. } => !matches!(value, Literal::Null),
        Expr::Tuple { exprs, .. } => {
            // For each expr in `exprs`, check if it satisfies the conditions
            exprs.iter().all(satisfy_contain_func)
        }
        Expr::Array { exprs, .. } => exprs.iter().all(satisfy_contain_func),
        // FIXME: others expr won't exist in `InList` expr
        _ => false,
    }
}<|MERGE_RESOLUTION|>--- conflicted
+++ resolved
@@ -770,70 +770,11 @@
                         ))
                         .set_span(*span));
                     } else {
-<<<<<<< HEAD
-                        // Function not found, try to find and suggest similar function name.
-                        let all_funcs = BUILTIN_FUNCTIONS
-                            .all_function_names()
-                            .into_iter()
-                            .chain(AggregateFunctionFactory::instance().registered_names())
-                            .chain(
-                                GENERAL_WINDOW_FUNCTIONS
-                                    .iter()
-                                    .cloned()
-                                    .map(|ascii| ascii.into_inner().to_string()),
-                            )
-                            .chain(
-                                GENERAL_LAMBDA_FUNCTIONS
-                                    .iter()
-                                    .cloned()
-                                    .map(|ascii| ascii.into_inner().to_string()),
-                            )
-                            .chain(
-                                GENERAL_SEARCH_FUNCTIONS
-                                    .iter()
-                                    .cloned()
-                                    .map(|ascii| ascii.into_inner().to_string()),
-                            )
-                            .chain(
-                                ASYNC_FUNCTIONS
-                                    .iter()
-                                    .cloned()
-                                    .map(|ascii| ascii.into_inner().to_string()),
-                            )
-                            .chain(
-                                Self::all_sugar_functions()
-                                    .iter()
-                                    .cloned()
-                                    .map(|ascii| ascii.into_inner().to_string()),
-                            );
-                        let mut engine: SimSearch<String> = SimSearch::new();
-                        for func_name in all_funcs {
-                            engine.insert(func_name.clone(), &func_name);
-                        }
-                        let possible_funcs = engine
-                            .search(func_name)
-                            .iter()
-                            .map(|name| format!("'{name}'"))
-                            .collect::<Vec<_>>();
-                        if possible_funcs.is_empty() {
-                            return Err(ErrorCode::UnknownFunction(format!(
-                                "no function matches the given name: {func_name}"
-                            ))
-                            .set_span(*span));
-                        } else {
-                            return Err(ErrorCode::UnknownFunction(format!(
-                                "no function matches the given name: '{func_name}', do you mean {}?",
-                                possible_funcs.join(", ")
-                            ))
-                                .set_span(*span));
-                        }
-=======
                         return Err(ErrorCode::UnknownFunction(format!(
                             "no function matches the given name: '{func_name}', do you mean {}?",
                             possible_funcs.join(", ")
                         ))
                         .set_span(*span));
->>>>>>> b37e778c
                     }
                 }
 
@@ -3185,9 +3126,9 @@
         Ok(Box::new((subquery_expr.into(), data_type)))
     }
 
-<<<<<<< HEAD
     pub fn all_sugar_functions() -> &'static [Ascii<&'static str>] {
         static FUNCTIONS: &[Ascii<&'static str>] = &[
+            Ascii::new("current_catalog"),
             Ascii::new("database"),
             Ascii::new("currentdatabase"),
             Ascii::new("current_database"),
@@ -3217,39 +3158,6 @@
             Ascii::new("getvariable"),
         ];
         FUNCTIONS
-=======
-    pub fn all_sugar_functions() -> &'static [&'static str] {
-        &[
-            "current_catalog",
-            "database",
-            "currentdatabase",
-            "current_database",
-            "version",
-            "user",
-            "currentuser",
-            "current_user",
-            "current_role",
-            "connection_id",
-            "timezone",
-            "nullif",
-            "ifnull",
-            "nvl",
-            "nvl2",
-            "is_null",
-            "is_error",
-            "error_or",
-            "coalesce",
-            "last_query_id",
-            "array_sort",
-            "array_aggregate",
-            "to_variant",
-            "try_to_variant",
-            "greatest",
-            "least",
-            "stream_has_data",
-            "getvariable",
-        ]
->>>>>>> b37e778c
     }
 
     fn try_rewrite_sugar_function(
