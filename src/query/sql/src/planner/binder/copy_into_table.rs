// Copyright 2021 Datafuse Labs
//
// Licensed under the Apache License, Version 2.0 (the "License");
// you may not use this file except in compliance with the License.
// You may obtain a copy of the License at
//
//     http://www.apache.org/licenses/LICENSE-2.0
//
// Unless required by applicable law or agreed to in writing, software
// distributed under the License is distributed on an "AS IS" BASIS,
// WITHOUT WARRANTIES OR CONDITIONS OF ANY KIND, either express or implied.
// See the License for the specific language governing permissions and
// limitations under the License.

use std::sync::Arc;

use databend_common_ast::ast::ColumnID as AstColumnID;
use databend_common_ast::ast::ColumnMatchMode;
use databend_common_ast::ast::ColumnRef;
use databend_common_ast::ast::CopyIntoTableOptions;
use databend_common_ast::ast::CopyIntoTableSource;
use databend_common_ast::ast::CopyIntoTableStmt;
use databend_common_ast::ast::Expr;
use databend_common_ast::ast::FileLocation;
use databend_common_ast::ast::Hint;
use databend_common_ast::ast::HintItem;
use databend_common_ast::ast::Identifier;
use databend_common_ast::ast::Literal;
use databend_common_ast::ast::LiteralStringOrVariable;
use databend_common_ast::ast::Query;
use databend_common_ast::ast::SelectTarget;
use databend_common_ast::ast::SetExpr;
use databend_common_ast::ast::TableAlias;
use databend_common_ast::ast::TableReference;
use databend_common_ast::ast::TypeName;
use databend_common_ast::parser::parse_values_with_placeholder;
use databend_common_ast::parser::tokenize_sql;
use databend_common_ast::Span;
use databend_common_catalog::plan::list_stage_files;
use databend_common_catalog::plan::StageTableInfo;
use databend_common_catalog::table_context::StageAttachment;
use databend_common_catalog::table_context::TableContext;
use databend_common_config::GlobalConfig;
use databend_common_exception::ErrorCode;
use databend_common_exception::Result;
use databend_common_expression::infer_table_schema;
use databend_common_expression::shrink_scalar;
use databend_common_expression::types::DataType;
use databend_common_expression::DataSchema;
use databend_common_expression::DataSchemaRef;
use databend_common_expression::RemoteExpr;
use databend_common_expression::Scalar;
use databend_common_meta_app::principal::EmptyFieldAs;
use databend_common_meta_app::principal::FileFormatOptionsReader;
use databend_common_meta_app::principal::FileFormatParams;
use databend_common_meta_app::principal::NullAs;
use databend_common_meta_app::principal::StageInfo;
use databend_common_meta_app::principal::COPY_MAX_FILES_PER_COMMIT;
use databend_common_storage::StageFilesInfo;
use databend_common_users::UserApiProvider;
use derive_visitor::Drive;
use log::debug;
use log::warn;
use parking_lot::RwLock;

use crate::binder::bind_query::MaxColumnPosition;
use crate::binder::location::parse_uri_location;
use crate::binder::Binder;
use crate::optimizer::SExpr;
use crate::plans::Append;
use crate::plans::AppendType;
use crate::plans::Plan;
use crate::BindContext;
use crate::Metadata;
use crate::NameResolutionContext;
use crate::ScalarBinder;

impl<'a> Binder {
    #[async_backtrace::framed]
    pub(in crate::planner::binder) async fn bind_copy_into_table(
        &mut self,
        bind_context: &mut BindContext,
        stmt: &CopyIntoTableStmt,
    ) -> Result<Plan> {
        let (catalog_name, database_name, table_name) = self.normalize_object_identifier_triple(
            &stmt.dst.catalog,
            &stmt.dst.database,
            &stmt.dst.table,
        );
        match &stmt.src {
            CopyIntoTableSource::Location(location) => {
                let (copy_into_table_plan, mut stage_table_info) = self
                    .bind_copy_into_table_common(bind_context, stmt, location)
                    .await?;
                copy_into_table_plan
                    .collect_files(
                        self.ctx.as_ref(),
                        &mut stage_table_info,
                        &catalog_name,
                        &database_name,
                        &table_name,
                    )
                    .await?;
                self.bind_copy_into_table_from_location(
                    bind_context,
                    copy_into_table_plan,
                    stage_table_info,
                )
                .await
            }
            CopyIntoTableSource::Query(query) => {
                self.init_cte(bind_context, &stmt.with)?;

                let mut max_column_position = MaxColumnPosition::new();
                query.drive(&mut max_column_position);
                self.metadata
                    .write()
                    .set_max_column_position(max_column_position.max_pos);
                let (select_list, location, alias) = check_transform_query(query)?;
                let (copy_into_table_plan, mut stage_table_info) = self
                    .bind_copy_into_table_common(bind_context, stmt, location)
                    .await?;

                copy_into_table_plan
                    .collect_files(
                        self.ctx.as_ref(),
                        &mut stage_table_info,
                        &catalog_name,
                        &database_name,
                        &table_name,
                    )
                    .await?;
                self.bind_copy_from_query_into_table(
                    bind_context,
                    copy_into_table_plan,
                    stage_table_info,
                    select_list,
                    alias,
                )
                .await
            }
        }
    }

    pub(crate) fn resolve_copy_pattern(
        ctx: Arc<dyn TableContext>,
        pattern: &LiteralStringOrVariable,
    ) -> Result<String> {
        match pattern {
            LiteralStringOrVariable::Literal(s) => Ok(s.clone()),
            LiteralStringOrVariable::Variable(var_name) => {
                let var_value = ctx.get_variable(var_name).unwrap_or(Scalar::Null);
                let var_value = shrink_scalar(var_value);
                if let Scalar::String(s) = var_value {
                    Ok(s)
                } else {
                    Err(ErrorCode::BadArguments(format!(
                        "invalid pattern expr: {var_value}"
                    )))
                }
            }
        }
    }

    async fn bind_copy_into_table_common(
        &mut self,
        bind_context: &mut BindContext,
        stmt: &CopyIntoTableStmt,
        location: &FileLocation,
    ) -> Result<(Append, StageTableInfo)> {
        let (catalog_name, database_name, table_name) = self.normalize_object_identifier_triple(
            &stmt.dst.catalog,
            &stmt.dst.database,
            &stmt.dst.table,
        );
        let table = self
            .ctx
            .get_table(&catalog_name, &database_name, &table_name)
            .await?;

        let table_index = self.metadata.write().add_table(
            catalog_name,
            database_name,
            table.clone(),
            None,
            false,
            false,
            false,
            false,
        );

        let (mut stage_info, path) = resolve_file_location(self.ctx.as_ref(), location).await?;
        if !stmt.file_format.is_empty() {
            stage_info.file_format_params = self.try_resolve_file_format(&stmt.file_format).await?;
        }
        let mut options = stmt.options.clone();
        stage_info
            .file_format_params
            .check_copy_options(&mut options)?;

        if !(stmt.options.purge && stmt.options.force)
            && stmt.options.max_files > COPY_MAX_FILES_PER_COMMIT
        {
            return Err(ErrorCode::InvalidArgument(format!(
                "max_files {} is too large, max_files should be less than {COPY_MAX_FILES_PER_COMMIT}",
                stmt.options.max_files
            )));
        }
        let pattern = match &stmt.pattern {
            None => None,
            Some(pattern) => Some(Self::resolve_copy_pattern(self.ctx.clone(), pattern)?),
        };

        let files_info = StageFilesInfo {
            path,
            files: stmt.files.clone(),
            pattern,
        };
        let required_values_schema: DataSchemaRef = Arc::new(
            match &stmt.dst_columns {
                Some(cols) => self.schema_project(&table.schema(), cols)?,
                None => self.schema_project(&table.schema(), &[])?,
            }
            .into(),
        );

        let stage_schema = infer_table_schema(&required_values_schema)?;

        let default_values = if stage_info.file_format_params.need_field_default() {
            Some(
                self.prepare_default_values(bind_context, &required_values_schema)
                    .await?,
            )
        } else {
            None
        };

        let stage_table_info = StageTableInfo {
            schema: stage_schema,
            files_info,
            stage_info,
            files_to_copy: None,
            duplicated_files_detected: vec![],
            is_select: false,
            default_values,
            copy_into_location_options: Default::default(),
            copy_into_table_options: stmt.options.clone(),
        };

        let copy_into_plan = Append {
            table_index,
            values_consts: vec![],
            required_source_schema: required_values_schema.clone(),
            required_values_schema: required_values_schema.clone(),
            project_columns: None,
            append_type: AppendType::CopyInto,
        };
        Ok((copy_into_plan, stage_table_info))
    }

    /// Bind COPY INFO <table> FROM <stage_location>
    #[async_backtrace::framed]
    async fn bind_copy_into_table_from_location(
        &mut self,
        bind_ctx: &BindContext,
        mut copy_into_table_plan: Append,
        stage_table_info: StageTableInfo,
    ) -> Result<Plan> {
        let use_query = matches!(&stage_table_info.stage_info.file_format_params,
            FileFormatParams::Parquet(fmt) if fmt.missing_field_as == NullAs::Error);

        if use_query {
<<<<<<< HEAD
            let mut select_list =
                Vec::with_capacity(copy_into_table_plan.required_source_schema.num_fields());
            for dest_field in copy_into_table_plan.required_source_schema.fields().iter() {
=======
            let mut select_list = Vec::with_capacity(plan.required_source_schema.num_fields());
            let case_sensitive = plan
                .stage_table_info
                .copy_into_table_options
                .column_match_mode
                == Some(ColumnMatchMode::CaseSensitive);
            for dest_field in plan.required_source_schema.fields().iter() {
>>>>>>> cc4d3f25
                let column = Expr::ColumnRef {
                    span: None,
                    column: ColumnRef {
                        database: None,
                        table: None,
                        column: AstColumnID::Name(Identifier::from_name_with_quoted(
                            None,
                            if case_sensitive {
                                dest_field.name().to_string()
                            } else {
                                dest_field.name().to_lowercase().to_string()
                            },
                            Some('"'),
                        )),
                    },
                };
                // cast types to variant, tuple will be rewrite as `json_object_keep_null`
                let expr = if dest_field.data_type().remove_nullable() == DataType::Variant {
                    Expr::Cast {
                        span: None,
                        expr: Box::new(column),
                        target_type: TypeName::Variant,
                        pg_style: false,
                    }
                } else {
                    column
                };
                select_list.push(SelectTarget::AliasedExpr {
                    expr: Box::new(expr),
                    alias: Some(Identifier::from_name(
                        Span::None,
                        dest_field.name().to_string(),
                    )),
                });
            }

            self.bind_copy_from_query_into_table(
                bind_ctx,
                copy_into_table_plan,
                stage_table_info,
                &select_list,
                &None,
            )
            .await
        } else {
            let (scan, bind_context) = self
                .bind_stage_table(
                    self.ctx.clone(),
                    bind_ctx,
                    stage_table_info.stage_info.clone(),
                    stage_table_info.files_info.clone(),
                    &None,
                    stage_table_info.files_to_copy.clone(),
                )
                .await?;
            copy_into_table_plan.project_columns = Some(bind_context.columns.clone());

            let copy_into =
                SExpr::create_unary(Arc::new(copy_into_table_plan.into()), Arc::new(scan));
            Ok(Plan::Append {
                s_expr: Box::new(copy_into),
                metadata: self.metadata.clone(),
                stage_table_info: Some(Box::new(stage_table_info)),
                overwrite: false,
                forbid_occ_retry: false,
            })
        }
    }

    #[async_backtrace::framed]
    pub(crate) async fn bind_attachment(
        &mut self,
        attachment: StageAttachment,
    ) -> Result<(StageInfo, StageFilesInfo, CopyIntoTableOptions)> {
        let (mut stage_info, path) =
            resolve_stage_location(self.ctx.as_ref(), &attachment.location[1..]).await?;

        if let Some(ref options) = attachment.file_format_options {
            let mut params = FileFormatParams::try_from_reader(
                FileFormatOptionsReader::from_map(options.clone()),
                false,
            )?;
            if let FileFormatParams::Csv(ref mut fmt) = &mut params {
                // TODO: remove this after 1. the old server is no longer supported 2. Driver add the option "EmptyFieldAs=FieldDefault"
                // CSV attachment is mainly used in Drivers for insert.
                // In the future, client should use EmptyFieldAs=STRING or FieldDefault to distinguish NULL and empty string.
                // However, old server does not support `empty_field_as`, so client can not add the option directly at now.
                // So we will get empty_field_as = NULL, which will raise error if there is empty string for non-nullable string field.
                if fmt.empty_field_as == EmptyFieldAs::Null {
                    fmt.empty_field_as = EmptyFieldAs::FieldDefault;
                }
            }
            stage_info.file_format_params = params;
        }
        let mut copy_options = CopyIntoTableOptions::default();
        if let Some(ref options) = attachment.copy_options {
            copy_options.apply(options, true)?;
        }
        copy_options.force = true;
        stage_info
            .file_format_params
            .check_copy_options(&mut copy_options)?;

        let files_info = StageFilesInfo {
            path,
            files: None,
            pattern: None,
        };
        Ok((stage_info, files_info, copy_options))
    }

    /// Bind COPY INFO <table> FROM <location>
    /// called by bind_insert
    #[allow(clippy::too_many_arguments)]
    #[async_backtrace::framed]
    pub(crate) async fn bind_copy_from_attachment(
        &mut self,
        bind_context: &mut BindContext,
        attachment: StageAttachment,
        catalog_name: String,
        database_name: String,
        table_name: String,
        required_values_schema: DataSchemaRef,
        values_str: &str,
    ) -> Result<Plan> {
        let (data_schema, const_columns) = if values_str.is_empty() {
            (required_values_schema.clone(), vec![])
        } else {
            self.prepared_values(values_str, &required_values_schema)
                .await?
        };

        let thread_num = self.ctx.get_settings().get_max_threads()? as usize;

        let (stage_info, files_info, options) = self.bind_attachment(attachment).await?;

        // list the files to be copied in binding phase
        // note that, this method(`bind_copy_from_attachment`) are used by
        // - bind_insert (insert from attachment)
        // - bind_replace only (replace from attachment),
        // currently, they do NOT enforce the deduplication detection rules,
        // as the vanilla Copy-Into does.
        // thus, we do not care about the "duplicated_files_detected", just set it to empty vector.
        let files_to_copy = list_stage_files(&stage_info, &files_info, thread_num, None).await?;
        let duplicated_files_detected = vec![];

        let stage_schema = infer_table_schema(&data_schema)?;

        let default_values = self
            .prepare_default_values(bind_context, &data_schema)
            .await?;

        let table = self
            .ctx
            .get_table(&catalog_name, &database_name, &table_name)
            .await?;

        let table_index = self.metadata.write().add_table(
            catalog_name,
            database_name,
            table,
            None,
            false,
            false,
            false,
            false,
        );

        let stage_table_info = StageTableInfo {
            schema: stage_schema,
            files_info,
            stage_info,
            files_to_copy: Some(files_to_copy),
            duplicated_files_detected,
            is_select: false,
            default_values: Some(default_values),
            copy_into_location_options: Default::default(),
            copy_into_table_options: options,
        };

        let copy_into_table_plan = Append {
            table_index,
            required_values_schema,
            values_consts: const_columns,
            required_source_schema: data_schema.clone(),
            append_type: AppendType::Insert,
            project_columns: None,
        };

        self.bind_copy_into_table_from_location(
            bind_context,
            copy_into_table_plan,
            stage_table_info,
        )
        .await
    }

    /// Bind COPY INTO <table> FROM <query>
    #[async_backtrace::framed]
    async fn bind_copy_from_query_into_table(
        &mut self,
        bind_context: &BindContext,
        mut copy_into_table_plan: Append,
        stage_table_info: StageTableInfo,
        select_list: &'a [SelectTarget],
        alias: &Option<TableAlias>,
    ) -> Result<Plan> {
<<<<<<< HEAD
=======
        plan.collect_files(self.ctx.as_ref()).await?;
        if plan.no_file_to_copy {
            return Ok(Plan::CopyIntoTable(Box::new(plan)));
        }
        let case_sensitive = plan
            .stage_table_info
            .copy_into_table_options
            .column_match_mode
            == Some(ColumnMatchMode::CaseSensitive);

>>>>>>> cc4d3f25
        let table_ctx = self.ctx.clone();
        let (s_expr, mut from_context) = self
            .bind_stage_table(
                table_ctx,
                bind_context,
                stage_table_info.stage_info.clone(),
                stage_table_info.files_info.clone(),
                alias,
<<<<<<< HEAD
                stage_table_info.files_to_copy.clone(),
=======
                plan.stage_table_info.files_to_copy.clone(),
                case_sensitive,
>>>>>>> cc4d3f25
            )
            .await?;

        // Generate an analyzed select list with from context
        let select_list = self.normalize_select_list(&mut from_context, select_list)?;

        for item in select_list.items.iter() {
            if !self.check_allowed_scalar_expr_with_subquery_for_copy_table(&item.scalar)? {
                // in fact, if there is a join, we will stop in `check_transform_query()`
                return Err(ErrorCode::SemanticError(
                    "copy into table source can't contain window|aggregate|join functions"
                        .to_string(),
                ));
            };
        }
        let (scalar_items, projections) = self.analyze_projection(
            &from_context.aggregate_info,
            &from_context.windows,
            &select_list,
        )?;

        if projections.len() != copy_into_table_plan.required_source_schema.num_fields() {
            return Err(ErrorCode::BadArguments(format!(
                "Number of columns in select list ({}) does not match that of the corresponding table ({})",
                projections.len(),
                copy_into_table_plan.required_source_schema.num_fields(),
            )));
        }

        copy_into_table_plan.project_columns = Some(projections.clone());

        let mut s_expr =
            self.bind_projection(&mut from_context, &projections, &scalar_items, s_expr)?;

        // rewrite async function and udf
        s_expr = self.rewrite_udf(&mut from_context, s_expr)?;

        let mut output_context = BindContext::new();
        output_context.parent = from_context.parent;
        output_context.columns = from_context.columns;

        // disable variant check to allow copy invalid JSON into tables
        let disable_variant_check = stage_table_info
            .copy_into_table_options
            .disable_variant_check;
        if disable_variant_check {
            let hints = Hint {
                hints_list: vec![HintItem {
                    name: Identifier::from_name(None, "disable_variant_check"),
                    expr: Expr::Literal {
                        span: None,
                        value: Literal::UInt64(1),
                    },
                }],
            };
            if let Some(e) = self.opt_hints_set_var(&mut output_context, &hints).err() {
                warn!(
                    "In COPY resolve optimize hints {:?} failed, err: {:?}",
                    hints, e
                );
            }
        }

        let copy_into =
            SExpr::create_unary(Arc::new(copy_into_table_plan.into()), Arc::new(s_expr));

        Ok(Plan::Append {
            s_expr: Box::new(copy_into),
            metadata: self.metadata.clone(),
            stage_table_info: Some(Box::new(stage_table_info)),
            overwrite: false,
            forbid_occ_retry: false,
        })
    }

    #[async_backtrace::framed]
    pub(crate) async fn prepared_values(
        &self,
        values_str: &str,
        source_schema: &DataSchemaRef,
    ) -> Result<(DataSchemaRef, Vec<Scalar>)> {
        let settings = self.ctx.get_settings();
        let sql_dialect = settings.get_sql_dialect()?;
        let tokens = tokenize_sql(values_str)?;
        let expr_or_placeholders = parse_values_with_placeholder(&tokens, sql_dialect)?;

        if source_schema.num_fields() != expr_or_placeholders.len() {
            return Err(ErrorCode::SemanticError(format!(
                "need {} fields in values, got only {}",
                source_schema.num_fields(),
                expr_or_placeholders.len()
            )));
        }

        let mut attachment_fields = vec![];
        let mut const_fields = vec![];
        let mut exprs = vec![];
        for (i, eo) in expr_or_placeholders.into_iter().enumerate() {
            match eo {
                Some(e) => {
                    exprs.push(e);
                    const_fields.push(source_schema.fields()[i].clone());
                }
                None => attachment_fields.push(source_schema.fields()[i].clone()),
            }
        }
        let name_resolution_ctx = NameResolutionContext::try_from(settings.as_ref())?;
        let mut bind_context = BindContext::new();
        let metadata = Arc::new(RwLock::new(Metadata::default()));
        let const_schema = Arc::new(DataSchema::new(const_fields));
        let const_values = bind_context
            .exprs_to_scalar(
                &exprs,
                &const_schema,
                self.ctx.clone(),
                &name_resolution_ctx,
                metadata,
            )
            .await?;
        Ok((Arc::new(DataSchema::new(attachment_fields)), const_values))
    }

    async fn prepare_default_values(
        &mut self,
        bind_context: &mut BindContext,
        data_schema: &DataSchemaRef,
    ) -> Result<Vec<RemoteExpr>> {
        let mut scalar_binder = ScalarBinder::new(
            bind_context,
            self.ctx.clone(),
            &self.name_resolution_ctx,
            self.metadata.clone(),
            &[],
        );
        let mut values = Vec::with_capacity(data_schema.fields.len());
        for field in &data_schema.fields {
            let expr = scalar_binder.get_default_value(field, data_schema).await?;
            values.push(expr.as_remote_expr());
        }
        Ok(values)
    }
}

// we can avoid this by specializing the parser.
// make parse a little more complex, now it is COPY ~ INTO ~ #copy_unit ~ FROM ~ #copy_unit
// also check_query here may give a more friendly error msg.
fn check_transform_query(
    query: &Query,
) -> Result<(&Vec<SelectTarget>, &FileLocation, &Option<TableAlias>)> {
    if query.offset.is_none()
        && query.limit.is_empty()
        && query.order_by.is_empty()
        && query.with.is_none()
    {
        if let SetExpr::Select(select) = &query.body {
            if select.group_by.is_none()
                && !select.distinct
                && select.having.is_none()
                && select.from.len() == 1
            {
                if let TableReference::Location {
                    span: _,
                    location,
                    options,
                    alias,
                } = &select.from[0]
                {
                    if options.is_empty() {
                        return Ok((&select.select_list, location, alias));
                    } else {
                        return Err(ErrorCode::SyntaxException(
                            "stage table function inside copy not allow options, apply them in the outer copy stmt instead.",
                        ));
                    }
                }
            }
        }
    }
    Err(ErrorCode::SyntaxException(
        "query as source of copy only allow projection on one stage table",
    ))
}

/// Named stage(start with `@`):
///
/// ```sql
/// copy into mytable from @my_ext_stage
///     file_format = (type = csv);
/// ```
///
/// Returns user's stage info and relative path towards the stage's root.
///
/// If input location is empty we will convert it to `/` means the root of stage
///
/// - @mystage => (mystage, "/")
///
/// If input location is endswith `/`, it's a folder.
///
/// - @mystage/ => (mystage, "/")
///
/// Otherwise, it's a file
///
/// - @mystage/abc => (mystage, "abc")
///
/// For internal stage, we will also add prefix `/stage/<stage>/`
///
/// - @internal/abc => (internal, "/stage/internal/abc")
#[async_backtrace::framed]
pub async fn resolve_stage_location(
    ctx: &dyn TableContext,
    location: &str,
) -> Result<(StageInfo, String)> {
    // my_named_stage/abc/
    let names: Vec<&str> = location.splitn(2, '/').filter(|v| !v.is_empty()).collect();

    let stage = if names[0] == "~" {
        StageInfo::new_user_stage(&ctx.get_current_user()?.name)
    } else {
        UserApiProvider::instance()
            .get_stage(&ctx.get_tenant(), names[0])
            .await?
    };

    let path = names.get(1).unwrap_or(&"").trim_start_matches('/');
    let path = if path.is_empty() { "/" } else { path };

    debug!("parsed stage: {stage:?}, path: {path}");
    Ok((stage, path.to_string()))
}

#[async_backtrace::framed]
pub async fn resolve_file_location(
    ctx: &dyn TableContext,
    location: &FileLocation,
) -> Result<(StageInfo, String)> {
    match location.clone() {
        FileLocation::Stage(location) => resolve_stage_location(ctx, &location).await,
        FileLocation::Uri(mut uri) => {
            let (storage_params, path) = parse_uri_location(&mut uri, Some(ctx)).await?;
            if !storage_params.is_secure() && !GlobalConfig::instance().storage.allow_insecure {
                Err(ErrorCode::StorageInsecure(
                    "copy from insecure storage is not allowed",
                ))
            } else {
                let stage_info = StageInfo::new_external_stage(storage_params, true);
                Ok((stage_info, path))
            }
        }
    }
}<|MERGE_RESOLUTION|>--- conflicted
+++ resolved
@@ -270,19 +270,14 @@
             FileFormatParams::Parquet(fmt) if fmt.missing_field_as == NullAs::Error);
 
         if use_query {
-<<<<<<< HEAD
             let mut select_list =
                 Vec::with_capacity(copy_into_table_plan.required_source_schema.num_fields());
+                  let case_sensitive = plan
+                                .stage_table_info
+                                .copy_into_table_options
+                                .column_match_mode
+                                == Some(ColumnMatchMode::CaseSensitive);
             for dest_field in copy_into_table_plan.required_source_schema.fields().iter() {
-=======
-            let mut select_list = Vec::with_capacity(plan.required_source_schema.num_fields());
-            let case_sensitive = plan
-                .stage_table_info
-                .copy_into_table_options
-                .column_match_mode
-                == Some(ColumnMatchMode::CaseSensitive);
-            for dest_field in plan.required_source_schema.fields().iter() {
->>>>>>> cc4d3f25
                 let column = Expr::ColumnRef {
                     span: None,
                     column: ColumnRef {
@@ -490,19 +485,6 @@
         select_list: &'a [SelectTarget],
         alias: &Option<TableAlias>,
     ) -> Result<Plan> {
-<<<<<<< HEAD
-=======
-        plan.collect_files(self.ctx.as_ref()).await?;
-        if plan.no_file_to_copy {
-            return Ok(Plan::CopyIntoTable(Box::new(plan)));
-        }
-        let case_sensitive = plan
-            .stage_table_info
-            .copy_into_table_options
-            .column_match_mode
-            == Some(ColumnMatchMode::CaseSensitive);
-
->>>>>>> cc4d3f25
         let table_ctx = self.ctx.clone();
         let (s_expr, mut from_context) = self
             .bind_stage_table(
@@ -511,12 +493,7 @@
                 stage_table_info.stage_info.clone(),
                 stage_table_info.files_info.clone(),
                 alias,
-<<<<<<< HEAD
                 stage_table_info.files_to_copy.clone(),
-=======
-                plan.stage_table_info.files_to_copy.clone(),
-                case_sensitive,
->>>>>>> cc4d3f25
             )
             .await?;
 
