--- conflicted
+++ resolved
@@ -36,21 +36,13 @@
 use crate::plans::ShowTasksPlan;
 use crate::Binder;
 
-<<<<<<< HEAD
 fn verify_scheduler_option(schedule_opts: &Option<ScheduleOptions>) -> Result<()> {
     if schedule_opts.is_none() {
         return Ok(());
     }
     let schedule_opts = schedule_opts.clone().unwrap();
-    if let common_ast::ast::ScheduleOptions::CronExpression(cron_expr, time_zone) = schedule_opts {
+    if let ScheduleOptions::CronExpression(cron_expr, time_zone) = schedule_opts {
         if cron::Schedule::from_str(&cron_expr).is_err() {
-=======
-fn verify_scheduler_option(schedule_opts: &ScheduleOptions) -> Result<()> {
-    if let databend_common_ast::ast::ScheduleOptions::CronExpression(cron_expr, time_zone) =
-        schedule_opts
-    {
-        if cron::Schedule::from_str(cron_expr).is_err() {
->>>>>>> 37ff2a4c
             return Err(ErrorCode::SemanticError(format!(
                 "invalid cron expression {}",
                 cron_expr
