// Copyright 2021 Datafuse Labs
//
// Licensed under the Apache License, Version 2.0 (the "License");
// you may not use this file except in compliance with the License.
// You may obtain a copy of the License at
//
//     http://www.apache.org/licenses/LICENSE-2.0
//
// Unless required by applicable law or agreed to in writing, software
// distributed under the License is distributed on an "AS IS" BASIS,
// WITHOUT WARRANTIES OR CONDITIONS OF ANY KIND, either express or implied.
// See the License for the specific language governing permissions and
// limitations under the License.

use std::collections::BTreeMap;
use std::default::Default;
use std::sync::Arc;

use chrono::TimeZone;
use chrono::Utc;
use dashmap::DashMap;
use databend_common_ast::ast::Indirection;
use databend_common_ast::ast::SelectTarget;
use databend_common_ast::ast::TableAlias;
use databend_common_ast::ast::TemporalClause;
use databend_common_ast::ast::TimeTravelPoint;
use databend_common_catalog::catalog_kind::CATALOG_DEFAULT;
use databend_common_catalog::plan::ParquetReadOptions;
use databend_common_catalog::plan::StageTableInfo;
use databend_common_catalog::table::NavigationPoint;
use databend_common_catalog::table::Table;
use databend_common_catalog::table::TimeNavigation;
use databend_common_catalog::table_context::TableContext;
use databend_common_exception::ErrorCode;
use databend_common_exception::Result;
use databend_common_exception::Span;
use databend_common_expression::is_stream_column;
use databend_common_expression::type_check::check_number;
use databend_common_expression::types::DataType;
<<<<<<< HEAD
=======
use databend_common_expression::types::NumberScalar;
use databend_common_expression::AbortChecker;
>>>>>>> 6e4afed2
use databend_common_expression::ConstantFolder;
use databend_common_expression::DataField;
use databend_common_expression::FunctionContext;
use databend_common_expression::TableDataType;
use databend_common_expression::TableField;
use databend_common_expression::TableSchema;
use databend_common_functions::BUILTIN_FUNCTIONS;
use databend_common_meta_app::principal::FileFormatParams;
use databend_common_meta_app::principal::StageInfo;
use databend_common_meta_app::schema::IndexMeta;
use databend_common_meta_app::schema::ListIndexesReq;
use databend_common_meta_app::tenant::Tenant;
use databend_common_meta_types::MetaId;
use databend_common_storage::StageFileInfo;
use databend_common_storage::StageFilesInfo;
use databend_common_storages_parquet::ParquetRSTable;
use databend_common_storages_stage::StageTable;
use databend_storages_common_table_meta::table::ChangeType;
use log::info;
use parking_lot::RwLock;

use crate::binder::Binder;
use crate::binder::ColumnBindingBuilder;
use crate::binder::CteInfo;
use crate::binder::ExprContext;
use crate::binder::Visibility;
use crate::optimizer::SExpr;
use crate::optimizer::StatInfo;
use crate::planner::semantic::normalize_identifier;
use crate::planner::semantic::TypeChecker;
use crate::plans::CteScan;
use crate::plans::DummyTableScan;
use crate::plans::Scan;
use crate::plans::Statistics;
use crate::BaseTableColumn;
use crate::BindContext;
use crate::ColumnEntry;
use crate::IndexType;

impl Binder {
    #[async_backtrace::framed]
    pub async fn bind_dummy_table(
        &mut self,
        bind_context: &BindContext,
        select_list: &Vec<SelectTarget>,
    ) -> Result<(SExpr, BindContext)> {
        for select_target in select_list {
            if let SelectTarget::StarColumns {
                qualified: names, ..
            } = select_target
            {
                for indirect in names {
                    if let Indirection::Star(span) = indirect {
                        return Err(ErrorCode::SemanticError(
                            "'SELECT *' is used without specifying any tables in the FROM clause."
                                .to_string(),
                        )
                        .set_span(*span));
                    }
                }
            }
        }
        let bind_context = BindContext::with_parent(Box::new(bind_context.clone()));
        Ok((
            SExpr::create_leaf(Arc::new(DummyTableScan.into())),
            bind_context,
        ))
    }

<<<<<<< HEAD
=======
    fn check_view_dep(bind_context: &BindContext, database: &str, view_name: &str) -> Result<()> {
        match &bind_context.parent {
            Some(parent) => match &parent.view_info {
                Some((db, v)) => {
                    if db == database && v == view_name {
                        Err(ErrorCode::Internal(format!(
                            "View dependency loop detected (view: {}.{})",
                            database, view_name
                        )))
                    } else {
                        Self::check_view_dep(parent, database, view_name)
                    }
                }
                _ => Ok(()),
            },
            _ => Ok(()),
        }
    }

    /// Bind a base table.
    /// A base table is a table that is not a view or CTE.
    #[allow(clippy::too_many_arguments)]
    #[async_backtrace::framed]
    async fn bind_table(
        &mut self,
        bind_context: &mut BindContext,
        span: &Span,
        catalog: &Option<Identifier>,
        database: &Option<Identifier>,
        table: &Identifier,
        alias: &Option<TableAlias>,
        temporal: &Option<TemporalClause>,
        consume: bool,
    ) -> Result<(SExpr, BindContext)> {
        let (catalog, database, table_name) =
            self.normalize_object_identifier_triple(catalog, database, table);
        let table_alias_name = if let Some(table_alias) = alias {
            Some(normalize_identifier(&table_alias.name, &self.name_resolution_ctx).name)
        } else {
            None
        };
        let mut bind_cte = true;
        if let Some(cte_name) = &bind_context.cte_name {
            // If table name equals to cte name, then skip bind cte and find table from catalog
            // Or will dead loop and stack overflow
            if cte_name == &table_name {
                bind_cte = false;
            }
        }
        // Check and bind common table expression
        let ctes_map = self.ctes_map.clone();
        if let Some(cte_info) = ctes_map.get(&table_name) {
            if bind_cte {
                return if !cte_info.materialized {
                    self.bind_cte(*span, bind_context, &table_name, alias, cte_info)
                        .await
                } else {
                    self.bind_m_cte(bind_context, cte_info, &table_name, alias, span)
                        .await
                };
            }
        }

        let tenant = self.ctx.get_tenant();

        let navigation = self.resolve_temporal_clause(bind_context, temporal).await?;

        // Resolve table with catalog
        let table_meta = match self
            .resolve_data_source(
                tenant.tenant_name(),
                catalog.as_str(),
                database.as_str(),
                table_name.as_str(),
                navigation.as_ref(),
                self.ctx.clone().get_abort_checker(),
            )
            .await
        {
            Ok(table) => table,
            Err(e) => {
                let mut parent = bind_context.parent.as_mut();
                loop {
                    if parent.is_none() {
                        break;
                    }
                    let bind_context = parent.unwrap().as_mut();
                    let ctes_map = self.ctes_map.clone();
                    if let Some(cte_info) = ctes_map.get(&table_name) {
                        return if !cte_info.materialized {
                            self.bind_cte(*span, bind_context, &table_name, alias, cte_info)
                                .await
                        } else {
                            self.bind_m_cte(bind_context, cte_info, &table_name, alias, span)
                                .await
                        };
                    }
                    parent = bind_context.parent.as_mut();
                }
                if e.code() == ErrorCode::UNKNOWN_DATABASE {
                    return Err(ErrorCode::UnknownDatabase(format!(
                        "Unknown database `{}` in catalog '{catalog}'",
                        database
                    ))
                    .set_span(*span));
                }
                if e.code() == ErrorCode::UNKNOWN_TABLE {
                    return Err(ErrorCode::UnknownTable(format!(
                        "Unknown table `{database}`.`{table_name}` in catalog '{catalog}'"
                    ))
                    .set_span(*span));
                }
                return Err(e);
            }
        };

        if consume && table_meta.engine() != "STREAM" {
            return Err(ErrorCode::StorageUnsupported(
                "WITH CONSUME only support in STREAM",
            ));
        }

        if navigation.is_some_and(|n| matches!(n, TimeNavigation::Changes { .. }))
            || table_meta.engine() == "STREAM"
        {
            let change_type = get_change_type(&table_alias_name);
            if change_type.is_some() {
                let table_index = self.metadata.write().add_table(
                    catalog,
                    database.clone(),
                    table_meta,
                    table_alias_name,
                    bind_context.view_info.is_some(),
                    bind_context.planning_agg_index,
                    false,
                    consume,
                );
                let (s_expr, mut bind_context) = self
                    .bind_base_table(bind_context, database.as_str(), table_index, change_type)
                    .await?;

                if let Some(alias) = alias {
                    bind_context.apply_table_alias(alias, &self.name_resolution_ctx)?;
                }
                return Ok((s_expr, bind_context));
            }

            let query = table_meta
                .generage_changes_query(
                    self.ctx.clone(),
                    database.as_str(),
                    table_name.as_str(),
                    consume,
                )
                .await?;

            let mut new_bind_context = BindContext::with_parent(Box::new(bind_context.clone()));
            let tokens = tokenize_sql(query.as_str())?;
            let (stmt, _) = parse_sql(&tokens, self.dialect)?;
            let Statement::Query(query) = &stmt else {
                unreachable!()
            };
            let (s_expr, mut new_bind_context) =
                self.bind_query(&mut new_bind_context, query).await?;

            let cols = table_meta
                .schema()
                .fields()
                .iter()
                .map(|f| f.name().clone())
                .collect::<Vec<_>>();
            for (index, column_name) in cols.iter().enumerate() {
                new_bind_context.columns[index].column_name = column_name.clone();
            }

            if let Some(alias) = alias {
                new_bind_context.apply_table_alias(alias, &self.name_resolution_ctx)?;
            } else {
                for column in new_bind_context.columns.iter_mut() {
                    column.database_name = None;
                    column.table_name = Some(table_name.clone());
                }
            }

            new_bind_context.parent = Some(Box::new(bind_context.clone()));
            return Ok((s_expr, new_bind_context));
        }

        match table_meta.engine() {
            "VIEW" => {
                // TODO(leiysky): this check is error-prone,
                // we should find a better way to do this.
                Self::check_view_dep(bind_context, &database, &table_name)?;
                let query = table_meta
                    .options()
                    .get(QUERY)
                    .ok_or_else(|| ErrorCode::Internal("Invalid VIEW object"))?;
                let tokens = tokenize_sql(query.as_str())?;
                let (stmt, _) = parse_sql(&tokens, self.dialect)?;
                // For view, we need use a new context to bind it.
                let mut new_bind_context = BindContext::with_parent(Box::new(bind_context.clone()));
                new_bind_context.view_info = Some((database.clone(), table_name));
                if let Statement::Query(query) = &stmt {
                    self.metadata.write().add_table(
                        catalog,
                        database.clone(),
                        table_meta,
                        table_alias_name,
                        false,
                        false,
                        false,
                        false,
                    );
                    let (s_expr, mut new_bind_context) =
                        self.bind_query(&mut new_bind_context, query).await?;
                    if let Some(alias) = alias {
                        // view maybe has alias, e.g. select v1.col1 from v as v1;
                        new_bind_context.apply_table_alias(alias, &self.name_resolution_ctx)?;
                    } else {
                        // e.g. select v0.c0 from v0;
                        for column in new_bind_context.columns.iter_mut() {
                            column.database_name = None;
                            column.table_name =
                                Some(normalize_identifier(table, &self.name_resolution_ctx).name);
                        }
                    }
                    new_bind_context.parent = Some(Box::new(bind_context.clone()));
                    Ok((s_expr, new_bind_context))
                } else {
                    Err(
                        ErrorCode::Internal(format!("Invalid VIEW object: {}", table_meta.name()))
                            .set_span(*span),
                    )
                }
            }
            _ => {
                let table_index = self.metadata.write().add_table(
                    catalog,
                    database.clone(),
                    table_meta,
                    table_alias_name,
                    bind_context.view_info.is_some(),
                    bind_context.planning_agg_index,
                    false,
                    false,
                );

                let (s_expr, mut bind_context) = self
                    .bind_base_table(bind_context, database.as_str(), table_index, None)
                    .await?;
                if let Some(alias) = alias {
                    bind_context.apply_table_alias(alias, &self.name_resolution_ctx)?;
                }
                Ok((s_expr, bind_context))
            }
        }
    }

    /// Extract the srf inner tuple fields as columns.
    #[async_backtrace::framed]
    async fn extract_srf_table_function_columns(
        &mut self,
        bind_context: &mut BindContext,
        span: &Span,
        func_name: &Identifier,
        srf_expr: SExpr,
        alias: &Option<TableAlias>,
    ) -> Result<(SExpr, BindContext)> {
        let fields = if func_name.name.eq_ignore_ascii_case("flatten") {
            Some(vec![
                "seq".to_string(),
                "key".to_string(),
                "path".to_string(),
                "index".to_string(),
                "value".to_string(),
                "this".to_string(),
            ])
        } else if func_name.name.eq_ignore_ascii_case("json_each") {
            Some(vec!["key".to_string(), "value".to_string()])
        } else {
            None
        };

        if let Some(fields) = fields {
            if let RelOperator::EvalScalar(plan) = (*srf_expr.plan).clone() {
                if plan.items.len() != 1 {
                    return Err(ErrorCode::Internal(format!(
                        "Invalid table function subquery EvalScalar items, expect 1, but got {}",
                        plan.items.len()
                    )));
                }
                // Delete srf result tuple column, extract tuple inner columns instead
                let _ = bind_context.columns.pop();
                let scalar = &plan.items[0].scalar;

                // Add tuple inner columns
                let mut items = Vec::with_capacity(fields.len());
                for (i, field) in fields.into_iter().enumerate() {
                    let field_expr = ScalarExpr::FunctionCall(FunctionCall {
                        span: *span,
                        func_name: "get".to_string(),
                        params: vec![Scalar::Number(NumberScalar::Int64((i + 1) as i64))],
                        arguments: vec![scalar.clone()],
                    });
                    let data_type = field_expr.data_type()?;
                    let index = self
                        .metadata
                        .write()
                        .add_derived_column(field.clone(), data_type.clone());

                    let column_binding = ColumnBindingBuilder::new(
                        field,
                        index,
                        Box::new(data_type),
                        Visibility::Visible,
                    )
                    .build();
                    bind_context.add_column_binding(column_binding);

                    items.push(ScalarItem {
                        scalar: field_expr,
                        index,
                    });
                }
                let eval_scalar = EvalScalar { items };
                let new_expr =
                    SExpr::create_unary(Arc::new(eval_scalar.into()), srf_expr.children[0].clone());

                if let Some(alias) = alias {
                    bind_context.apply_table_alias(alias, &self.name_resolution_ctx)?;
                }
                return Ok((new_expr, bind_context.clone()));
            } else {
                return Err(ErrorCode::Internal(
                    "Invalid subquery in table function: Table functions do not support this type of subquery.",
                ));
            }
        }
        // Set name for srf result column
        bind_context.columns[0].column_name = "value".to_string();
        if let Some(alias) = alias {
            bind_context.apply_table_alias(alias, &self.name_resolution_ctx)?;
        }
        Ok((srf_expr, bind_context.clone()))
    }

    /// Bind a lateral table function.
    #[async_backtrace::framed]
    async fn bind_lateral_table_function(
        &mut self,
        parent_context: &mut BindContext,
        child: SExpr,
        table_ref: &TableReference,
    ) -> Result<(SExpr, BindContext)> {
        match table_ref {
            TableReference::TableFunction {
                span,
                name,
                params,
                named_params,
                alias,
                ..
            } => {
                let mut bind_context = BindContext::with_parent(Box::new(parent_context.clone()));
                let func_name = normalize_identifier(name, &self.name_resolution_ctx);

                if BUILTIN_FUNCTIONS
                    .get_property(&func_name.name)
                    .map(|p| p.kind == FunctionKind::SRF)
                    .unwrap_or(false)
                {
                    let args = parse_table_function_args(span, &func_name, params, named_params)?;

                    // convert lateral join table function to srf function
                    let srf = Expr::FunctionCall {
                        span: *span,
                        func: ASTFunctionCall {
                            distinct: false,
                            name: func_name.clone(),
                            args,
                            params: vec![],
                            window: None,
                            lambda: None,
                        },
                    };
                    let srfs = vec![srf.clone()];
                    let srf_expr = self
                        .bind_project_set(&mut bind_context, &srfs, child)
                        .await?;

                    if let Some((_, srf_result)) = bind_context.srfs.remove(&srf.to_string()) {
                        let column_binding =
                            if let ScalarExpr::BoundColumnRef(column_ref) = &srf_result {
                                column_ref.column.clone()
                            } else {
                                // Add result column to metadata
                                let data_type = srf_result.data_type()?;
                                let index = self
                                    .metadata
                                    .write()
                                    .add_derived_column(srf.to_string(), data_type.clone());
                                ColumnBindingBuilder::new(
                                    srf.to_string(),
                                    index,
                                    Box::new(data_type),
                                    Visibility::Visible,
                                )
                                .build()
                            };

                        let eval_scalar = EvalScalar {
                            items: vec![ScalarItem {
                                scalar: srf_result,
                                index: column_binding.index,
                            }],
                        };
                        // Add srf result column
                        bind_context.add_column_binding(column_binding);

                        let flatten_expr =
                            SExpr::create_unary(Arc::new(eval_scalar.into()), Arc::new(srf_expr));

                        let (new_expr, mut bind_context) = self
                            .extract_srf_table_function_columns(
                                &mut bind_context,
                                span,
                                &func_name,
                                flatten_expr,
                                alias,
                            )
                            .await?;

                        // add left table columns.
                        let mut new_columns = parent_context.columns.clone();
                        new_columns.extend_from_slice(&bind_context.columns);
                        bind_context.columns = new_columns;

                        return Ok((new_expr, bind_context));
                    } else {
                        return Err(ErrorCode::Internal("Failed to bind project_set for lateral join. This may indicate an issue with the SRF (Set Returning Function) processing or an internal logic error.")
                            .set_span(*span));
                    }
                } else {
                    return Err(ErrorCode::InvalidArgument(format!(
                        "The function '{}' is not supported for lateral joins. Lateral joins currently support only Set Returning Functions (SRFs).",
                        func_name
                    ))
                    .set_span(*span));
                }
            }
            _ => unreachable!(),
        }
    }

    /// Bind a table function.
    #[async_backtrace::framed]
    async fn bind_table_function(
        &mut self,
        bind_context: &mut BindContext,
        span: &Span,
        name: &Identifier,
        params: &[Expr],
        named_params: &[(Identifier, Expr)],
        alias: &Option<TableAlias>,
    ) -> Result<(SExpr, BindContext)> {
        let func_name = normalize_identifier(name, &self.name_resolution_ctx);

        if BUILTIN_FUNCTIONS
            .get_property(&func_name.name)
            .map(|p| p.kind == FunctionKind::SRF)
            .unwrap_or(false)
        {
            // If it is a set-returning function, we bind it as a subquery.
            let args = parse_table_function_args(span, &func_name, params, named_params)?;

            let select_stmt = SelectStmt {
                span: *span,
                hints: None,
                distinct: false,
                top_n: None,
                select_list: vec![SelectTarget::AliasedExpr {
                    expr: Box::new(databend_common_ast::ast::Expr::FunctionCall {
                        span: *span,
                        func: ASTFunctionCall {
                            distinct: false,
                            name: databend_common_ast::ast::Identifier::from_name(
                                *span,
                                &func_name.name,
                            ),
                            params: vec![],
                            args,
                            window: None,
                            lambda: None,
                        },
                    }),
                    alias: None,
                }],
                from: vec![],
                selection: None,
                group_by: None,
                having: None,
                window_list: None,
                qualify: None,
            };
            let (srf_expr, mut bind_context) = self
                .bind_select_stmt(bind_context, &select_stmt, &[], 0)
                .await?;

            return self
                .extract_srf_table_function_columns(
                    &mut bind_context,
                    span,
                    &func_name,
                    srf_expr,
                    alias,
                )
                .await;
        }

        let mut scalar_binder = ScalarBinder::new(
            bind_context,
            self.ctx.clone(),
            &self.name_resolution_ctx,
            self.metadata.clone(),
            &[],
            self.m_cte_bound_ctx.clone(),
            self.ctes_map.clone(),
        );
        let table_args = bind_table_args(&mut scalar_binder, params, named_params).await?;

        if func_name.name.eq_ignore_ascii_case("result_scan") {
            let query_id = parse_result_scan_args(&table_args)?;
            if query_id.is_empty() {
                return Err(ErrorCode::InvalidArgument("The `RESULT_SCAN` function requires a 'query_id' parameter. Please specify a valid query ID.")
                    .set_span(*span));
            }
            let kv_store = UserApiProvider::instance().get_meta_store_client();
            let meta_key = self.ctx.get_result_cache_key(&query_id);
            if meta_key.is_none() {
                return Err(ErrorCode::EmptyData(format!(
                    "`RESULT_SCAN` failed: No cache key found in current session for query ID '{}'.",
                    query_id
                )).set_span(*span));
            }
            let result_cache_mgr = ResultCacheMetaManager::create(kv_store, 0);
            let meta_key = meta_key.unwrap();
            let (table_schema, block_raw_data) = match result_cache_mgr
                .get(meta_key.clone())
                .await?
            {
                Some(value) => {
                    let op = DataOperator::instance().operator();
                    ResultCacheReader::read_table_schema_and_data(op, &value.location).await?
                }
                None => {
                    return Err(ErrorCode::EmptyData(format!(
                        "`RESULT_SCAN` failed: Unable to fetch cached data for query ID '{}'. The data may have exceeded its TTL or been cleaned up. Cache key: '{}'",
                        query_id, meta_key
                    )).set_span(*span));
                }
            };
            let table = ResultScan::try_create(table_schema, query_id, block_raw_data)?;

            let table_alias_name = if let Some(table_alias) = alias {
                Some(normalize_identifier(&table_alias.name, &self.name_resolution_ctx).name)
            } else {
                None
            };

            let table_index = self.metadata.write().add_table(
                CATALOG_DEFAULT.to_string(),
                "system".to_string(),
                table.clone(),
                table_alias_name,
                false,
                false,
                false,
                false,
            );

            let (s_expr, mut bind_context) = self
                .bind_base_table(bind_context, "system", table_index, None)
                .await?;
            if let Some(alias) = alias {
                bind_context.apply_table_alias(alias, &self.name_resolution_ctx)?;
            }
            Ok((s_expr, bind_context))
        } else {
            // Other table functions always reside is default catalog
            let table_meta: Arc<dyn TableFunction> = self
                .catalogs
                .get_default_catalog(self.ctx.txn_mgr())?
                .get_table_function(&func_name.name, table_args)?;
            let table = table_meta.as_table();
            let table_alias_name = if let Some(table_alias) = alias {
                Some(normalize_identifier(&table_alias.name, &self.name_resolution_ctx).name)
            } else {
                None
            };
            let table_index = self.metadata.write().add_table(
                CATALOG_DEFAULT.to_string(),
                "system".to_string(),
                table.clone(),
                table_alias_name,
                false,
                false,
                false,
                false,
            );

            let (s_expr, mut bind_context) = self
                .bind_base_table(bind_context, "system", table_index, None)
                .await?;
            if let Some(alias) = alias {
                bind_context.apply_table_alias(alias, &self.name_resolution_ctx)?;
            }
            Ok((s_expr, bind_context))
        }
    }

    /// Bind a subquery.
    #[async_backtrace::framed]
    async fn bind_subquery(
        &mut self,
        bind_context: &mut BindContext,
        lateral: bool,
        subquery: &Query,
        alias: &Option<TableAlias>,
    ) -> Result<(SExpr, BindContext)> {
        // If the subquery is a lateral subquery, we need to let it see the columns
        // from the previous queries.
        let (result, mut result_bind_context) = if lateral {
            let mut new_bind_context = BindContext::with_parent(Box::new(bind_context.clone()));
            self.bind_query(&mut new_bind_context, subquery).await?
        } else {
            let mut new_bind_context = BindContext::with_parent(
                bind_context
                    .parent
                    .clone()
                    .unwrap_or_else(|| Box::new(BindContext::new())),
            );
            self.bind_query(&mut new_bind_context, subquery).await?
        };

        if let Some(alias) = alias {
            result_bind_context.apply_table_alias(alias, &self.name_resolution_ctx)?;
            // Reset column name as alias column name
            for i in 0..alias.columns.len() {
                let column = &result_bind_context.columns[i];
                self.metadata
                    .write()
                    .change_derived_column_alias(column.index, column.column_name.clone());
            }
        }
        Ok((result, result_bind_context))
    }

    /// Bind a location.
    #[async_backtrace::framed]
    async fn bind_location(
        &mut self,
        bind_context: &mut BindContext,
        location: &FileLocation,
        options: &SelectStageOptions,
        alias: &Option<TableAlias>,
    ) -> Result<(SExpr, BindContext)> {
        let location = match location {
            FileLocation::Uri(uri) => FileLocation::Uri(UriLocation {
                connection: Connection::new(options.connection.clone()),
                ..uri.clone()
            }),
            _ => location.clone(),
        };
        let (mut stage_info, path) = resolve_file_location(self.ctx.as_ref(), &location).await?;
        if let Some(f) = &options.file_format {
            stage_info.file_format_params = match StageFileFormatType::from_str(f) {
                Ok(t) => FileFormatParams::default_by_type(t)?,
                _ => self.ctx.get_file_format(f).await?,
            }
        }
        let files_info = StageFilesInfo {
            path,
            pattern: options.pattern.clone(),
            files: options.files.clone(),
        };
        let table_ctx = self.ctx.clone();
        self.bind_stage_table(table_ctx, bind_context, stage_info, files_info, alias, None)
            .await
    }

    #[async_recursion]
    #[async_backtrace::framed]
    pub(crate) async fn bind_single_table(
        &mut self,
        bind_context: &mut BindContext,
        table_ref: &TableReference,
    ) -> Result<(SExpr, BindContext)> {
        match table_ref {
            TableReference::Table {
                span,
                catalog,
                database,
                table,
                alias,
                temporal,
                consume,
                pivot: _,
                unpivot: _,
            } => {
                self.bind_table(
                    bind_context,
                    span,
                    catalog,
                    database,
                    table,
                    alias,
                    temporal,
                    *consume,
                )
                .await
            }
            TableReference::TableFunction {
                span,
                name,
                params,
                named_params,
                alias,
                ..
            } => {
                self.bind_table_function(bind_context, span, name, params, named_params, alias)
                    .await
            }
            TableReference::Subquery {
                span: _,
                lateral,
                subquery,
                alias,
            } => {
                self.bind_subquery(bind_context, *lateral, subquery, alias)
                    .await
            }
            TableReference::Location {
                span: _,
                location,
                options,
                alias,
            } => {
                self.bind_location(bind_context, location, options, alias)
                    .await
            }
            TableReference::Join { join, .. } => {
                let (left_expr, left_bind_ctx) =
                    self.bind_table_reference(bind_context, &join.left).await?;
                let (right_expr, right_bind_ctx) =
                    self.bind_table_reference(bind_context, &join.right).await?;
                self.bind_join(
                    bind_context,
                    left_bind_ctx,
                    right_bind_ctx,
                    left_expr,
                    right_expr,
                    join,
                )
                .await
            }
        }
    }

>>>>>>> 6e4afed2
    #[async_backtrace::framed]
    pub(crate) async fn bind_stage_table(
        &mut self,
        table_ctx: Arc<dyn TableContext>,
        bind_context: &BindContext,
        stage_info: StageInfo,
        files_info: StageFilesInfo,
        alias: &Option<TableAlias>,
        files_to_copy: Option<Vec<StageFileInfo>>,
    ) -> Result<(SExpr, BindContext)> {
        let start = std::time::Instant::now();

        let table = match stage_info.file_format_params {
            FileFormatParams::Parquet(..) => {
                let mut read_options = ParquetReadOptions::default();

                if !table_ctx.get_settings().get_enable_parquet_page_index()? {
                    read_options = read_options.with_prune_pages(false);
                }

                if !table_ctx
                    .get_settings()
                    .get_enable_parquet_rowgroup_pruning()?
                {
                    read_options = read_options.with_prune_row_groups(false);
                }

                if !table_ctx.get_settings().get_enable_parquet_prewhere()? {
                    read_options = read_options.with_do_prewhere(false);
                }

                ParquetRSTable::create(
                    table_ctx.clone(),
                    stage_info.clone(),
                    files_info,
                    read_options,
                    files_to_copy,
                )
                .await?
            }
            FileFormatParams::NdJson(..) => {
                let schema = Arc::new(TableSchema::new(vec![TableField::new(
                    "_$1", // TODO: this name should be in visible
                    TableDataType::Variant,
                )]));
                let info = StageTableInfo {
                    schema,
                    stage_info,
                    files_info,
                    files_to_copy,
                    duplicated_files_detected: vec![],
                    is_select: true,
                    default_values: None,
                };
                StageTable::try_create(info)?
            }
            FileFormatParams::Csv(..) | FileFormatParams::Tsv(..) => {
                let max_column_position = self.metadata.read().get_max_column_position();
                if max_column_position == 0 {
                    let file_type = match stage_info.file_format_params {
                        FileFormatParams::Csv(..) => "CSV",
                        FileFormatParams::Tsv(..) => "TSV",
                        _ => unreachable!(), // This branch should never be reached
                    };

                    return Err(ErrorCode::SemanticError(format!(
                        "Query from {} file lacks column positions. Specify as $1, $2, etc.",
                        file_type
                    )));
                }

                let mut fields = vec![];
                for i in 1..(max_column_position + 1) {
                    fields.push(TableField::new(
                        &format!("_${}", i),
                        TableDataType::Nullable(Box::new(TableDataType::String)),
                    ));
                }

                let schema = Arc::new(TableSchema::new(fields));
                let info = StageTableInfo {
                    schema,
                    stage_info,
                    files_info,
                    files_to_copy,
                    duplicated_files_detected: vec![],
                    is_select: true,
                    default_values: None,
                };
                StageTable::try_create(info)?
            }
            _ => {
                return Err(ErrorCode::Unimplemented(format!(
                    "The file format in the query stage is not supported. Currently supported formats are: Parquet, NDJson, CSV, and TSV. Provided format: '{}'.",
                    stage_info.file_format_params
                )));
            }
        };

        let table_alias_name = if let Some(table_alias) = alias {
            Some(normalize_identifier(&table_alias.name, &self.name_resolution_ctx).name)
        } else {
            None
        };

        let table_index = self.metadata.write().add_table(
            CATALOG_DEFAULT.to_string(),
            "system".to_string(),
            table.clone(),
            table_alias_name,
            false,
            false,
            true,
            false,
        );

        let (s_expr, mut bind_context) = self
            .bind_base_table(bind_context, "system", table_index, None)
            .await?;
        if let Some(alias) = alias {
            bind_context.apply_table_alias(alias, &self.name_resolution_ctx)?;
        }

        info!("bind_stage_table cost: {:?}", start.elapsed());
        Ok((s_expr, bind_context))
    }

    fn bind_cte_scan(&mut self, cte_info: &CteInfo) -> Result<SExpr> {
        let blocks = Arc::new(RwLock::new(vec![]));
        self.ctx
            .set_materialized_cte((cte_info.cte_idx, cte_info.used_count), blocks)?;
        // Get the fields in the cte
        let mut fields = vec![];
        let mut offsets = vec![];
        for (idx, column) in cte_info.columns.iter().enumerate() {
            fields.push(DataField::new(
                column.index.to_string().as_str(),
                *column.data_type.clone(),
            ));
            offsets.push(idx);
        }
        let cte_scan = SExpr::create_leaf(Arc::new(
            CteScan {
                cte_idx: (cte_info.cte_idx, cte_info.used_count),
                fields,
                // It is safe to unwrap here because we have checked that the cte is materialized.
                offsets,
                stat: Arc::new(StatInfo::default()),
            }
            .into(),
        ));
        Ok(cte_scan)
    }

    #[async_backtrace::framed]
    pub(crate) async fn bind_cte(
        &mut self,
        span: Span,
        bind_context: &mut BindContext,
        table_name: &str,
        alias: &Option<TableAlias>,
        cte_info: &CteInfo,
    ) -> Result<(SExpr, BindContext)> {
        let mut new_bind_context = BindContext {
            parent: Some(Box::new(bind_context.clone())),
            bound_internal_columns: BTreeMap::new(),
            columns: vec![],
            aggregate_info: Default::default(),
            windows: Default::default(),
            cte_name: Some(table_name.to_string()),
            cte_map_ref: Box::default(),
            in_grouping: false,
            view_info: None,
            srfs: Default::default(),
            inverted_index_map: Box::default(),
            expr_context: ExprContext::default(),
            planning_agg_index: false,
            allow_internal_columns: true,
            window_definitions: DashMap::new(),
        };

        let (s_expr, mut res_bind_context) = self
            .bind_query(&mut new_bind_context, &cte_info.query)
            .await?;
        let mut cols_alias = cte_info.columns_alias.clone();
        if let Some(alias) = alias {
            for (idx, col_alias) in alias.columns.iter().enumerate() {
                if idx < cte_info.columns_alias.len() {
                    cols_alias[idx] = col_alias.name.clone();
                } else {
                    cols_alias.push(col_alias.name.clone());
                }
            }
        }
        let alias_table_name = alias
            .as_ref()
            .map(|alias| normalize_identifier(&alias.name, &self.name_resolution_ctx).name)
            .unwrap_or_else(|| table_name.to_string());
        for column in res_bind_context.columns.iter_mut() {
            column.database_name = None;
            column.table_name = Some(alias_table_name.clone());
        }

        if cols_alias.len() > res_bind_context.columns.len() {
            return Err(ErrorCode::SemanticError(format!(
                "The CTE '{}' has {} columns, but {} aliases were provided. Ensure the number of aliases matches the number of columns in the CTE.",
                table_name,
                res_bind_context.columns.len(),
                cols_alias.len()
            ))
                .set_span(span));
        }
        for (index, column_name) in cols_alias.iter().enumerate() {
            res_bind_context.columns[index].column_name = column_name.clone();
        }
        Ok((s_expr, res_bind_context))
    }

    // Bind materialized cte
    #[async_backtrace::framed]
    pub(crate) async fn bind_m_cte(
        &mut self,
        bind_context: &mut BindContext,
        cte_info: &CteInfo,
        table_name: &String,
        alias: &Option<TableAlias>,
        span: &Span,
    ) -> Result<(SExpr, BindContext)> {
        let new_bind_context = if cte_info.used_count == 0 {
            let (cte_s_expr, cte_bind_ctx) = self
                .bind_cte(*span, bind_context, table_name, alias, cte_info)
                .await?;
            self.ctes_map
                .entry(table_name.clone())
                .and_modify(|cte_info| {
                    cte_info.columns = cte_bind_ctx.columns.clone();
                });
            self.set_m_cte_bound_ctx(cte_info.cte_idx, cte_bind_ctx.clone());
            self.set_m_cte_bound_s_expr(cte_info.cte_idx, cte_s_expr);
            cte_bind_ctx
        } else {
            // If the cte has been bound, get the bound context from `Binder`'s `m_cte_bound_ctx`
            let mut bound_ctx = self.m_cte_bound_ctx.get(&cte_info.cte_idx).unwrap().clone();
            // Resolve the alias name for the bound cte.
            let alias_table_name = alias
                .as_ref()
                .map(|alias| normalize_identifier(&alias.name, &self.name_resolution_ctx).name)
                .unwrap_or_else(|| table_name.to_string());
            for column in bound_ctx.columns.iter_mut() {
                column.database_name = None;
                column.table_name = Some(alias_table_name.clone());
            }
            // Pass parent to bound_ctx
            bound_ctx.parent = bind_context.parent.clone();
            bound_ctx
        };
        // `bind_context` is the main BindContext for the whole query
        // Update the `used_count` which will be used in runtime phase
        self.ctes_map
            .entry(table_name.clone())
            .and_modify(|cte_info| {
                cte_info.used_count += 1;
            });
        let cte_info = self.ctes_map.get(table_name).unwrap().clone();
        let s_expr = self.bind_cte_scan(&cte_info)?;
        Ok((s_expr, new_bind_context))
    }

    #[async_backtrace::framed]
    pub(crate) async fn bind_base_table(
        &mut self,
        bind_context: &BindContext,
        database_name: &str,
        table_index: IndexType,
        change_type: Option<ChangeType>,
    ) -> Result<(SExpr, BindContext)> {
        let mut bind_context = BindContext::with_parent(Box::new(bind_context.clone()));

        let table = self.metadata.read().table(table_index).clone();
        let table_name = table.name();
        let columns = self.metadata.read().columns_by_table_index(table_index);
        for column in columns.iter() {
            match column {
                ColumnEntry::BaseTableColumn(BaseTableColumn {
                    column_name,
                    column_index,
                    path_indices,
                    data_type,
                    table_index,
                    column_position,
                    virtual_computed_expr,
                    ..
                }) => {
                    let column_binding = ColumnBindingBuilder::new(
                        column_name.clone(),
                        *column_index,
                        Box::new(DataType::from(data_type)),
                        if path_indices.is_some() || is_stream_column(column_name) {
                            Visibility::InVisible
                        } else {
                            Visibility::Visible
                        },
                    )
                    .table_name(Some(table_name.to_string()))
                    .database_name(Some(database_name.to_string()))
                    .table_index(Some(*table_index))
                    .column_position(*column_position)
                    .virtual_computed_expr(virtual_computed_expr.clone())
                    .build();
                    bind_context.add_column_binding(column_binding);
                }
                other => {
                    return Err(ErrorCode::Internal(format!(
                        "Invalid column entry '{:?}' encountered while binding the base table '{}'. Ensure that the table definition and column references are correct.",
                        other.name(),
                        table_name
                    )));
                }
            }
        }

        Ok((
            SExpr::create_leaf(Arc::new(
                Scan {
                    table_index,
                    columns: columns.into_iter().map(|col| col.index()).collect(),
                    statistics: Arc::new(Statistics::default()),
                    change_type,
                    ..Default::default()
                }
                .into(),
            )),
            bind_context,
        ))
    }

    #[async_backtrace::framed]
    pub async fn resolve_data_source(
        &self,
        _tenant: &str,
        catalog_name: &str,
        database_name: &str,
        table_name: &str,
        navigation: Option<&TimeNavigation>,
        abort_checker: AbortChecker,
    ) -> Result<Arc<dyn Table>> {
        // Resolve table with ctx
        // for example: select * from t1 join (select * from t1 as t2 where a > 1 and a < 13);
        // we will invoke here twice for t1, so in the past, we use catalog every time to get the
        // newest snapshot, we can't get consistent snapshot
        let mut table_meta = self
            .ctx
            .get_table(catalog_name, database_name, table_name)
            .await?;

        if let Some(desc) = navigation {
            table_meta = table_meta.navigate_to(desc, abort_checker).await?;
        }
        Ok(table_meta)
    }

    #[async_backtrace::framed]
    pub(crate) async fn resolve_temporal_clause(
        &self,
        bind_context: &mut BindContext,
        temporal: &Option<TemporalClause>,
    ) -> Result<Option<TimeNavigation>> {
        match temporal {
            Some(TemporalClause::TimeTravel(point)) => {
                let point = self.resolve_data_travel_point(bind_context, point).await?;
                Ok(Some(TimeNavigation::TimeTravel(point)))
            }
            Some(TemporalClause::Changes(interval)) => {
                let end = match &interval.end_point {
                    Some(tp) => Some(self.resolve_data_travel_point(bind_context, tp).await?),
                    None => None,
                };
                let at = self
                    .resolve_data_travel_point(bind_context, &interval.at_point)
                    .await?;
                Ok(Some(TimeNavigation::Changes {
                    append_only: interval.append_only,
                    at,
                    end,
                    desc: format!("{interval}"),
                }))
            }
            None => Ok(None),
        }
    }

    #[async_backtrace::framed]
    pub(crate) async fn resolve_data_travel_point(
        &self,
        bind_context: &mut BindContext,
        travel_point: &TimeTravelPoint,
    ) -> Result<NavigationPoint> {
        match travel_point {
            TimeTravelPoint::Snapshot(s) => Ok(NavigationPoint::SnapshotID(s.to_owned())),
            TimeTravelPoint::Timestamp(expr) => {
                let mut type_checker = TypeChecker::try_create(
                    bind_context,
                    self.ctx.clone(),
                    &self.name_resolution_ctx,
                    self.metadata.clone(),
                    &[],
                    false,
                )?;
                let box (scalar, _) = type_checker.resolve(expr).await?;
                let scalar_expr = scalar.as_expr()?;

                let (new_expr, _) = ConstantFolder::fold(
                    &scalar_expr,
                    &self.ctx.get_function_context()?,
                    &BUILTIN_FUNCTIONS,
                );

                match new_expr {
                    databend_common_expression::Expr::Constant {
                        scalar,
                        data_type: DataType::Timestamp,
                        ..
                    } => {
                        let value = scalar.as_timestamp().unwrap();
                        Ok(NavigationPoint::TimePoint(
                            Utc.timestamp_nanos(*value * 1000),
                        ))
                    }

                    _ => Err(ErrorCode::InvalidArgument(format!(
                        "TimeTravelPoint for 'Timestamp' must resolve to a constant timestamp value. \
                        Provided expression '{}' is not a constant timestamp. \
                        Ensure the expression is a constant and of type timestamp",
                        expr
                    ))),
                }
            }
            TimeTravelPoint::Offset(expr) => {
                let mut type_checker = TypeChecker::try_create(
                    bind_context,
                    self.ctx.clone(),
                    &self.name_resolution_ctx,
                    self.metadata.clone(),
                    &[],
                    false,
                )?;
                let box (scalar, _) = type_checker.resolve(expr).await?;
                let scalar_expr = scalar.as_expr()?;

                let (new_expr, _) = ConstantFolder::fold(
                    &scalar_expr,
                    &self.ctx.get_function_context()?,
                    &BUILTIN_FUNCTIONS,
                );

                let v = check_number::<_, i64>(
                    None,
                    &FunctionContext::default(),
                    &new_expr,
                    &BUILTIN_FUNCTIONS,
                )?;
                if v > 0 {
                    return Err(ErrorCode::InvalidArgument(format!(
                        "TimeTravelPoint for 'Offset' must resolve to a constant negative integer. \
                        Provided expression '{}' does not meet this requirement. \
                        Ensure the expression is a constant and negative integer",
                        expr
                    )));
                }
                let micros = Utc::now().timestamp_micros() + v * 1_000_000;
                Ok(NavigationPoint::TimePoint(
                    Utc.timestamp_nanos(micros * 1000),
                ))
            }
            TimeTravelPoint::Stream {
                catalog,
                database,
                name,
            } => {
                let (catalog, database, name) =
                    self.normalize_object_identifier_triple(catalog, database, name);
                let stream = self.ctx.get_table(&catalog, &database, &name).await?;
                if stream.engine() != "STREAM" {
                    return Err(ErrorCode::TableEngineNotSupported(format!(
                        "{database}.{name} is not STREAM",
                    )));
                }
                let info = stream.get_table_info().clone();
                Ok(NavigationPoint::StreamInfo(info))
            }
        }
    }

    #[async_backtrace::framed]
    pub(crate) async fn resolve_table_indexes(
        &self,
        tenant: &Tenant,
        catalog_name: &str,
        table_id: MetaId,
    ) -> Result<Vec<(u64, String, IndexMeta)>> {
        let catalog = self
            .catalogs
            .get_catalog(tenant.tenant_name(), catalog_name, self.ctx.txn_mgr())
            .await?;
        let index_metas = catalog
            .list_indexes(ListIndexesReq::new(tenant, Some(table_id)))
            .await?;

        Ok(index_metas)
    }
}<|MERGE_RESOLUTION|>--- conflicted
+++ resolved
@@ -37,11 +37,8 @@
 use databend_common_expression::is_stream_column;
 use databend_common_expression::type_check::check_number;
 use databend_common_expression::types::DataType;
-<<<<<<< HEAD
-=======
 use databend_common_expression::types::NumberScalar;
 use databend_common_expression::AbortChecker;
->>>>>>> 6e4afed2
 use databend_common_expression::ConstantFolder;
 use databend_common_expression::DataField;
 use databend_common_expression::FunctionContext;
@@ -111,8 +108,6 @@
         ))
     }
 
-<<<<<<< HEAD
-=======
     fn check_view_dep(bind_context: &BindContext, database: &str, view_name: &str) -> Result<()> {
         match &bind_context.parent {
             Some(parent) => match &parent.view_info {
@@ -881,7 +876,6 @@
         }
     }
 
->>>>>>> 6e4afed2
     #[async_backtrace::framed]
     pub(crate) async fn bind_stage_table(
         &mut self,
