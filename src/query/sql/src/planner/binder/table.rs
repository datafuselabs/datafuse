--- conflicted
+++ resolved
@@ -220,7 +220,6 @@
                 };
 
                 // Avoid death loop
-<<<<<<< HEAD
                 let mut agg_indexes = vec![];
                 if !bind_context.planning_agg_index
                     && table_meta.support_index()
@@ -242,11 +241,10 @@
                                 catalog.as_str(),
                                 table_meta.get_id(),
                             )
-                            .await?
-                            .unwrap_or(vec![]);
+                            .await?;
 
                         let mut s_exprs = Vec::with_capacity(indexes.len());
-                        for (index_id, index_meta) in indexes {
+                        for (index_id, _, index_meta) in indexes {
                             let tokens = tokenize_sql(&index_meta.query)?;
                             let (stmt, _) = parse_sql(&tokens, Dialect::PostgreSQL)?;
                             let mut new_bind_context =
@@ -255,38 +253,7 @@
                             if let Statement::Query(query) = &stmt {
                                 let (s_expr, _) =
                                     self.bind_query(&mut new_bind_context, query).await?;
-                                s_exprs.push((index_id.index_id, index_meta.query.clone(), s_expr));
-=======
-                if !bind_context.planning_agg_index && table_meta.support_index() {
-                    let license_manager = get_license_manager();
-                    match license_manager.manager.check_enterprise_enabled(
-                        &self.ctx.get_settings(),
-                        self.ctx.get_tenant(),
-                        "aggregating_index".to_string(),
-                    ) {
-                        Err(_) => {}
-                        Ok(_) => {
-                            let indexes = self
-                                .resolve_table_indexes(
-                                    tenant.as_str(),
-                                    catalog.as_str(),
-                                    table_meta.get_id(),
-                                )
-                                .await?;
-
-                            let mut s_exprs = Vec::with_capacity(indexes.len());
-                            for (index_id, _, index_meta) in indexes {
-                                let tokens = tokenize_sql(&index_meta.query)?;
-                                let (stmt, _) = parse_sql(&tokens, Dialect::PostgreSQL)?;
-                                let mut new_bind_context =
-                                    BindContext::with_parent(Box::new(bind_context.clone()));
-                                new_bind_context.planning_agg_index = true;
-                                if let Statement::Query(query) = &stmt {
-                                    let (s_expr, _) =
-                                        self.bind_query(&mut new_bind_context, query).await?;
-                                    s_exprs.push((index_id, s_expr));
-                                }
->>>>>>> 53485216
+                                s_exprs.push((index_id, index_meta.query.clone(), s_expr));
                             }
                         }
                         agg_indexes.extend(s_exprs);
