--- conflicted
+++ resolved
@@ -713,12 +713,9 @@
                     data_type,
                     leaf_index,
                     table_index,
-<<<<<<< HEAD
+                    column_position,
                     virtual_computed_expr,
-=======
-                    column_position,
                     ..
->>>>>>> e65c27b5
                 }) => {
                     let column_binding = ColumnBinding {
                         database_name: Some(database_name.to_string()),
