--- conflicted
+++ resolved
@@ -502,11 +502,8 @@
             merge_meta: false,
             deduplicated_label: unsafe { settings.get_deduplicate_label()? },
             plan_id: u32::MAX,
-<<<<<<< HEAD
             base_snapshot_timestamp: base_table_snapshot_timestamp,
-=======
             recluster_info: None,
->>>>>>> 734cb41d
         }));
         physical_plan.adjust_plan_id(&mut 0);
         Ok(physical_plan)
