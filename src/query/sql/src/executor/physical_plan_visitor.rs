--- conflicted
+++ resolved
@@ -46,11 +46,7 @@
 use crate::executor::physical_plans::MergeInto;
 use crate::executor::physical_plans::MergeIntoAddRowNumber;
 use crate::executor::physical_plans::MergeIntoAppendNotMatched;
-<<<<<<< HEAD
 use crate::executor::physical_plans::ModifyBySubquery;
-use crate::executor::physical_plans::Project;
-=======
->>>>>>> 916e70e3
 use crate::executor::physical_plans::ProjectSet;
 use crate::executor::physical_plans::RangeJoin;
 use crate::executor::physical_plans::ReclusterSink;
@@ -158,7 +154,6 @@
         }))
     }
 
-<<<<<<< HEAD
     fn replace_modify_by_subquery(&mut self, plan: &ModifyBySubquery) -> Result<PhysicalPlan> {
         let input = self.replace(&plan.input)?;
         Ok(PhysicalPlan::ModifyBySubquery(ModifyBySubquery {
@@ -167,21 +162,6 @@
         }))
     }
 
-    fn replace_project(&mut self, plan: &Project) -> Result<PhysicalPlan> {
-        let input = self.replace(&plan.input)?;
-
-        Ok(PhysicalPlan::Project(Project {
-            plan_id: plan.plan_id,
-            input: Box::new(input),
-            projections: plan.projections.clone(),
-            ignore_result: plan.ignore_result,
-            columns: plan.columns.clone(),
-            stat_info: plan.stat_info.clone(),
-        }))
-    }
-
-=======
->>>>>>> 916e70e3
     fn replace_eval_scalar(&mut self, plan: &EvalScalar) -> Result<PhysicalPlan> {
         let input = self.replace(&plan.input)?;
 
