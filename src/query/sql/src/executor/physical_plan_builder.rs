// Copyright 2021 Datafuse Labs
//
// Licensed under the Apache License, Version 2.0 (the "License");
// you may not use this file except in compliance with the License.
// You may obtain a copy of the License at
//
//     http://www.apache.org/licenses/LICENSE-2.0
//
// Unless required by applicable law or agreed to in writing, software
// distributed under the License is distributed on an "AS IS" BASIS,
// WITHOUT WARRANTIES OR CONDITIONS OF ANY KIND, either express or implied.
// See the License for the specific language governing permissions and
// limitations under the License.

use std::collections::HashMap;
use std::sync::Arc;

use databend_common_catalog::table_context::TableContext;
use databend_common_exception::Result;
use databend_common_expression::FunctionContext;
use databend_common_meta_app::schema::UpdateStreamMetaReq;
use databend_storages_common_table_meta::meta::TableSnapshot;

use crate::executor::explain::PlanStatsInfo;
use crate::executor::PhysicalPlan;
use crate::optimizer::ColumnSet;
use crate::optimizer::RelExpr;
use crate::optimizer::SExpr;
use crate::plans::RelOperator;
use crate::ColumnBinding;
use crate::IndexType;
use crate::MetadataRef;

pub struct PhysicalPlanBuilder {
    pub(crate) metadata: MetadataRef,
    pub(crate) ctx: Arc<dyn TableContext>,
    pub(crate) func_ctx: FunctionContext,
    pub(crate) dry_run: bool,
    // Record cte_idx and the cte's output columns
    pub(crate) cte_output_columns: HashMap<IndexType, Vec<ColumnBinding>>,
    // DataMutation info, used to build MergeInto physical plan
    pub(crate) data_mutation_build_info: Option<DataMutationBuildInfo>,
}

impl PhysicalPlanBuilder {
    pub fn new(metadata: MetadataRef, ctx: Arc<dyn TableContext>, dry_run: bool) -> Self {
        let func_ctx = ctx.get_function_context().unwrap();
        Self {
            metadata,
            ctx,
            func_ctx,
            dry_run,
            cte_output_columns: Default::default(),
            data_mutation_build_info: None,
        }
    }

    pub(crate) fn build_plan_stat_info(&self, s_expr: &SExpr) -> Result<PlanStatsInfo> {
        let rel_expr = RelExpr::with_s_expr(s_expr);
        let stat_info = rel_expr.derive_cardinality()?;

        Ok(PlanStatsInfo {
            estimated_rows: stat_info.cardinality,
        })
    }

    pub async fn build(&mut self, s_expr: &SExpr, required: ColumnSet) -> Result<PhysicalPlan> {
        let mut plan = self.build_physical_plan(s_expr, required).await?;
        plan.adjust_plan_id(&mut 0);

        Ok(plan)
    }

    #[async_recursion::async_recursion(#[recursive::recursive])]
    pub async fn build_physical_plan(
        &mut self,
        s_expr: &SExpr,
        required: ColumnSet,
    ) -> Result<PhysicalPlan> {
        // Build stat info.
        let stat_info = self.build_plan_stat_info(s_expr)?;
        match s_expr.plan() {
            RelOperator::Scan(scan) => self.build_table_scan(scan, required, stat_info).await,
            RelOperator::DummyTableScan(_) => self.build_dummy_table_scan().await,
            RelOperator::Join(join) => self.build_join(s_expr, join, required, stat_info).await,
            RelOperator::EvalScalar(eval_scalar) => {
                self.build_eval_scalar(s_expr, eval_scalar, required, stat_info)
                    .await
            }
            RelOperator::Filter(filter) => {
                self.build_filter(s_expr, filter, required, stat_info).await
            }
            RelOperator::Aggregate(agg) => {
                self.build_aggregate(s_expr, agg, required, stat_info).await
            }
            RelOperator::Window(window) => {
                self.build_window(s_expr, window, required, stat_info).await
            }
            RelOperator::Sort(sort) => self.build_sort(s_expr, sort, required, stat_info).await,
            RelOperator::Limit(limit) => self.build_limit(s_expr, limit, required, stat_info).await,
            RelOperator::Exchange(exchange) => {
                self.build_exchange(s_expr, exchange, required).await
            }
            RelOperator::UnionAll(union_all) => {
                self.build_union_all(s_expr, union_all, required, stat_info)
                    .await
            }
            RelOperator::ProjectSet(project_set) => {
                self.build_project_set(s_expr, project_set, required, stat_info)
                    .await
            }
            RelOperator::CteScan(cte_scan) => self.build_cte_scan(cte_scan, required).await,
            RelOperator::MaterializedCte(cte) => {
                self.build_materialized_cte(s_expr, cte, required).await
            }
            RelOperator::ConstantTableScan(scan) => {
                self.build_constant_table_scan(scan, required).await
            }
            RelOperator::ExpressionScan(scan) => {
                self.build_expression_scan(s_expr, scan, required).await
            }
            RelOperator::CacheScan(scan) => self.build_cache_scan(scan, required).await,
            RelOperator::Udf(udf) => self.build_udf(s_expr, udf, required, stat_info).await,
            RelOperator::RecursiveCteScan(scan) => {
                self.build_recursive_cte_scan(scan, stat_info).await
            }
            RelOperator::AsyncFunction(async_func) => {
                self.build_async_func(s_expr, async_func, required, stat_info)
                    .await
            }
            RelOperator::DataMutation(merge_into) => {
                self.build_merge_into(s_expr, merge_into, required).await
            }
        }
    }

    pub fn set_data_mutation_build_info(
        &mut self,
        data_mutation_build_info: DataMutationBuildInfo,
    ) {
        self.data_mutation_build_info = Some(data_mutation_build_info);
    }
}

#[derive(Clone)]
<<<<<<< HEAD
pub struct DataMutationBuildInfo {
    pub table_snapshot: Arc<TableSnapshot>,
=======
pub struct MergeIntoBuildInfo {
    pub table_snapshot: Option<Arc<TableSnapshot>>,
>>>>>>> 3e091533
    pub update_stream_meta: Vec<UpdateStreamMetaReq>,
}<|MERGE_RESOLUTION|>--- conflicted
+++ resolved
@@ -143,12 +143,7 @@
 }
 
 #[derive(Clone)]
-<<<<<<< HEAD
 pub struct DataMutationBuildInfo {
-    pub table_snapshot: Arc<TableSnapshot>,
-=======
-pub struct MergeIntoBuildInfo {
     pub table_snapshot: Option<Arc<TableSnapshot>>,
->>>>>>> 3e091533
     pub update_stream_meta: Vec<UpdateStreamMetaReq>,
 }