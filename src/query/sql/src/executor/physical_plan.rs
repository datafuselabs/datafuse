// Copyright 2021 Datafuse Labs
//
// Licensed under the Apache License, Version 2.0 (the "License");
// you may not use this file except in compliance with the License.
// You may obtain a copy of the License at
//
//     http://www.apache.org/licenses/LICENSE-2.0
//
// Unless required by applicable law or agreed to in writing, software
// distributed under the License is distributed on an "AS IS" BASIS,
// WITHOUT WARRANTIES OR CONDITIONS OF ANY KIND, either express or implied.
// See the License for the specific language governing permissions and
// limitations under the License.

use std::collections::BTreeMap;
use std::collections::HashSet;
use std::fmt::Display;
use std::fmt::Formatter;

use common_catalog::plan::DataSourcePlan;
use common_catalog::plan::InternalColumn;
use common_catalog::plan::Partitions;
use common_catalog::plan::Projection;
use common_catalog::plan::StageTableInfo;
use common_exception::Result;
use common_expression::types::DataType;
use common_expression::types::NumberDataType;
use common_expression::BlockThresholds;
use common_expression::DataBlock;
use common_expression::DataField;
use common_expression::DataSchemaRef;
use common_expression::DataSchemaRefExt;
use common_expression::FieldIndex;
use common_expression::RemoteExpr;
use common_expression::Scalar;
use common_expression::TableSchemaRef;
use common_functions::aggregates::AggregateFunctionFactory;
use common_functions::BUILTIN_FUNCTIONS;
use common_meta_app::schema::TableInfo;
use common_storage::StageFileInfo;
use enum_as_inner::EnumAsInner;
use storages_common_table_meta::meta::TableSnapshot;

use crate::executor::explain::PlanStatsInfo;
use crate::executor::RangeJoinCondition;
use crate::optimizer::ColumnSet;
use crate::plans::CopyIntoTableMode;
use crate::plans::JoinType;
use crate::plans::RuntimeFilterId;
use crate::plans::ValidationMode;
use crate::plans::WindowFuncFrame;
use crate::ColumnBinding;
use crate::IndexType;

pub type ColumnID = String;

#[derive(Clone, Debug, serde::Serialize, serde::Deserialize)]
pub struct TableScan {
    /// A unique id of operator in a `PhysicalPlan` tree.
    /// Only used for display.
    pub plan_id: u32,

    pub name_mapping: BTreeMap<String, IndexType>,
    pub source: Box<DataSourcePlan>,

    /// Only used for display
    pub table_index: IndexType,
    pub stat_info: Option<PlanStatsInfo>,

    pub internal_column: Option<BTreeMap<FieldIndex, InternalColumn>>,
}

impl TableScan {
    pub fn output_fields(
        schema: TableSchemaRef,
        name_mapping: &BTreeMap<String, IndexType>,
    ) -> Result<Vec<DataField>> {
        let mut fields = Vec::with_capacity(name_mapping.len());
        let mut name_and_ids = name_mapping
            .iter()
            .map(|(name, id)| {
                let index = schema.index_of(name)?;
                Ok((name, id, index))
            })
            .collect::<Result<Vec<_>>>()?;
        name_and_ids.sort_by_key(|(_, _, index)| *index);

        for (name, id, _) in name_and_ids {
            let orig_field = schema.field_with_name(name)?;
            let data_type = DataType::from(orig_field.data_type());
            fields.push(DataField::new(&id.to_string(), data_type));
        }
        Ok(fields)
    }

    pub fn output_schema(&self) -> Result<DataSchemaRef> {
        let fields = TableScan::output_fields(self.source.schema(), &self.name_mapping)?;
        Ok(DataSchemaRefExt::create(fields))
    }
}

#[derive(Clone, Debug, serde::Serialize, serde::Deserialize)]
pub struct Filter {
    /// A unique id of operator in a `PhysicalPlan` tree.
    /// Only used for display.
    pub plan_id: u32,

    pub input: Box<PhysicalPlan>,

    // Assumption: expression's data type must be `DataType::Boolean`.
    pub predicates: Vec<RemoteExpr>,

    /// Only used for explain
    pub stat_info: Option<PlanStatsInfo>,
}

impl Filter {
    pub fn output_schema(&self) -> Result<DataSchemaRef> {
        self.input.output_schema()
    }
}

#[derive(Clone, Debug, serde::Serialize, serde::Deserialize)]
pub struct Project {
    /// A unique id of operator in a `PhysicalPlan` tree.
    /// Only used for display.
    pub plan_id: u32,

    pub input: Box<PhysicalPlan>,
    pub projections: Vec<usize>,

    /// Only used for display
    pub columns: ColumnSet,
    pub stat_info: Option<PlanStatsInfo>,
}

impl Project {
    pub fn output_schema(&self) -> Result<DataSchemaRef> {
        let input_schema = self.input.output_schema()?;
        let mut fields = Vec::new();
        for i in self.projections.iter() {
            fields.push(input_schema.field(*i).clone());
        }
        Ok(DataSchemaRefExt::create(fields))
    }
}

#[derive(Clone, Debug, serde::Serialize, serde::Deserialize)]
pub struct EvalScalar {
    /// A unique id of operator in a `PhysicalPlan` tree.
    /// Only used for display.
    pub plan_id: u32,

    pub input: Box<PhysicalPlan>,
    pub exprs: Vec<(RemoteExpr, IndexType)>,

    /// Only used for explain
    pub stat_info: Option<PlanStatsInfo>,
}

impl EvalScalar {
    pub fn output_schema(&self) -> Result<DataSchemaRef> {
        let input_schema = self.input.output_schema()?;
        let mut fields = input_schema.fields().clone();
        for (expr, index) in self.exprs.iter() {
            let name = index.to_string();
            if let RemoteExpr::ColumnRef { id, .. } = expr {
                if name == fields[*id].name().as_str() {
                    continue;
                }
            }
            let data_type = expr.as_expr(&BUILTIN_FUNCTIONS).data_type().clone();
            fields.push(DataField::new(&name, data_type));
        }
        Ok(DataSchemaRefExt::create(fields))
    }
}

#[derive(Clone, Debug, serde::Serialize, serde::Deserialize)]
pub struct ProjectSet {
    /// A unique id of operator in a `PhysicalPlan` tree.
    /// Only used for display.
    pub plan_id: u32,

    pub input: Box<PhysicalPlan>,

    pub srf_exprs: Vec<(RemoteExpr, IndexType)>,

    pub unused_indices: HashSet<IndexType>,

    /// Only used for explain
    pub stat_info: Option<PlanStatsInfo>,
}

impl ProjectSet {
    pub fn output_schema(&self) -> Result<DataSchemaRef> {
        let input_schema = self.input.output_schema()?;
        let mut fields = Vec::with_capacity(input_schema.num_fields() + self.srf_exprs.len());
        for (i, field) in input_schema.fields().iter().enumerate() {
            if !self.unused_indices.contains(&i) {
                fields.push(field.clone());
            }
        }
        fields.extend(self.srf_exprs.iter().map(|(srf, index)| {
            DataField::new(
                &index.to_string(),
                srf.as_expr(&BUILTIN_FUNCTIONS).data_type().clone(),
            )
        }));
        Ok(DataSchemaRefExt::create(fields))
    }
}

#[derive(Clone, Debug, serde::Serialize, serde::Deserialize)]
pub struct AggregateExpand {
    /// A unique id of operator in a `PhysicalPlan` tree.
    /// Only used for display.
    pub plan_id: u32,

    pub input: Box<PhysicalPlan>,
    pub group_bys: Vec<IndexType>,
    pub grouping_id_index: IndexType,
    pub grouping_sets: Vec<Vec<IndexType>>,
    /// Only used for explain
    pub stat_info: Option<PlanStatsInfo>,
}

impl AggregateExpand {
    pub fn output_schema(&self) -> Result<DataSchemaRef> {
        let input_schema = self.input.output_schema()?;
        let mut output_fields = input_schema.fields().clone();

        for group_by in self
            .group_bys
            .iter()
            .filter(|&index| *index != self.grouping_id_index)
        {
            // All group by columns will wrap nullable.
            let i = input_schema.index_of(&group_by.to_string())?;
            let f = &mut output_fields[i];
            *f = DataField::new(f.name(), f.data_type().wrap_nullable())
        }

        output_fields.push(DataField::new(
            &self.grouping_id_index.to_string(),
            DataType::Number(NumberDataType::UInt32),
        ));
        Ok(DataSchemaRefExt::create(output_fields))
    }
}

#[derive(Clone, Debug, serde::Serialize, serde::Deserialize)]
pub struct AggregatePartial {
    /// A unique id of operator in a `PhysicalPlan` tree.
    /// Only used for display.
    pub plan_id: u32,

    pub input: Box<PhysicalPlan>,
    pub group_by: Vec<IndexType>,
    pub agg_funcs: Vec<AggregateFunctionDesc>,
    /// Only used for explain
    pub stat_info: Option<PlanStatsInfo>,
}

impl AggregatePartial {
    pub fn output_schema(&self) -> Result<DataSchemaRef> {
        let input_schema = self.input.output_schema()?;
        let mut fields = Vec::with_capacity(self.agg_funcs.len() + self.group_by.len());
        for agg in self.agg_funcs.iter() {
            fields.push(DataField::new(
                &agg.output_column.to_string(),
                DataType::String,
            ));
        }
        if !self.group_by.is_empty() {
            let method = DataBlock::choose_hash_method_with_types(
                &self
                    .group_by
                    .iter()
                    .map(|index| {
                        Ok(input_schema
                            .field_with_name(&index.to_string())?
                            .data_type()
                            .clone())
                    })
                    .collect::<Result<Vec<_>>>()?,
                false,
            )?;
            fields.push(DataField::new("_group_by_key", method.data_type()));
        }
        Ok(DataSchemaRefExt::create(fields))
    }
}

#[derive(Clone, Debug, serde::Serialize, serde::Deserialize)]
pub struct AggregateFinal {
    /// A unique id of operator in a `PhysicalPlan` tree.
    /// Only used for display.
    pub plan_id: u32,

    pub input: Box<PhysicalPlan>,
    pub group_by: Vec<IndexType>,
    pub agg_funcs: Vec<AggregateFunctionDesc>,
    pub before_group_by_schema: DataSchemaRef,

    pub limit: Option<usize>,
    /// Only used for explain
    pub stat_info: Option<PlanStatsInfo>,
}

impl AggregateFinal {
    pub fn output_schema(&self) -> Result<DataSchemaRef> {
        let mut fields = Vec::with_capacity(self.agg_funcs.len() + self.group_by.len());
        for agg in self.agg_funcs.iter() {
            let data_type = agg.sig.return_type()?;
            fields.push(DataField::new(&agg.output_column.to_string(), data_type));
        }
        for id in self.group_by.iter() {
            let data_type = self
                .before_group_by_schema
                .field_with_name(&id.to_string())?
                .data_type()
                .clone();
            fields.push(DataField::new(&id.to_string(), data_type));
        }
        Ok(DataSchemaRefExt::create(fields))
    }
}

#[derive(Clone, Debug, serde::Serialize, serde::Deserialize)]
pub enum WindowFunction {
    Aggregate(AggregateFunctionDesc),
    RowNumber,
    Rank,
    DenseRank,
    PercentRank,
    LagLead(LagLeadFunctionDesc),
    NthValue(NthValueFunctionDesc),
    Ntile(NtileFunctionDesc),
    CumeDist,
}

impl WindowFunction {
    fn data_type(&self) -> Result<DataType> {
        match self {
            WindowFunction::Aggregate(agg) => agg.sig.return_type(),
            WindowFunction::RowNumber | WindowFunction::Rank | WindowFunction::DenseRank => {
                Ok(DataType::Number(NumberDataType::UInt64))
            }
            WindowFunction::PercentRank | WindowFunction::CumeDist => {
                Ok(DataType::Number(NumberDataType::Float64))
            }
            WindowFunction::LagLead(f) => Ok(f.return_type.clone()),
            WindowFunction::NthValue(f) => Ok(f.return_type.clone()),
            WindowFunction::Ntile(f) => Ok(f.return_type.clone()),
        }
    }
}

impl Display for WindowFunction {
    fn fmt(&self, f: &mut std::fmt::Formatter<'_>) -> std::fmt::Result {
        match self {
            WindowFunction::Aggregate(agg) => write!(f, "{}", agg.sig.name),
            WindowFunction::RowNumber => write!(f, "row_number"),
            WindowFunction::Rank => write!(f, "rank"),
            WindowFunction::DenseRank => write!(f, "dense_rank"),
            WindowFunction::PercentRank => write!(f, "percent_rank"),
            WindowFunction::LagLead(lag_lead) if lag_lead.is_lag => write!(f, "lag"),
            WindowFunction::LagLead(_) => write!(f, "lead"),
            WindowFunction::NthValue(_) => write!(f, "nth_value"),
            WindowFunction::Ntile(_) => write!(f, "ntile"),
            WindowFunction::CumeDist => write!(f, "cume_dist"),
        }
    }
}

#[derive(Clone, Debug, serde::Serialize, serde::Deserialize)]
pub struct Window {
    pub plan_id: u32,
    pub index: IndexType,
    pub input: Box<PhysicalPlan>,
    pub func: WindowFunction,
    pub partition_by: Vec<IndexType>,
    pub order_by: Vec<SortDesc>,
    pub window_frame: WindowFuncFrame,
}

impl Window {
    pub fn output_schema(&self) -> Result<DataSchemaRef> {
        let input_schema = self.input.output_schema()?;
        let mut fields = Vec::with_capacity(input_schema.fields().len() + 1);
        fields.extend_from_slice(input_schema.fields());
        fields.push(DataField::new(
            &self.index.to_string(),
            self.func.data_type()?,
        ));
        Ok(DataSchemaRefExt::create(fields))
    }
}

#[derive(Clone, Debug, serde::Serialize, serde::Deserialize)]
pub struct Sort {
    /// A unique id of operator in a `PhysicalPlan` tree.
    /// Only used for display.
    pub plan_id: u32,

    pub input: Box<PhysicalPlan>,
    pub order_by: Vec<SortDesc>,
    // limit = Limit.limit + Limit.offset
    pub limit: Option<usize>,

    // If the sort plan is after the exchange plan
    pub after_exchange: bool,
    pub pre_projection: Option<Vec<IndexType>>,

    /// Only used for explain
    pub stat_info: Option<PlanStatsInfo>,
}

impl Sort {
    pub fn output_schema(&self) -> Result<DataSchemaRef> {
        let input_schema = self.input.output_schema()?;
        if let Some(proj) = &self.pre_projection {
            let fields = proj
                .iter()
                .filter_map(|index| input_schema.field_with_name(&index.to_string()).ok())
                .cloned()
                .collect::<Vec<_>>();
            if fields.len() < input_schema.fields().len() {
                // Only if the projection is not a full projection, we need to add a projection transform.
                return Ok(DataSchemaRefExt::create(fields));
            }
        }
        Ok(input_schema)
    }
}

#[derive(Clone, Debug, serde::Serialize, serde::Deserialize)]
pub struct Limit {
    /// A unique id of operator in a `PhysicalPlan` tree.
    /// Only used for display.
    pub plan_id: u32,

    pub input: Box<PhysicalPlan>,
    pub limit: Option<usize>,
    pub offset: usize,

    /// Only used for explain
    pub stat_info: Option<PlanStatsInfo>,
}

impl Limit {
    pub fn output_schema(&self) -> Result<DataSchemaRef> {
        self.input.output_schema()
    }
}

#[derive(Clone, Debug, serde::Serialize, serde::Deserialize)]
pub struct RowFetch {
    /// A unique id of operator in a `PhysicalPlan` tree.
    /// Only used for display.
    pub plan_id: u32,

    pub input: Box<PhysicalPlan>,

    // cloned from `input`.
    pub source: Box<DataSourcePlan>,
    // projection on the source table schema.
    pub cols_to_fetch: Projection,

    pub row_id_col_offset: usize,

    pub fetched_fields: Vec<DataField>,

    /// Only used for explain
    pub stat_info: Option<PlanStatsInfo>,
}

impl RowFetch {
    pub fn output_schema(&self) -> Result<DataSchemaRef> {
        let mut fields = self.input.output_schema()?.fields().clone();
        fields.extend_from_slice(&self.fetched_fields);
        Ok(DataSchemaRefExt::create(fields))
    }
}

#[derive(Clone, Debug, serde::Serialize, serde::Deserialize)]
pub struct HashJoin {
    /// A unique id of operator in a `PhysicalPlan` tree.
    /// Only used for display.
    pub plan_id: u32,

    pub build: Box<PhysicalPlan>,
    pub probe: Box<PhysicalPlan>,
    pub build_keys: Vec<RemoteExpr>,
    pub probe_keys: Vec<RemoteExpr>,
    pub non_equi_conditions: Vec<RemoteExpr>,
    pub join_type: JoinType,
    pub marker_index: Option<IndexType>,
    pub from_correlated_subquery: bool,

    // It means that join has a corresponding runtime filter
    pub contain_runtime_filter: bool,

    /// Only used for explain
    pub stat_info: Option<PlanStatsInfo>,
}

impl HashJoin {
    pub fn output_schema(&self) -> Result<DataSchemaRef> {
        let mut fields = self.probe.output_schema()?.fields().clone();
        match self.join_type {
            JoinType::Left | JoinType::LeftSingle => {
                for field in self.build.output_schema()?.fields() {
                    fields.push(DataField::new(
                        field.name().as_str(),
                        field.data_type().wrap_nullable(),
                    ));
                }
            }
            JoinType::Right | JoinType::RightSingle => {
                fields.clear();
                for field in self.probe.output_schema()?.fields() {
                    fields.push(DataField::new(
                        field.name().as_str(),
                        field.data_type().wrap_nullable(),
                    ));
                }
                for field in self.build.output_schema()?.fields() {
                    fields.push(DataField::new(
                        field.name().as_str(),
                        field.data_type().clone(),
                    ));
                }
            }
            JoinType::Full => {
                fields.clear();
                for field in self.probe.output_schema()?.fields() {
                    fields.push(DataField::new(
                        field.name().as_str(),
                        field.data_type().wrap_nullable(),
                    ));
                }
                for field in self.build.output_schema()?.fields() {
                    fields.push(DataField::new(
                        field.name().as_str(),
                        field.data_type().wrap_nullable(),
                    ));
                }
            }
            JoinType::LeftSemi | JoinType::LeftAnti => {
                // Do nothing
            }
            JoinType::RightSemi | JoinType::RightAnti => {
                fields.clear();
                fields = self.build.output_schema()?.fields().clone();
            }
            JoinType::LeftMark | JoinType::RightMark => {
                fields.clear();
                let outer_table = if self.join_type == JoinType::RightMark {
                    &self.probe
                } else {
                    &self.build
                };
                fields = outer_table.output_schema()?.fields().clone();
                let name = if let Some(idx) = self.marker_index {
                    idx.to_string()
                } else {
                    "marker".to_string()
                };
                fields.push(DataField::new(
                    name.as_str(),
                    DataType::Nullable(Box::new(DataType::Boolean)),
                ));
            }

            _ => {
                for field in self.build.output_schema()?.fields() {
                    fields.push(DataField::new(
                        field.name().as_str(),
                        field.data_type().clone(),
                    ));
                }
            }
        }
        Ok(DataSchemaRefExt::create(fields))
    }
}

#[derive(Clone, Debug, serde::Serialize, serde::Deserialize)]
pub enum RangeJoinType {
    IEJoin,
    Merge,
}

#[derive(Clone, Debug, serde::Serialize, serde::Deserialize)]
pub struct RangeJoin {
    /// A unique id of operator in a `PhysicalPlan` tree.
    /// Only used for display.
    pub plan_id: u32,
    pub left: Box<PhysicalPlan>,
    pub right: Box<PhysicalPlan>,
    /// The first two conditions: (>, >=, <, <=)
    /// Condition's left/right side only contains one table's column
    pub conditions: Vec<RangeJoinCondition>,
    /// The other conditions
    pub other_conditions: Vec<RemoteExpr>,
    /// Now only support inner join, will support left/right join later
    pub join_type: JoinType,
    pub range_join_type: RangeJoinType,

    /// Only used for explain
    pub stat_info: Option<PlanStatsInfo>,
}

impl RangeJoin {
    pub fn output_schema(&self) -> Result<DataSchemaRef> {
        let mut fields = self.left.output_schema()?.fields().clone();
        fields.extend(self.right.output_schema()?.fields().clone());
        Ok(DataSchemaRefExt::create(fields))
    }
}

#[derive(Clone, Debug, serde::Serialize, serde::Deserialize)]
pub struct Exchange {
    /// A unique id of operator in a `PhysicalPlan` tree.
    pub plan_id: u32,

    pub input: Box<PhysicalPlan>,
    pub kind: FragmentKind,
    pub keys: Vec<RemoteExpr>,
}

impl Exchange {
    pub fn output_schema(&self) -> Result<DataSchemaRef> {
        self.input.output_schema()
    }
}

#[derive(Clone, Debug, serde::Serialize, serde::Deserialize)]
pub struct ExchangeSource {
    /// A unique id of operator in a `PhysicalPlan` tree.
    pub plan_id: u32,

    /// Output schema of exchanged data
    pub schema: DataSchemaRef,

    /// Fragment ID of source fragment
    pub source_fragment_id: usize,
    pub query_id: String,
}

impl ExchangeSource {
    pub fn output_schema(&self) -> Result<DataSchemaRef> {
        Ok(self.schema.clone())
    }
}

#[derive(serde::Serialize, serde::Deserialize, Clone, Debug, PartialEq, Eq)]
pub enum FragmentKind {
    // Init-partition
    Init,
    // Partitioned by hash
    Normal,
    // Broadcast
    Expansive,
    Merge,
}

#[derive(Clone, Debug, serde::Serialize, serde::Deserialize)]
pub struct ExchangeSink {
    /// A unique id of operator in a `PhysicalPlan` tree.
    pub plan_id: u32,

    pub input: Box<PhysicalPlan>,
    /// Input schema of exchanged data
    pub schema: DataSchemaRef,
    pub kind: FragmentKind,
    pub keys: Vec<RemoteExpr>,

    /// Fragment ID of sink fragment
    pub destination_fragment_id: usize,
    /// Addresses of destination nodes
    pub query_id: String,
}

impl ExchangeSink {
    pub fn output_schema(&self) -> Result<DataSchemaRef> {
        Ok(self.schema.clone())
    }
}

#[derive(Clone, Debug, serde::Serialize, serde::Deserialize)]
pub struct UnionAll {
    /// A unique id of operator in a `PhysicalPlan` tree.
    /// Only used for display.
    pub plan_id: u32,

    pub left: Box<PhysicalPlan>,
    pub right: Box<PhysicalPlan>,
    pub pairs: Vec<(String, String)>,
    pub schema: DataSchemaRef,

    /// Only used for explain
    pub stat_info: Option<PlanStatsInfo>,
}

impl UnionAll {
    pub fn output_schema(&self) -> Result<DataSchemaRef> {
        Ok(self.schema.clone())
    }
}

#[derive(Clone, Debug, serde::Serialize, serde::Deserialize)]
pub struct CopyIntoTable {
    pub catalog_name: String,
    pub required_values_schema: DataSchemaRef,
    pub values_consts: Vec<Scalar>,
    pub required_source_schema: DataSchemaRef,
    pub write_mode: CopyIntoTableMode,
    pub validation_mode: ValidationMode,
    pub force: bool,
    pub stage_table_info: StageTableInfo,
    pub files: Vec<StageFileInfo>,
    pub table_info: TableInfo,

    pub source: CopyIntoTableSource,
}

<<<<<<< HEAD
#[derive(Clone, Debug, serde::Serialize, serde::Deserialize, EnumAsInner)]
pub enum CopyIntoTableSource {
    Query(Box<PhysicalPlan>),
    Stage(Box<DataSourcePlan>),
=======
#[derive(Clone, Debug, serde::Serialize, serde::Deserialize)]
pub struct CopyIntoTableFromQuery {
    pub plan_id: u32,
    pub catalog_name: String,
    pub database_name: String,
    pub table_name: String,

    pub required_values_schema: DataSchemaRef, // ... into table(<columns>) ..  -> <columns>
    pub values_consts: Vec<Scalar>,            // (1, ?, 'a', ?) -> (1, 'a')
    pub required_source_schema: DataSchemaRef, // (1, ?, 'a', ?) -> (?, ?)
    // these three fields are used for query result render
    pub query_source_schema: DataSchemaRef,
    pub ignore_result: bool,
    pub result_columns: Vec<ColumnBinding>,

    pub write_mode: CopyIntoTableMode,
    pub validation_mode: ValidationMode,
    pub force: bool,

    pub stage_table_info: StageTableInfo,
    pub local_node_id: String,
    // after build_query, we will make it as the input
    pub input: Box<PhysicalPlan>,
    pub files: Vec<StageFileInfo>,
    pub table_info: TableInfo,
>>>>>>> 292352f9
}

impl CopyIntoTable {
    pub fn output_schema(&self) -> Result<DataSchemaRef> {
        Ok(DataSchemaRef::default())
    }
}

#[derive(Clone, Debug, serde::Serialize, serde::Deserialize)]
pub struct DistributedInsertSelect {
    /// A unique id of operator in a `PhysicalPlan` tree.
    pub plan_id: u32,

    pub input: Box<PhysicalPlan>,
    pub catalog: String,
    pub table_info: TableInfo,
    pub insert_schema: DataSchemaRef,
    pub select_schema: DataSchemaRef,
    pub select_column_bindings: Vec<ColumnBinding>,
    pub cast_needed: bool,
}

impl DistributedInsertSelect {
    pub fn output_schema(&self) -> Result<DataSchemaRef> {
        Ok(DataSchemaRef::default())
    }
}

// Build runtime predicate data from join build side
// Then pass it to runtime filter on join probe side
// It's the children of join node
#[derive(Clone, Debug, serde::Serialize, serde::Deserialize)]
pub struct RuntimeFilterSource {
    /// A unique id of operator in a `PhysicalPlan` tree.
    /// Only used for display.
    pub plan_id: u32,

    pub left_side: Box<PhysicalPlan>,
    pub right_side: Box<PhysicalPlan>,
    pub left_runtime_filters: BTreeMap<RuntimeFilterId, RemoteExpr>,
    pub right_runtime_filters: BTreeMap<RuntimeFilterId, RemoteExpr>,
}

impl RuntimeFilterSource {
    pub fn output_schema(&self) -> Result<DataSchemaRef> {
        self.left_side.output_schema()
    }
}

#[derive(Clone, Debug, serde::Serialize, serde::Deserialize)]
pub struct DeletePartial {
    pub parts: Partitions,
    pub filter: RemoteExpr<String>,
    pub table_info: TableInfo,
    pub catalog_name: String,
    pub col_indices: Vec<usize>,
    pub query_row_id_col: bool,
}

impl DeletePartial {
    pub fn output_schema(&self) -> Result<DataSchemaRef> {
        Ok(DataSchemaRef::default())
    }
}

impl MutationAggregate {
    pub fn output_schema(&self) -> Result<DataSchemaRef> {
        Ok(DataSchemaRef::default())
    }
}

// TODO(sky): make TableMutationAggregator distributed
#[derive(Clone, Debug, serde::Serialize, serde::Deserialize)]
pub struct MutationAggregate {
    pub input: Box<PhysicalPlan>,
    pub snapshot: TableSnapshot,
    pub table_info: TableInfo,
    pub catalog_name: String,
    pub mutation_kind: MutationKind,
}

#[derive(Clone, Debug, serde::Serialize, serde::Deserialize, Copy)]
/// This is used by MutationAccumulator, so no compact here.
pub enum MutationKind {
    Delete,
    Update,
    Replace,
    Recluster,
    Insert,
}

#[derive(Clone, Debug, serde::Serialize, serde::Deserialize)]
pub struct AsyncSourcerPlan {
    pub value_data: String,
    pub schema: DataSchemaRef,
}

#[derive(Clone, Debug, serde::Serialize, serde::Deserialize)]
pub struct Deduplicate {
    pub input: Box<PhysicalPlan>,
    pub on_conflicts: Vec<OnConflictField>,
    pub empty_table: bool,
    pub table_info: TableInfo,
    pub catalog_name: String,
    pub target_schema: DataSchemaRef,
    pub select_ctx: Option<SelectCtx>,
}

#[derive(Clone, Debug, serde::Serialize, serde::Deserialize)]
pub struct SelectCtx {
    pub select_column_bindings: Vec<ColumnBinding>,
    pub select_schema: DataSchemaRef,
}

#[derive(Clone, Debug, serde::Serialize, serde::Deserialize)]
pub struct OnConflictField {
    pub table_field: common_expression::TableField,
    pub field_index: common_expression::FieldIndex,
}

#[derive(Clone, Debug, serde::Serialize, serde::Deserialize)]
pub struct ReplaceInto {
    pub input: Box<PhysicalPlan>,
    pub segment_partition_num: usize,
    pub block_thresholds: BlockThresholds,
    pub table_info: TableInfo,
    pub on_conflicts: Vec<OnConflictField>,
    pub catalog_name: String,
    pub snapshot: TableSnapshot,
}

#[derive(Clone, Debug, serde::Serialize, serde::Deserialize)]
pub struct RefreshIndex {
    pub input: Box<PhysicalPlan>,
    pub index_id: u64,
    pub table_info: TableInfo,
    pub select_schema: DataSchemaRef,
    pub select_column_bindings: Vec<ColumnBinding>,
}

impl RefreshIndex {
    pub fn output_schema(&self) -> Result<DataSchemaRef> {
        Ok(DataSchemaRefExt::create(vec![DataField::new(
            "index_loc",
            DataType::String,
        )]))
    }
}

impl Display for RefreshIndex {
    fn fmt(&self, f: &mut Formatter<'_>) -> std::fmt::Result {
        write!(f, "RefreshIndex")
    }
}

#[derive(Clone, Debug, serde::Serialize, serde::Deserialize, EnumAsInner)]
pub enum PhysicalPlan {
    TableScan(TableScan),
    Filter(Filter),
    Project(Project),
    EvalScalar(EvalScalar),
    ProjectSet(ProjectSet),
    AggregateExpand(AggregateExpand),
    AggregatePartial(AggregatePartial),
    AggregateFinal(AggregateFinal),
    Window(Window),
    Sort(Sort),
    Limit(Limit),
    RowFetch(RowFetch),
    HashJoin(HashJoin),
    RangeJoin(RangeJoin),
    Exchange(Exchange),
    UnionAll(UnionAll),
    RuntimeFilterSource(RuntimeFilterSource),

    /// For insert into ... select ... in cluster
    DistributedInsertSelect(Box<DistributedInsertSelect>),
    /// Synthesized by fragmenter
    ExchangeSource(ExchangeSource),
    ExchangeSink(ExchangeSink),

    /// Delete
    DeletePartial(Box<DeletePartial>),
    MutationAggregate(Box<MutationAggregate>),
    /// Copy into table
    CopyIntoTable(Box<CopyIntoTable>),
    /// Replace
    AsyncSourcer(AsyncSourcerPlan),
    Deduplicate(Deduplicate),
    ReplaceInto(ReplaceInto),
}

impl PhysicalPlan {
    pub fn is_distributed_plan(&self) -> bool {
        self.children().any(|child| child.is_distributed_plan())
            || matches!(
                self,
                Self::ExchangeSource(_) | Self::ExchangeSink(_) | Self::Exchange(_)
            )
    }

    /// Get the id of the plan node
    pub fn get_id(&self) -> u32 {
        match self {
            PhysicalPlan::TableScan(v) => v.plan_id,
            PhysicalPlan::Filter(v) => v.plan_id,
            PhysicalPlan::Project(v) => v.plan_id,
            PhysicalPlan::EvalScalar(v) => v.plan_id,
            PhysicalPlan::ProjectSet(v) => v.plan_id,
            PhysicalPlan::AggregateExpand(v) => v.plan_id,
            PhysicalPlan::AggregatePartial(v) => v.plan_id,
            PhysicalPlan::AggregateFinal(v) => v.plan_id,
            PhysicalPlan::Window(v) => v.plan_id,
            PhysicalPlan::Sort(v) => v.plan_id,
            PhysicalPlan::Limit(v) => v.plan_id,
            PhysicalPlan::RowFetch(v) => v.plan_id,
            PhysicalPlan::HashJoin(v) => v.plan_id,
            PhysicalPlan::RangeJoin(v) => v.plan_id,
            PhysicalPlan::Exchange(v) => v.plan_id,
            PhysicalPlan::UnionAll(v) => v.plan_id,
            PhysicalPlan::RuntimeFilterSource(v) => v.plan_id,
            PhysicalPlan::DistributedInsertSelect(v) => v.plan_id,
            PhysicalPlan::ExchangeSource(v) => v.plan_id,
            PhysicalPlan::ExchangeSink(v) => v.plan_id,
            PhysicalPlan::DeletePartial(_)
            | PhysicalPlan::MutationAggregate(_)
            | PhysicalPlan::CopyIntoTable(_)
            | PhysicalPlan::AsyncSourcer(_)
            | PhysicalPlan::Deduplicate(_)
            | PhysicalPlan::ReplaceInto(_) => {
                unreachable!()
            }
        }
    }

    pub fn output_schema(&self) -> Result<DataSchemaRef> {
        match self {
            PhysicalPlan::TableScan(plan) => plan.output_schema(),
            PhysicalPlan::Filter(plan) => plan.output_schema(),
            PhysicalPlan::Project(plan) => plan.output_schema(),
            PhysicalPlan::EvalScalar(plan) => plan.output_schema(),
            PhysicalPlan::AggregateExpand(plan) => plan.output_schema(),
            PhysicalPlan::AggregatePartial(plan) => plan.output_schema(),
            PhysicalPlan::AggregateFinal(plan) => plan.output_schema(),
            PhysicalPlan::Window(plan) => plan.output_schema(),
            PhysicalPlan::Sort(plan) => plan.output_schema(),
            PhysicalPlan::Limit(plan) => plan.output_schema(),
            PhysicalPlan::RowFetch(plan) => plan.output_schema(),
            PhysicalPlan::HashJoin(plan) => plan.output_schema(),
            PhysicalPlan::Exchange(plan) => plan.output_schema(),
            PhysicalPlan::ExchangeSource(plan) => plan.output_schema(),
            PhysicalPlan::ExchangeSink(plan) => plan.output_schema(),
            PhysicalPlan::UnionAll(plan) => plan.output_schema(),
            PhysicalPlan::DistributedInsertSelect(plan) => plan.output_schema(),
            PhysicalPlan::ProjectSet(plan) => plan.output_schema(),
            PhysicalPlan::RuntimeFilterSource(plan) => plan.output_schema(),
            PhysicalPlan::DeletePartial(plan) => plan.output_schema(),
            PhysicalPlan::MutationAggregate(plan) => plan.output_schema(),
            PhysicalPlan::RangeJoin(plan) => plan.output_schema(),
            PhysicalPlan::CopyIntoTable(plan) => plan.output_schema(),
            PhysicalPlan::AsyncSourcer(_)
            | PhysicalPlan::Deduplicate(_)
            | PhysicalPlan::ReplaceInto(_) => Ok(DataSchemaRef::default()),
        }
    }

    pub fn name(&self) -> String {
        match self {
            PhysicalPlan::TableScan(_) => "TableScan".to_string(),
            PhysicalPlan::Filter(_) => "Filter".to_string(),
            PhysicalPlan::Project(_) => "Project".to_string(),
            PhysicalPlan::EvalScalar(_) => "EvalScalar".to_string(),
            PhysicalPlan::AggregateExpand(_) => "AggregateExpand".to_string(),
            PhysicalPlan::AggregatePartial(_) => "AggregatePartial".to_string(),
            PhysicalPlan::AggregateFinal(_) => "AggregateFinal".to_string(),
            PhysicalPlan::Window(_) => "Window".to_string(),
            PhysicalPlan::Sort(_) => "Sort".to_string(),
            PhysicalPlan::Limit(_) => "Limit".to_string(),
            PhysicalPlan::RowFetch(_) => "RowFetch".to_string(),
            PhysicalPlan::HashJoin(_) => "HashJoin".to_string(),
            PhysicalPlan::Exchange(_) => "Exchange".to_string(),
            PhysicalPlan::UnionAll(_) => "UnionAll".to_string(),
            PhysicalPlan::DistributedInsertSelect(_) => "DistributedInsertSelect".to_string(),
            PhysicalPlan::ExchangeSource(_) => "Exchange Source".to_string(),
            PhysicalPlan::ExchangeSink(_) => "Exchange Sink".to_string(),
            PhysicalPlan::ProjectSet(_) => "Unnest".to_string(),
            PhysicalPlan::RuntimeFilterSource(_) => "RuntimeFilterSource".to_string(),
            PhysicalPlan::DeletePartial(_) => "DeletePartial".to_string(),
            PhysicalPlan::MutationAggregate(_) => "DeleteFinal".to_string(),
            PhysicalPlan::RangeJoin(_) => "RangeJoin".to_string(),
            PhysicalPlan::CopyIntoTable(_) => "CopyIntoTable".to_string(),
            PhysicalPlan::AsyncSourcer(_) => "AsyncSourcer".to_string(),
            PhysicalPlan::Deduplicate(_) => "Deduplicate".to_string(),
            PhysicalPlan::ReplaceInto(_) => "Replace".to_string(),
        }
    }

    pub fn children<'a>(&'a self) -> Box<dyn Iterator<Item = &'a PhysicalPlan> + 'a> {
        match self {
            PhysicalPlan::TableScan(_) => Box::new(std::iter::empty()),
            PhysicalPlan::Filter(plan) => Box::new(std::iter::once(plan.input.as_ref())),
            PhysicalPlan::Project(plan) => Box::new(std::iter::once(plan.input.as_ref())),
            PhysicalPlan::EvalScalar(plan) => Box::new(std::iter::once(plan.input.as_ref())),
            PhysicalPlan::AggregateExpand(plan) => Box::new(std::iter::once(plan.input.as_ref())),
            PhysicalPlan::AggregatePartial(plan) => Box::new(std::iter::once(plan.input.as_ref())),
            PhysicalPlan::AggregateFinal(plan) => Box::new(std::iter::once(plan.input.as_ref())),
            PhysicalPlan::Window(plan) => Box::new(std::iter::once(plan.input.as_ref())),
            PhysicalPlan::Sort(plan) => Box::new(std::iter::once(plan.input.as_ref())),
            PhysicalPlan::Limit(plan) => Box::new(std::iter::once(plan.input.as_ref())),
            PhysicalPlan::RowFetch(plan) => Box::new(std::iter::once(plan.input.as_ref())),
            PhysicalPlan::HashJoin(plan) => Box::new(
                std::iter::once(plan.probe.as_ref()).chain(std::iter::once(plan.build.as_ref())),
            ),
            PhysicalPlan::Exchange(plan) => Box::new(std::iter::once(plan.input.as_ref())),
            PhysicalPlan::ExchangeSource(_) => Box::new(std::iter::empty()),
            PhysicalPlan::ExchangeSink(plan) => Box::new(std::iter::once(plan.input.as_ref())),
            PhysicalPlan::UnionAll(plan) => Box::new(
                std::iter::once(plan.left.as_ref()).chain(std::iter::once(plan.right.as_ref())),
            ),
            PhysicalPlan::DistributedInsertSelect(plan) => {
                Box::new(std::iter::once(plan.input.as_ref()))
            }
            PhysicalPlan::DeletePartial(_plan) => Box::new(std::iter::empty()),
            PhysicalPlan::MutationAggregate(plan) => Box::new(std::iter::once(plan.input.as_ref())),
            PhysicalPlan::ProjectSet(plan) => Box::new(std::iter::once(plan.input.as_ref())),
            PhysicalPlan::RuntimeFilterSource(plan) => Box::new(
                std::iter::once(plan.left_side.as_ref())
                    .chain(std::iter::once(plan.right_side.as_ref())),
            ),
            PhysicalPlan::RangeJoin(plan) => Box::new(
                std::iter::once(plan.left.as_ref()).chain(std::iter::once(plan.right.as_ref())),
            ),
            PhysicalPlan::CopyIntoTable(_) => Box::new(std::iter::empty()),
            PhysicalPlan::AsyncSourcer(_) => Box::new(std::iter::empty()),
            PhysicalPlan::Deduplicate(plan) => Box::new(std::iter::once(plan.input.as_ref())),
            PhysicalPlan::ReplaceInto(plan) => Box::new(std::iter::once(plan.input.as_ref())),
        }
    }

    /// Used to find data source info in a non-aggregation and single-table query plan.
    pub fn try_find_single_data_source(&self) -> Option<&DataSourcePlan> {
        match self {
            PhysicalPlan::TableScan(scan) => Some(&scan.source),
            PhysicalPlan::Filter(plan) => plan.input.try_find_single_data_source(),
            PhysicalPlan::Project(plan) => plan.input.try_find_single_data_source(),
            PhysicalPlan::EvalScalar(plan) => plan.input.try_find_single_data_source(),
            PhysicalPlan::Window(plan) => plan.input.try_find_single_data_source(),
            PhysicalPlan::Sort(plan) => plan.input.try_find_single_data_source(),
            PhysicalPlan::Limit(plan) => plan.input.try_find_single_data_source(),
            PhysicalPlan::Exchange(plan) => plan.input.try_find_single_data_source(),
            PhysicalPlan::ExchangeSink(plan) => plan.input.try_find_single_data_source(),
            PhysicalPlan::DistributedInsertSelect(plan) => plan.input.try_find_single_data_source(),
            PhysicalPlan::ProjectSet(plan) => plan.input.try_find_single_data_source(),
            PhysicalPlan::RowFetch(plan) => plan.input.try_find_single_data_source(),
            PhysicalPlan::RuntimeFilterSource(_)
            | PhysicalPlan::UnionAll(_)
            | PhysicalPlan::ExchangeSource(_)
            | PhysicalPlan::HashJoin(_)
            | PhysicalPlan::RangeJoin(_)
            | PhysicalPlan::AggregateExpand(_)
            | PhysicalPlan::AggregateFinal(_)
            | PhysicalPlan::AggregatePartial(_)
            | PhysicalPlan::DeletePartial(_)
            | PhysicalPlan::MutationAggregate(_)
            | PhysicalPlan::CopyIntoTable(_)
            | PhysicalPlan::AsyncSourcer(_)
            | PhysicalPlan::Deduplicate(_)
            | PhysicalPlan::ReplaceInto(_) => None,
        }
    }
}

#[derive(Clone, Debug, Eq, PartialEq, serde::Serialize, serde::Deserialize)]
pub struct AggregateFunctionDesc {
    pub sig: AggregateFunctionSignature,
    pub output_column: IndexType,
    pub args: Vec<usize>,
    pub arg_indices: Vec<IndexType>,
}

#[derive(Clone, Debug, Eq, PartialEq, serde::Serialize, serde::Deserialize)]
pub enum LagLeadDefault {
    Null,
    Index(IndexType),
}

#[derive(Clone, Debug, Eq, PartialEq, serde::Serialize, serde::Deserialize)]
pub struct LagLeadFunctionDesc {
    pub is_lag: bool,
    pub offset: u64,
    pub arg: usize,
    pub return_type: DataType,
    pub default: LagLeadDefault,
}

#[derive(Clone, Debug, Eq, PartialEq, serde::Serialize, serde::Deserialize)]
pub struct NthValueFunctionDesc {
    pub n: Option<u64>,
    pub arg: usize,
    pub return_type: DataType,
}

#[derive(Clone, Debug, Eq, PartialEq, serde::Serialize, serde::Deserialize)]
pub struct NtileFunctionDesc {
    pub n: u64,
    pub return_type: DataType,
}

#[derive(Clone, Debug, Eq, PartialEq, serde::Serialize, serde::Deserialize)]
pub struct AggregateFunctionSignature {
    pub name: String,
    pub params: Vec<Scalar>,
    pub args: Vec<DataType>,
}

#[derive(Clone, Debug, Eq, PartialEq, serde::Serialize, serde::Deserialize)]
pub struct SortDesc {
    pub asc: bool,
    pub nulls_first: bool,
    pub order_by: IndexType,
}

impl AggregateFunctionSignature {
    pub fn return_type(&self) -> Result<DataType> {
        AggregateFunctionFactory::instance()
            .get(&self.name, self.params.clone(), self.args.clone())?
            .return_type()
    }
}<|MERGE_RESOLUTION|>--- conflicted
+++ resolved
@@ -727,38 +727,10 @@
     pub source: CopyIntoTableSource,
 }
 
-<<<<<<< HEAD
 #[derive(Clone, Debug, serde::Serialize, serde::Deserialize, EnumAsInner)]
 pub enum CopyIntoTableSource {
     Query(Box<PhysicalPlan>),
     Stage(Box<DataSourcePlan>),
-=======
-#[derive(Clone, Debug, serde::Serialize, serde::Deserialize)]
-pub struct CopyIntoTableFromQuery {
-    pub plan_id: u32,
-    pub catalog_name: String,
-    pub database_name: String,
-    pub table_name: String,
-
-    pub required_values_schema: DataSchemaRef, // ... into table(<columns>) ..  -> <columns>
-    pub values_consts: Vec<Scalar>,            // (1, ?, 'a', ?) -> (1, 'a')
-    pub required_source_schema: DataSchemaRef, // (1, ?, 'a', ?) -> (?, ?)
-    // these three fields are used for query result render
-    pub query_source_schema: DataSchemaRef,
-    pub ignore_result: bool,
-    pub result_columns: Vec<ColumnBinding>,
-
-    pub write_mode: CopyIntoTableMode,
-    pub validation_mode: ValidationMode,
-    pub force: bool,
-
-    pub stage_table_info: StageTableInfo,
-    pub local_node_id: String,
-    // after build_query, we will make it as the input
-    pub input: Box<PhysicalPlan>,
-    pub files: Vec<StageFileInfo>,
-    pub table_info: TableInfo,
->>>>>>> 292352f9
 }
 
 impl CopyIntoTable {
