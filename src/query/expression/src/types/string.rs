// Copyright 2021 Datafuse Labs
//
// Licensed under the Apache License, Version 2.0 (the "License");
// you may not use this file except in compliance with the License.
// You may obtain a copy of the License at
//
//     http://www.apache.org/licenses/LICENSE-2.0
//
// Unless required by applicable law or agreed to in writing, software
// distributed under the License is distributed on an "AS IS" BASIS,
// WITHOUT WARRANTIES OR CONDITIONS OF ANY KIND, either express or implied.
// See the License for the specific language governing permissions and
// limitations under the License.

use std::iter::once;
use std::ops::Range;

use databend_common_arrow::arrow::buffer::Buffer;
use databend_common_arrow::arrow::trusted_len::TrustedLen;
use databend_common_exception::ErrorCode;
use databend_common_exception::Result;
use serde::Deserialize;
use serde::Serialize;

use super::binary::BinaryColumn;
use super::binary::BinaryColumnBuilder;
use super::binary::BinaryIterator;
use crate::property::Domain;
use crate::types::ArgType;
use crate::types::DataType;
use crate::types::GenericMap;
use crate::types::ValueType;
use crate::utils::arrow::buffer_into_mut;
use crate::values::Column;
use crate::values::Scalar;
use crate::ColumnBuilder;
use crate::ScalarRef;

#[derive(Debug, Clone, PartialEq, Eq)]
pub struct StringType;

impl ValueType for StringType {
    type Scalar = String;
    type ScalarRef<'a> = &'a str;
    type Column = StringColumn;
    type Domain = StringDomain;
    type ColumnIterator<'a> = StringIterator<'a>;
    type ColumnBuilder = StringColumnBuilder;

    #[inline]
    fn upcast_gat<'short, 'long: 'short>(long: &'long str) -> &'short str {
        long
    }

    fn to_owned_scalar(scalar: Self::ScalarRef<'_>) -> Self::Scalar {
        scalar.to_string()
    }

    fn to_scalar_ref(scalar: &Self::Scalar) -> Self::ScalarRef<'_> {
        scalar
    }

    fn try_downcast_scalar<'a>(scalar: &'a ScalarRef) -> Option<Self::ScalarRef<'a>> {
        scalar.as_string().cloned()
    }

    fn try_downcast_column(col: &Column) -> Option<Self::Column> {
        col.as_string().cloned()
    }

    fn try_downcast_domain(domain: &Domain) -> Option<Self::Domain> {
        domain.as_string().cloned()
    }

    fn try_downcast_builder(builder: &mut ColumnBuilder) -> Option<&mut Self::ColumnBuilder> {
        match builder {
            ColumnBuilder::String(builder) => Some(builder),
            _ => None,
        }
    }

    fn try_downcast_owned_builder(builder: ColumnBuilder) -> Option<Self::ColumnBuilder> {
        match builder {
            ColumnBuilder::String(builder) => Some(builder),
            _ => None,
        }
    }

    fn try_upcast_column_builder(builder: Self::ColumnBuilder) -> Option<ColumnBuilder> {
        Some(ColumnBuilder::String(builder))
    }

    fn upcast_scalar(scalar: Self::Scalar) -> Scalar {
        Scalar::String(scalar)
    }

    fn upcast_column(col: Self::Column) -> Column {
        Column::String(col)
    }

    fn upcast_domain(domain: Self::Domain) -> Domain {
        Domain::String(domain)
    }

    fn column_len(col: &Self::Column) -> usize {
        col.len()
    }

    fn index_column(col: &Self::Column, index: usize) -> Option<Self::ScalarRef<'_>> {
        col.index(index)
    }

<<<<<<< HEAD
    #[inline]
    unsafe fn index_column_unchecked<'a>(
        col: &'a Self::Column,
        index: usize,
    ) -> Self::ScalarRef<'a> {
=======
    #[inline(always)]
    unsafe fn index_column_unchecked(col: &Self::Column, index: usize) -> Self::ScalarRef<'_> {
>>>>>>> 7e01e53f
        col.index_unchecked(index)
    }

    fn slice_column(col: &Self::Column, range: Range<usize>) -> Self::Column {
        col.slice(range)
    }

    fn iter_column(col: &Self::Column) -> Self::ColumnIterator<'_> {
        col.iter()
    }

    fn column_to_builder(col: Self::Column) -> Self::ColumnBuilder {
        StringColumnBuilder::from_column(col)
    }

    fn builder_len(builder: &Self::ColumnBuilder) -> usize {
        builder.len()
    }

    fn push_item(builder: &mut Self::ColumnBuilder, item: Self::ScalarRef<'_>) {
        builder.put_str(item);
        builder.commit_row();
    }

    fn push_default(builder: &mut Self::ColumnBuilder) {
        builder.commit_row();
    }

    fn append_column(builder: &mut Self::ColumnBuilder, other_builder: &Self::Column) {
        builder.append_column(other_builder)
    }

    fn build_column(builder: Self::ColumnBuilder) -> Self::Column {
        builder.build()
    }

    fn build_scalar(builder: Self::ColumnBuilder) -> Self::Scalar {
        builder.build_scalar()
    }

    fn scalar_memory_size(scalar: &Self::ScalarRef<'_>) -> usize {
        scalar.len()
    }

    fn column_memory_size(col: &Self::Column) -> usize {
        col.data().len() + col.offsets().len() * 8
    }

    #[inline(always)]
    fn equal(left: Self::ScalarRef<'_>, right: Self::ScalarRef<'_>) -> bool {
        left == right
    }

    #[inline(always)]
    fn not_equal(left: Self::ScalarRef<'_>, right: Self::ScalarRef<'_>) -> bool {
        left != right
    }

    #[inline(always)]
    fn greater_than(left: Self::ScalarRef<'_>, right: Self::ScalarRef<'_>) -> bool {
        left > right
    }

    #[inline(always)]
    fn greater_than_equal(left: Self::ScalarRef<'_>, right: Self::ScalarRef<'_>) -> bool {
        left >= right
    }

    #[inline(always)]
    fn less_than(left: Self::ScalarRef<'_>, right: Self::ScalarRef<'_>) -> bool {
        left < right
    }

    #[inline(always)]
    fn less_than_equal(left: Self::ScalarRef<'_>, right: Self::ScalarRef<'_>) -> bool {
        left <= right
    }
}

impl ArgType for StringType {
    fn data_type() -> DataType {
        DataType::String
    }

    fn full_domain() -> Self::Domain {
        StringDomain {
            min: "".to_string(),
            max: None,
        }
    }

    fn create_builder(capacity: usize, _: &GenericMap) -> Self::ColumnBuilder {
        StringColumnBuilder::with_capacity(capacity, 0)
    }
}

#[derive(Clone, PartialEq)]
pub struct StringColumn {
    data: Buffer<u8>,
    offsets: Buffer<u64>,
}

impl StringColumn {
    pub fn new(data: Buffer<u8>, offsets: Buffer<u64>) -> Self {
        let col = BinaryColumn::new(data, offsets);

        col.check_utf8().unwrap();

        unsafe { Self::from_binary_unchecked(col) }
    }

    /// # Safety
    /// This function is unsound iff:
    /// * the offsets are not monotonically increasing
    /// * The `data` between two consecutive `offsets` are not valid utf8
    pub unsafe fn new_unchecked(data: Buffer<u8>, offsets: Buffer<u64>) -> Self {
        let col = BinaryColumn::new(data, offsets);

        #[cfg(debug_assertions)]
        col.check_utf8().unwrap();

        unsafe { Self::from_binary_unchecked(col) }
    }

    /// # Safety
    /// This function is unsound iff:
    /// * the offsets are not monotonically increasing
    /// * The `data` between two consecutive `offsets` are not valid utf8
    pub unsafe fn from_binary_unchecked(col: BinaryColumn) -> Self {
        #[cfg(debug_assertions)]
        col.check_utf8().unwrap();

        StringColumn {
            data: col.data,
            offsets: col.offsets,
        }
    }

    pub fn len(&self) -> usize {
        self.offsets.len() - 1
    }

    pub fn data(&self) -> &Buffer<u8> {
        &self.data
    }

    pub fn offsets(&self) -> &Buffer<u64> {
        &self.offsets
    }

    pub fn memory_size(&self) -> usize {
        let offsets = self.offsets.as_slice();
        let len = offsets.len();
        len * 8 + (offsets[len - 1] - offsets[0]) as usize
    }

    pub fn index(&self, index: usize) -> Option<&str> {
        if index + 1 >= self.offsets.len() {
            return None;
        }

        let bytes = &self.data[(self.offsets[index] as usize)..(self.offsets[index + 1] as usize)];

        #[cfg(debug_assertions)]
        bytes.check_utf8().unwrap();

        unsafe { Some(std::str::from_utf8_unchecked(bytes)) }
    }

    /// # Safety
    ///
    /// Calling this method with an out-of-bounds index is *[undefined behavior]*
    #[inline]
    pub unsafe fn index_unchecked(&self, index: usize) -> &str {
        debug_assert!(index + 1 < self.offsets.len());

        let start = *self.offsets.get_unchecked(index) as usize;
        let end = *self.offsets.get_unchecked(index + 1) as usize;
        let bytes = &self.data.get_unchecked(start..end);

        #[cfg(debug_assertions)]
        bytes.check_utf8().unwrap();

        std::str::from_utf8_unchecked(bytes)
    }

    pub fn slice(&self, range: Range<usize>) -> Self {
        let offsets = self
            .offsets
            .clone()
            .sliced(range.start, range.end - range.start + 1);
        StringColumn {
            data: self.data.clone(),
            offsets,
        }
    }

    pub fn iter(&self) -> StringIterator {
        StringIterator {
            data: &self.data,
            offsets: self.offsets.windows(2),
        }
    }

    pub fn iter_binary(&self) -> BinaryIterator {
        BinaryIterator {
            data: &self.data,
            offsets: self.offsets.windows(2),
        }
    }

    pub fn into_buffer(self) -> (Buffer<u8>, Buffer<u64>) {
        (self.data, self.offsets)
    }

    pub fn check_valid(&self) -> Result<()> {
        let offsets = self.offsets.as_slice();
        let len = offsets.len();
        if len < 1 {
            return Err(ErrorCode::Internal(format!(
                "StringColumn offsets length must be equal or greater than 1, but got {}",
                len
            )));
        }

        for i in 1..len {
            if offsets[i] < offsets[i - 1] {
                return Err(ErrorCode::Internal(format!(
                    "StringColumn offsets value must be equal or greater than previous value, but got {}",
                    offsets[i]
                )));
            }
        }
        Ok(())
    }
}

impl From<StringColumn> for BinaryColumn {
    fn from(col: StringColumn) -> BinaryColumn {
        BinaryColumn {
            data: col.data,
            offsets: col.offsets,
        }
    }
}

impl TryFrom<BinaryColumn> for StringColumn {
    type Error = ErrorCode;

    fn try_from(col: BinaryColumn) -> Result<StringColumn> {
        col.check_utf8()?;
        Ok(StringColumn {
            data: col.data,
            offsets: col.offsets,
        })
    }
}

pub struct StringIterator<'a> {
    data: &'a [u8],
    offsets: std::slice::Windows<'a, u64>,
}

impl<'a> Iterator for StringIterator<'a> {
    type Item = &'a str;

    fn next(&mut self) -> Option<Self::Item> {
        let bytes = self
            .offsets
            .next()
            .map(|range| &self.data[(range[0] as usize)..(range[1] as usize)])?;

        #[cfg(debug_assertions)]
        bytes.check_utf8().unwrap();

        unsafe { Some(std::str::from_utf8_unchecked(bytes)) }
    }

    fn size_hint(&self) -> (usize, Option<usize>) {
        self.offsets.size_hint()
    }
}

unsafe impl<'a> TrustedLen for StringIterator<'a> {}

unsafe impl<'a> std::iter::TrustedLen for StringIterator<'a> {}

#[derive(Debug, Clone, PartialEq, Eq, Serialize, Deserialize)]
pub struct StringColumnBuilder {
    // if the StringColumnBuilder is created with `data_capacity`, need_estimated is false
    pub need_estimated: bool,
    pub data: Vec<u8>,
    pub offsets: Vec<u64>,
}

impl StringColumnBuilder {
    pub fn with_capacity(len: usize, data_capacity: usize) -> Self {
        let mut offsets = Vec::with_capacity(len + 1);
        offsets.push(0);
        StringColumnBuilder {
            need_estimated: data_capacity == 0 && len > 0,
            data: Vec::with_capacity(data_capacity),
            offsets,
        }
    }

    pub fn from_column(col: StringColumn) -> Self {
        StringColumnBuilder {
            need_estimated: col.data.is_empty(),
            data: buffer_into_mut(col.data),
            offsets: col.offsets.to_vec(),
        }
    }

    pub fn from_data(data: Vec<u8>, offsets: Vec<u64>) -> Self {
        let builder = BinaryColumnBuilder::from_data(data, offsets);
        builder.check_utf8().unwrap();
        unsafe { StringColumnBuilder::from_binary_unchecked(builder) }
    }

    /// # Safety
    /// This function is unsound iff:
    /// * the offsets are not monotonically increasing
    /// * The `data` between two consecutive `offsets` are not valid utf8
    pub unsafe fn from_binary_unchecked(col: BinaryColumnBuilder) -> Self {
        #[cfg(debug_assertions)]
        col.check_utf8().unwrap();

        StringColumnBuilder {
            need_estimated: col.need_estimated,
            data: col.data,
            offsets: col.offsets,
        }
    }

    pub fn repeat(scalar: &str, n: usize) -> Self {
        let bytes = scalar.as_bytes();
        let len = bytes.len();
        let mut data = Vec::with_capacity(len * n);
        for _ in 0..n {
            data.extend_from_slice(bytes);
        }
        let offsets = once(0)
            .chain((0..n).map(|i| (len * (i + 1)) as u64))
            .collect();
        StringColumnBuilder {
            data,
            offsets,
            need_estimated: false,
        }
    }

    pub fn len(&self) -> usize {
        self.offsets.len() - 1
    }

    pub fn memory_size(&self) -> usize {
        self.offsets.len() * 8 + self.data.len()
    }

    pub fn put_char(&mut self, item: char) {
        self.data
            .extend_from_slice(item.encode_utf8(&mut [0; 4]).as_bytes());
    }

    #[inline]
    #[deprecated]
    pub fn put_slice(&mut self, item: &[u8]) {
        #[cfg(debug_assertions)]
        item.check_utf8().unwrap();

        self.data.extend_from_slice(item);
    }

    #[inline]
    pub fn put_str(&mut self, item: &str) {
        self.data.extend_from_slice(item.as_bytes());
    }

    pub fn put_char_iter(&mut self, iter: impl Iterator<Item = char>) {
        for c in iter {
            let mut buf = [0; 4];
            let result = c.encode_utf8(&mut buf);
            self.data.extend_from_slice(result.as_bytes());
        }
    }

    #[inline]
    pub fn commit_row(&mut self) {
        self.offsets.push(self.data.len() as u64);

        if self.need_estimated
            && self.offsets.len() - 1 == 64
            && self.offsets.len() < self.offsets.capacity()
        {
            let bytes_per_row = self.data.len() / 64 + 1;
            let bytes_estimate = bytes_per_row * self.offsets.capacity();

            const MAX_HINT_SIZE: usize = 1_000_000_000;
            // if we are more than 10% over the capacity, we reserve more
            if bytes_estimate < MAX_HINT_SIZE
                && bytes_estimate as f64 > self.data.capacity() as f64 * 1.10f64
            {
                self.data.reserve(bytes_estimate - self.data.capacity());
            }
        }
    }

    pub fn append_column(&mut self, other: &StringColumn) {
        // the first offset of other column may not be zero
        let other_start = *other.offsets.first().unwrap();
        let other_last = *other.offsets.last().unwrap();
        let start = self.offsets.last().cloned().unwrap();
        self.data
            .extend_from_slice(&other.data[(other_start as usize)..(other_last as usize)]);
        self.offsets.extend(
            other
                .offsets
                .iter()
                .skip(1)
                .map(|offset| start + offset - other_start),
        );
    }

    pub fn build(self) -> StringColumn {
        unsafe { StringColumn::new_unchecked(self.data.into(), self.offsets.into()) }
    }

    pub fn build_scalar(self) -> String {
        assert_eq!(self.offsets.len(), 2);

        let bytes = self.data[(self.offsets[0] as usize)..(self.offsets[1] as usize)].to_vec();

        #[cfg(debug_assertions)]
        bytes.check_utf8().unwrap();

        unsafe { String::from_utf8_unchecked(bytes) }
    }

    #[inline]
    pub fn may_resize(&self, add_size: usize) -> bool {
        self.data.len() + add_size > self.data.capacity()
    }

    /// # Safety
    ///
    /// Calling this method with an out-of-bounds index is *[undefined behavior]*
    pub unsafe fn index_unchecked(&self, row: usize) -> &str {
        debug_assert!(row + 1 < self.offsets.len());

        let start = *self.offsets.get_unchecked(row) as usize;
        let end = *self.offsets.get_unchecked(row + 1) as usize;
        let bytes = self.data.get_unchecked(start..end);

        #[cfg(debug_assertions)]
        bytes.check_utf8().unwrap();

        std::str::from_utf8_unchecked(bytes)
    }

    pub fn pop(&mut self) -> Option<String> {
        if self.len() > 0 {
            let index = self.len() - 1;
            let start = unsafe { *self.offsets.get_unchecked(index) as usize };
            self.offsets.pop();
            let val = self.data.split_off(start);

            #[cfg(debug_assertions)]
            val.check_utf8().unwrap();

            Some(unsafe { String::from_utf8_unchecked(val) })
        } else {
            None
        }
    }
}

impl<'a> FromIterator<&'a str> for StringColumnBuilder {
    fn from_iter<T: IntoIterator<Item = &'a str>>(iter: T) -> Self {
        let iter = iter.into_iter();
        let mut builder = StringColumnBuilder::with_capacity(iter.size_hint().0, 0);
        for item in iter {
            builder.put_str(item);
            builder.commit_row();
        }
        builder
    }
}

impl From<StringColumnBuilder> for BinaryColumnBuilder {
    fn from(builder: StringColumnBuilder) -> BinaryColumnBuilder {
        BinaryColumnBuilder {
            need_estimated: builder.need_estimated,
            data: builder.data,
            offsets: builder.offsets,
        }
    }
}

impl TryFrom<BinaryColumnBuilder> for StringColumnBuilder {
    type Error = ErrorCode;

    fn try_from(builder: BinaryColumnBuilder) -> Result<StringColumnBuilder> {
        builder.check_utf8()?;
        Ok(StringColumnBuilder {
            need_estimated: builder.need_estimated,
            data: builder.data,
            offsets: builder.offsets,
        })
    }
}

#[derive(Debug, Clone, PartialEq, Eq)]
pub struct StringDomain {
    pub min: String,
    // max value is None for full domain
    pub max: Option<String>,
}

pub trait CheckUTF8 {
    fn check_utf8(&self) -> Result<()>;
}

impl CheckUTF8 for &[u8] {
    fn check_utf8(&self) -> Result<()> {
        simdutf8::basic::from_utf8(self).map_err(|_| {
            ErrorCode::InvalidUtf8String(format!(
                "Encountered invalid utf8 data for string type, \
                if you were reading column with string type from a table, \
                it's recommended to alter the column type to `BINARY`.\n\
                Example: `ALTER TABLE <table> MODIFY COLUMN <column> BINARY;`\n\
                Invalid utf8 data: `{}`",
                hex::encode_upper(self)
            ))
        })?;
        Ok(())
    }
}

impl CheckUTF8 for Vec<u8> {
    fn check_utf8(&self) -> Result<()> {
        self.as_slice().check_utf8()
    }
}

impl CheckUTF8 for BinaryColumn {
    fn check_utf8(&self) -> Result<()> {
        check_utf8_column(&self.offsets, &self.data)
    }
}

impl CheckUTF8 for BinaryColumnBuilder {
    fn check_utf8(&self) -> Result<()> {
        check_utf8_column(&self.offsets, &self.data)
    }
}

/// # Check if any slice of `values` between two consecutive pairs from `offsets` is invalid `utf8`
fn check_utf8_column(offsets: &[u64], data: &[u8]) -> Result<()> {
    let res: Option<()> = try {
        if offsets.len() == 1 {
            return Ok(());
        }

        if data.is_ascii() {
            return Ok(());
        }

        simdutf8::basic::from_utf8(data).ok()?;

        let last = if let Some(last) = offsets.last() {
            if *last as usize == data.len() {
                return Ok(());
            } else {
                *last as usize
            }
        } else {
            // given `l = data.len()`, this branch is hit iff either:
            // * `offsets = [0, l, l, ...]`, which was covered by `from_utf8(data)` above
            // * `offsets = [0]`, which never happens because offsets.len() == 1 is short-circuited above
            return Ok(());
        };

        // truncate to relevant offsets. Note: `=last` because last was computed skipping the first item
        // following the example: starts = [0, 5]
        let starts = unsafe { offsets.get_unchecked(..=last) };

        let mut any_invalid = false;
        for start in starts {
            let start = *start as usize;

            // Safety: `try_check_offsets_bounds` just checked for bounds
            let b = *unsafe { data.get_unchecked(start) };

            // A valid code-point iff it does not start with 0b10xxxxxx
            // Bit-magic taken from `std::str::is_char_boundary`
            if (b as i8) < -0x40 {
                any_invalid = true
            }
        }
        if any_invalid {
            None?;
        }
    };
    res.ok_or_else(|| {
        ErrorCode::InvalidUtf8String(
            "Encountered invalid utf8 data for string type, \
                if you were reading column with string type from a table, \
                it's recommended to alter the column type to `BINARY`.\n\
                Example: `ALTER TABLE <table> MODIFY COLUMN <column> BINARY;`"
                .to_string(),
        )
    })
}<|MERGE_RESOLUTION|>--- conflicted
+++ resolved
@@ -110,16 +110,8 @@
         col.index(index)
     }
 
-<<<<<<< HEAD
-    #[inline]
-    unsafe fn index_column_unchecked<'a>(
-        col: &'a Self::Column,
-        index: usize,
-    ) -> Self::ScalarRef<'a> {
-=======
     #[inline(always)]
     unsafe fn index_column_unchecked(col: &Self::Column, index: usize) -> Self::ScalarRef<'_> {
->>>>>>> 7e01e53f
         col.index_unchecked(index)
     }
 
