--- conflicted
+++ resolved
@@ -232,17 +232,7 @@
     fn take_string_types(&mut self, col: &StringColumn) -> StringColumn {
         let new_views = self.take_primitive_types(col.views().clone());
         unsafe {
-            StringColumn::new_unchecked_unknown_md(
-                new_views,
-<<<<<<< HEAD
-                col.data_buffers().clone(),
-                Some(col.total_buffer_len()),
-=======
-                col.data.data_buffers().clone(),
-                None,
-                None,
->>>>>>> 3dbc785a
-            )
+            StringColumn::new_unchecked_unknown_md(new_views, col.data_buffers().clone(), None)
         }
     }
 }