--- conflicted
+++ resolved
@@ -83,21 +83,12 @@
                             Value::Column(c) => c.clone(),
                         }
                     })
-<<<<<<< HEAD
-                    .collect::<Vec<_>>();
-                BlockEntry::new(
-                    blocks[0].get_by_offset(i).data_type.clone(),
-                    // Safe to unwrap() because columns.len() > 0;
-                    Value::Column(Column::concat_columns(&columns).unwrap()),
-                )
-=======
                     .collect();
                 Ok(BlockEntry::new(
                     blocks[0].get_by_offset(i).data_type.clone(),
                     // Safe to unwrap() because columns.len() > 0;
                     Value::Column(Column::concat_columns(columns.iter())?),
                 ))
->>>>>>> a030c491
             })
             .collect::<Result<Vec<_>>>()?;
 
@@ -108,17 +99,6 @@
 }
 
 impl Column {
-<<<<<<< HEAD
-    pub fn concat_columns(columns: &[Column]) -> Result<Column> {
-        match columns.len() {
-            0 => Err(ErrorCode::EmptyData("Can't concat empty columns")),
-            1 => Ok(columns[0].clone()),
-            _ => Ok(Self::concat(columns.iter())),
-        }
-    }
-
-    pub fn concat(columns: std::slice::Iter<'_, Column>) -> Column {
-=======
     pub fn concat_columns<'a, I: Iterator<Item = &'a Column> + TrustedLen + Clone>(
         mut columns: I,
     ) -> Result<Column> {
@@ -134,7 +114,6 @@
     pub fn concat_none_empty<'a, I: Iterator<Item = &'a Column> + TrustedLen + Clone>(
         columns: I,
     ) -> Column {
->>>>>>> a030c491
         let mut columns_iter_clone = columns.clone();
         let first_column = columns_iter_clone.next().unwrap();
         let capacity = columns_iter_clone.fold(first_column.len(), |acc, x| acc + x.len());
@@ -331,11 +310,7 @@
                     .clone()
                     .map(|col| col.as_nullable().unwrap().column.clone())
                     .collect_vec();
-<<<<<<< HEAD
-                let column = Self::concat(column.iter());
-=======
                 let column = Self::concat_none_empty(column.iter());
->>>>>>> a030c491
                 let validity = Column::Boolean(Self::concat_boolean_types(
                     columns.map(|col| &col.as_nullable().unwrap().validity),
                     capacity,
@@ -350,11 +325,7 @@
                             .clone()
                             .map(|col| col.as_tuple().unwrap()[idx].clone())
                             .collect_vec();
-<<<<<<< HEAD
-                        Self::concat(column.iter())
-=======
                         Self::concat_none_empty(column.iter())
->>>>>>> a030c491
                     })
                     .collect();
                 Column::Tuple(fields)
