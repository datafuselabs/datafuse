--- conflicted
+++ resolved
@@ -408,7 +408,6 @@
     fn drop(&mut self) {
         drop_guard(move || {
             // drop states
-<<<<<<< HEAD
             if self.state_move_out {
                 return;
             }
@@ -423,34 +422,20 @@
                 }
 
                 for page in self.pages.iter() {
-                    for row in 0..page.rows {
+                    'PAGE_END: for row in 0..page.rows {
+                        let ptr = self.data_ptr(page, row);
                         unsafe {
-                            let state_place = StateAddr::new(read::<u64>(
-                                self.data_ptr(page, row).add(self.state_offset) as _,
-                            )
-                                as usize);
-                            aggr.drop_state(&AggrState::with_loc(state_place, loc.clone()));
-=======
-            if !self.state_move_out {
-                for (aggr, addr_offset) in self.aggrs.iter().zip(self.state_addr_offsets.iter()) {
-                    if aggr.need_manual_drop_state() {
-                        'PAGE_END: for page in self.pages.iter() {
-                            for row in 0..page.rows {
-                                let ptr = self.data_ptr(page, row);
-                                unsafe {
-                                    let state_addr =
-                                        read::<u64>(ptr.add(self.state_offset) as _) as usize;
-
-                                    // row is reserved, but not written (maybe throw by oom error)
-                                    if state_addr == 0 {
-                                        break 'PAGE_END;
-                                    }
-
-                                    let state_place = StateAddr::new(state_addr);
-                                    aggr.drop_state(state_place.next(*addr_offset));
-                                }
+                            let state_addr = read::<u64>(ptr.add(self.state_offset) as _) as usize;
+
+                            // row is reserved, but not written (maybe throw by oom error)
+                            if state_addr == 0 {
+                                break 'PAGE_END;
                             }
->>>>>>> 726d6cbc
+
+                            aggr.drop_state(&AggrState::with_loc(
+                                StateAddr::new(state_addr),
+                                loc.clone(),
+                            ));
                         }
                     }
                 }
