// Copyright 2021 Datafuse Labs
//
// Licensed under the Apache License, Version 2.0 (the "License");
// you may not use this file except in compliance with the License.
// You may obtain a copy of the License at
//
//     http://www.apache.org/licenses/LICENSE-2.0
//
// Unless required by applicable law or agreed to in writing, software
// distributed under the License is distributed on an "AS IS" BASIS,
// WITHOUT WARRANTIES OR CONDITIONS OF ANY KIND, either express or implied.
// See the License for the specific language governing permissions and
// limitations under the License.

use std::collections::HashMap;
use std::ops::Not;

use common_arrow::arrow::bitmap;
use common_arrow::arrow::bitmap::Bitmap;
use common_arrow::arrow::bitmap::MutableBitmap;
use common_exception::ErrorCode;
use common_exception::Result;
use common_exception::Span;
use itertools::Itertools;
use log::error;

use crate::block::DataBlock;
use crate::expression::Expr;
use crate::filter::select_values;
use crate::filter::update_selection_by_default_result;
use crate::filter::SelectOp;
use crate::filter::SelectStrategy;
use crate::function::EvalContext;
use crate::property::Domain;
use crate::type_check::check_function;
use crate::type_check::get_simple_cast_function;
use crate::types::any::AnyType;
use crate::types::array::ArrayColumn;
use crate::types::boolean::BooleanDomain;
use crate::types::nullable::NullableColumn;
use crate::types::nullable::NullableDomain;
use crate::types::BooleanType;
use crate::types::DataType;
use crate::types::NullableType;
use crate::values::Column;
use crate::values::ColumnBuilder;
use crate::values::Scalar;
use crate::values::Value;
use crate::BlockEntry;
use crate::ColumnIndex;
use crate::FunctionContext;
use crate::FunctionDomain;
use crate::FunctionEval;
use crate::FunctionRegistry;
<<<<<<< HEAD
use crate::SelectExpr;
=======
use crate::RemoteExpr;
>>>>>>> b6b13bed

pub struct Evaluator<'a> {
    input_columns: &'a DataBlock,
    func_ctx: &'a FunctionContext,
    fn_registry: &'a FunctionRegistry,
}

impl<'a> Evaluator<'a> {
    pub fn new(
        input_columns: &'a DataBlock,
        func_ctx: &'a FunctionContext,
        fn_registry: &'a FunctionRegistry,
    ) -> Self {
        Evaluator {
            input_columns,
            func_ctx,
            fn_registry,
        }
    }

    #[cfg(debug_assertions)]
    fn check_expr(&self, expr: &Expr) {
        let column_refs = expr.column_refs();
        for (index, data_type) in column_refs.iter() {
            let column = self.input_columns.get_by_offset(*index);
            if (column.data_type == DataType::Null && data_type.is_nullable())
                || (column.data_type.is_nullable() && data_type == &DataType::Null)
            {
                continue;
            }
            assert_eq!(
                &column.data_type,
                data_type,
                "column data type mismatch at index: {index}, expr: {}",
                expr.sql_display(),
            );
        }
    }

    pub fn run(&self, expr: &Expr) -> Result<Value<AnyType>> {
        self.partial_run(expr, None)
    }

    /// Run an expression partially, only the rows that are valid in the validity bitmap
    /// will be evaluated, the rest will be default values and should not throw any error.
    fn partial_run(&self, expr: &Expr, validity: Option<Bitmap>) -> Result<Value<AnyType>> {
        debug_assert!(
            validity.is_none() || validity.as_ref().unwrap().len() == self.input_columns.num_rows()
        );

        #[cfg(debug_assertions)]
        self.check_expr(expr);

        let result = match expr {
            Expr::Constant { scalar, .. } => Ok(Value::Scalar(scalar.clone())),
            Expr::ColumnRef { id, .. } => Ok(self.input_columns.get_by_offset(*id).value.clone()),
            Expr::Cast {
                span,
                is_try,
                expr,
                dest_type,
            } => {
                let value = self.partial_run(expr, validity.clone())?;
                if *is_try {
                    self.run_try_cast(*span, expr.data_type(), dest_type, value)
                } else {
                    self.run_cast(*span, expr.data_type(), dest_type, value, validity)
                }
            }
            Expr::FunctionCall {
                function,
                args,
                generics,
                ..
            } if function.signature.name == "if" => self.eval_if(args, generics, validity),

            Expr::FunctionCall { function, args, .. }
                if function.signature.name == "and_filters" =>
            {
                self.eval_and_filters(args, validity)
            }

            Expr::FunctionCall {
                span,
                id,
                function,
                args,
                generics,
                ..
            } => {
                let args = args
                    .iter()
                    .map(|expr| self.partial_run(expr, validity.clone()))
                    .collect::<Result<Vec<_>>>()?;
                assert!(
                    args.iter()
                        .filter_map(|val| match val {
                            Value::Column(col) => Some(col.len()),
                            Value::Scalar(_) => None,
                        })
                        .all_equal()
                );
                let cols_ref = args.iter().map(Value::as_ref).collect::<Vec<_>>();
                let mut ctx = EvalContext {
                    generics,
                    num_rows: self.input_columns.num_rows(),
                    validity,
                    errors: None,
                    func_ctx: self.func_ctx,
                };
                let (_, eval) = function.eval.as_scalar().unwrap();
                let result = (eval)(cols_ref.as_slice(), &mut ctx);
                ctx.render_error(*span, id.params(), &args, &function.signature.name)?;
                Ok(result)
            }
            Expr::LambdaFunctionCall {
                name,
                args,
                lambda_expr,
                ..
            } => {
                let args = args
                    .iter()
                    .map(|expr| self.partial_run(expr, validity.clone()))
                    .collect::<Result<Vec<_>>>()?;
                assert!(
                    args.iter()
                        .filter_map(|val| match val {
                            Value::Column(col) => Some(col.len()),
                            Value::Scalar(_) => None,
                        })
                        .all_equal()
                );

                self.run_lambda(name, args, lambda_expr)
            }
        };

        #[cfg(debug_assertions)]
        if result.is_err() {
            use std::sync::atomic::AtomicBool;
            use std::sync::atomic::Ordering;

            static RECURSING: AtomicBool = AtomicBool::new(false);
            if RECURSING
                .compare_exchange(false, true, Ordering::SeqCst, Ordering::SeqCst)
                .is_ok()
            {
                assert_eq!(
                    ConstantFolder::fold_with_domain(
                        expr,
                        &self
                            .input_columns
                            .domains()
                            .into_iter()
                            .enumerate()
                            .collect(),
                        self.func_ctx,
                        self.fn_registry
                    )
                    .1,
                    None,
                    "domain calculation should not return any domain for expressions that are possible to fail with err {}",
                    result.unwrap_err()
                );
                RECURSING.store(false, Ordering::SeqCst);
            }
        }
        result
    }

    // TODO(Dousir9): move this to a more appropriate place
    pub fn process_others(
        &self,
        expr: &Expr,
        validity: Option<Bitmap>,
        true_selection: &mut [u32],
        false_selection: (&mut [u32], bool),
        true_idx: &mut usize,
        false_idx: &mut usize,
        select_strategy: SelectStrategy,
        count: usize,
    ) -> Result<usize> {
        let count = match expr {
            Expr::FunctionCall {
                function,
                generics,
                args,
                return_type,
                ..
            } => {
                debug_assert!(
                    matches!(return_type, DataType::Boolean | DataType::Nullable(box DataType::Boolean))
                );
                let args = args
                    .iter()
                    .map(|expr| self.partial_run(expr, validity.clone()))
                    .collect::<Result<Vec<_>>>()?;
                assert!(
                    args.iter()
                        .filter_map(|val| match val {
                            Value::Column(col) => Some(col.len()),
                            Value::Scalar(_) => None,
                        })
                        .all_equal()
                );
                let cols_ref = args.iter().map(Value::as_ref).collect::<Vec<_>>();
                let mut ctx = EvalContext {
                    generics,
                    num_rows: self.input_columns.num_rows(),
                    validity,
                    errors: None,
                    func_ctx: self.func_ctx,
                };
                let (_, eval) = function.eval.as_scalar().unwrap();
                let result = (eval)(cols_ref.as_slice(), &mut ctx);
                update_selection_by_default_result(
                    result,
                    return_type,
                    true_selection,
                    false_selection,
                    true_idx,
                    false_idx,
                    select_strategy,
                    count,
                )
            }
            _ => unreachable!(),
        };
        Ok(count)
    }

    // TODO(Dousir9): move this to a more appropriate place
    pub fn get_childs(
        &self,
        args: &Vec<Expr>,
        validity: Option<Bitmap>,
    ) -> Result<Vec<(Value<AnyType>, DataType)>> {
        let childs = args
            .iter()
            .map(|expr| self.get_select_child(expr, validity.clone()))
            .collect::<Result<Vec<_>>>()?;
        assert!(
            childs
                .iter()
                .filter_map(|val| match &val.0 {
                    Value::Column(col) => Some(col.len()),
                    Value::Scalar(_) => None,
                })
                .all_equal()
        );
        Ok(childs)
    }

    // TODO(Dousir9): move this to a more appropriate place
    pub fn process_and(
        &self,
        exprs: &Vec<SelectExpr>,
        validity: Option<Bitmap>,
        true_selection: &mut [u32],
        false_selection: (&mut [u32], bool),
        true_idx: &mut usize,
        _false_idx: &mut usize,
        mut select_strategy: SelectStrategy,
        mut count: usize,
    ) -> Result<usize> {
        let mut temp_true_idx = *true_idx;
        let mut temp_false_idx = 0;
        let exprs_len = exprs.len();
        for (i, expr) in exprs.iter().enumerate() {
            let true_count = self.process_selection(
                expr,
                validity.clone(),
                true_selection,
                (false_selection.0, false_selection.1),
                &mut temp_true_idx,
                &mut temp_false_idx,
                select_strategy,
                count,
            )?;
            count = true_count;
            if count == 0 {
                break;
            }
            select_strategy = SelectStrategy::True;
            if i != exprs_len - 1 {
                temp_true_idx = *true_idx;
            } else {
                *true_idx = temp_true_idx;
            }
        }
        Ok(count)
    }

    // TODO(Dousir9): move this to a more appropriate place
    pub fn process_or(
        &self,
        exprs: &Vec<SelectExpr>,
        validity: Option<Bitmap>,
        true_selection: &mut [u32],
        false_selection: (&mut [u32], bool),
        _true_idx: &mut usize,
        false_idx: &mut usize,
        mut select_strategy: SelectStrategy,
        mut count: usize,
    ) -> Result<usize> {
        let mut temp_true_idx = 0;
        let mut temp_false_idx = *false_idx;
        let exprs_len = exprs.len();
        for (i, expr) in exprs.iter().enumerate() {
            let true_count = self.process_selection(
                expr,
                validity.clone(),
                true_selection,
                (false_selection.0, true),
                &mut temp_true_idx,
                &mut temp_false_idx,
                select_strategy,
                count,
            )?;
            count -= true_count;
            if count == 0 {
                break;
            }
            select_strategy = SelectStrategy::False;
            if i != exprs_len - 1 {
                temp_false_idx = *false_idx;
            } else {
                *false_idx = temp_false_idx;
            }
        }
        // *true_idx = 0;
        Ok(temp_true_idx)
    }

    // TODO(Dousir9): move this to a more appropriate place
    pub fn process_compare(
        &self,
        select_op: &SelectOp,
        exprs: &Vec<Expr>,
        validity: Option<Bitmap>,
        true_selection: &mut [u32],
        false_selection: (&mut [u32], bool),
        true_idx: &mut usize,
        false_idx: &mut usize,
        select_strategy: SelectStrategy,
        count: usize,
    ) -> Result<usize> {
        let childs = self.get_childs(exprs, validity)?;
        let left = childs[0].clone();
        let right = childs[1].clone();
        let count = select_values(
            *select_op,
            left.0.clone(),
            right.0.clone(),
            left.1.clone(),
            right.1.clone(),
            true_selection,
            false_selection,
            true_idx,
            false_idx,
            select_strategy,
            count,
        );
        Ok(count)
    }

    // TODO(Dousir9): move this to a more appropriate place
    pub fn process_selection(
        &self,
        select_expr: &SelectExpr,
        validity: Option<Bitmap>,
        true_selection: &mut [u32],
        false_selection: (&mut [u32], bool),
        true_idx: &mut usize,
        false_idx: &mut usize,
        select_strategy: SelectStrategy,
        count: usize,
    ) -> Result<usize> {
        let count = match select_expr {
            SelectExpr::And(exprs) => self.process_and(
                exprs,
                validity,
                true_selection,
                false_selection,
                true_idx,
                false_idx,
                select_strategy,
                count,
            )?,
            SelectExpr::Or(exprs) => self.process_or(
                exprs,
                validity,
                true_selection,
                false_selection,
                true_idx,
                false_idx,
                select_strategy,
                count,
            )?,
            SelectExpr::Compare((select_op, exprs)) => self.process_compare(
                select_op,
                exprs,
                validity,
                true_selection,
                false_selection,
                true_idx,
                false_idx,
                select_strategy,
                count,
            )?,
            SelectExpr::Others(expr) => self.process_others(
                expr,
                validity,
                true_selection,
                false_selection,
                true_idx,
                false_idx,
                select_strategy,
                count,
            )?,
            SelectExpr::Constant(constant) => {
                // TODO(Dousir9): support constant
                if *constant {
                    count
                } else {
                    0
                };
                unimplemented!()
            }
        };

        Ok(count)
    }

    // TODO(Dousir9): move this to a more appropriate place
    fn get_select_child(
        &self,
        expr: &Expr,
        validity: Option<Bitmap>,
    ) -> Result<(Value<AnyType>, DataType)> {
        debug_assert!(
            validity.is_none() || validity.as_ref().unwrap().len() == self.input_columns.num_rows()
        );

        #[cfg(debug_assertions)]
        self.check_expr(expr);

        let result = match expr {
            Expr::Constant { scalar, .. } => {
                Ok((Value::Scalar(scalar.clone()), scalar.data_type()))
            }
            Expr::ColumnRef { id, .. } => {
                let entry = self.input_columns.get_by_offset(*id);
                Ok((entry.value.clone(), entry.data_type.clone()))
            }
            Expr::Cast {
                span,
                is_try,
                expr,
                dest_type,
            } => {
                let value = self.get_select_child(expr, validity.clone())?.0;
                if *is_try {
                    Ok((
                        self.run_try_cast(*span, expr.data_type(), dest_type, value)?,
                        dest_type.clone(),
                    ))
                } else {
                    Ok((
                        self.run_cast(*span, expr.data_type(), dest_type, value, validity)?,
                        dest_type.clone(),
                    ))
                }
            }
            Expr::FunctionCall {
                function,
                args,
                generics,
                ..
            } if function.signature.name == "if" => Ok((
                self.eval_if(args, generics, validity)?,
                function.signature.return_type.clone(),
            )),

            Expr::FunctionCall { function, args, .. }
                if function.signature.name == "and_filters" =>
            {
                Ok((self.eval_and_filters(args, validity)?, DataType::Boolean))
            }

            Expr::FunctionCall {
                function,
                args,
                generics,
                ..
            } => {
                let args = args
                    .iter()
                    .map(|expr| self.get_select_child(expr, validity.clone()))
                    .collect::<Result<Vec<_>>>()?;
                assert!(
                    args.iter()
                        .filter_map(|val| match &val.0 {
                            Value::Column(col) => Some(col.len()),
                            Value::Scalar(_) => None,
                        })
                        .all_equal()
                );

                let cols_ref = args
                    .iter()
                    .map(|(val, _)| Value::as_ref(val))
                    .collect::<Vec<_>>();
                let mut ctx = EvalContext {
                    generics,
                    num_rows: self.input_columns.num_rows(),
                    validity,
                    errors: None,
                    func_ctx: self.func_ctx,
                };
                let (_, eval) = function.eval.as_scalar().unwrap();
                let result = (eval)(cols_ref.as_slice(), &mut ctx);
                // ctx.render_error(*span, id.params(), &args, &function.signature.name)?;
                Ok((result, function.signature.return_type.clone()))
            }
        };

        #[cfg(debug_assertions)]
        if result.is_err() {
            use std::sync::atomic::AtomicBool;
            use std::sync::atomic::Ordering;

            static RECURSING: AtomicBool = AtomicBool::new(false);
            if RECURSING
                .compare_exchange(false, true, Ordering::SeqCst, Ordering::SeqCst)
                .is_ok()
            {
                assert_eq!(
                    ConstantFolder::fold_with_domain(
                        expr,
                        &self
                            .input_columns
                            .domains()
                            .into_iter()
                            .enumerate()
                            .collect(),
                        self.func_ctx,
                        self.fn_registry
                    )
                    .1,
                    None,
                    "domain calculation should not return any domain for expressions that are possible to fail with err {}",
                    result.unwrap_err()
                );
                RECURSING.store(false, Ordering::SeqCst);
            }
        }
        result
    }

    fn run_cast(
        &self,
        span: Span,
        src_type: &DataType,
        dest_type: &DataType,
        value: Value<AnyType>,
        validity: Option<Bitmap>,
    ) -> Result<Value<AnyType>> {
        if src_type == dest_type {
            return Ok(value);
        }

        if let Some(cast_fn) = get_simple_cast_function(false, dest_type) {
            if let Some(new_value) = self.run_simple_cast(
                span,
                src_type,
                dest_type,
                value.clone(),
                &cast_fn,
                validity.clone(),
            )? {
                return Ok(new_value);
            }
        }

        match (src_type, dest_type) {
            (DataType::Null, DataType::Nullable(_)) => match value {
                Value::Scalar(Scalar::Null) => Ok(Value::Scalar(Scalar::Null)),
                Value::Column(Column::Null { len }) => {
                    let mut builder = ColumnBuilder::with_capacity(dest_type, len);
                    for _ in 0..len {
                        builder.push_default();
                    }
                    Ok(Value::Column(builder.build()))
                }
                _ => unreachable!(),
            },
            (DataType::Nullable(inner_src_ty), DataType::Nullable(inner_dest_ty)) => match value {
                Value::Scalar(Scalar::Null) => Ok(Value::Scalar(Scalar::Null)),
                Value::Scalar(_) => {
                    self.run_cast(span, inner_src_ty, inner_dest_ty, value, validity)
                }
                Value::Column(Column::Nullable(col)) => {
                    let validity = validity
                        .map(|validity| (&validity) & (&col.validity))
                        .unwrap_or_else(|| col.validity.clone());
                    let column = self
                        .run_cast(
                            span,
                            inner_src_ty,
                            inner_dest_ty,
                            Value::Column(col.column),
                            Some(validity.clone()),
                        )?
                        .into_column()
                        .unwrap();
                    Ok(Value::Column(Column::Nullable(Box::new(NullableColumn {
                        column,
                        validity,
                    }))))
                }
                other => unreachable!("source: {}", other),
            },
            (DataType::Nullable(inner_src_ty), _) => match value {
                Value::Scalar(Scalar::Null) => {
                    let has_valid = validity
                        .map(|validity| validity.unset_bits() < validity.len())
                        .unwrap_or(true);
                    if has_valid {
                        Err(ErrorCode::BadArguments(format!(
                            "unable to cast type `NULL` to type `{dest_type}`"
                        ))
                        .set_span(span))
                    } else {
                        Ok(Value::Scalar(Scalar::default_value(dest_type)))
                    }
                }
                Value::Scalar(_) => self.run_cast(span, inner_src_ty, dest_type, value, validity),
                Value::Column(Column::Nullable(col)) => {
                    let has_valid_nulls = validity
                        .as_ref()
                        .map(|validity| {
                            (validity & (&col.validity)).unset_bits() > validity.unset_bits()
                        })
                        .unwrap_or_else(|| col.validity.unset_bits() > 0);
                    if has_valid_nulls {
                        return Err(ErrorCode::Internal(format!(
                            "unable to cast `NULL` to type `{dest_type}`"
                        ))
                        .set_span(span));
                    }
                    let column = self
                        .run_cast(
                            span,
                            inner_src_ty,
                            dest_type,
                            Value::Column(col.column),
                            validity,
                        )?
                        .into_column()
                        .unwrap();
                    Ok(Value::Column(column))
                }
                other => unreachable!("source: {}", other),
            },
            (_, DataType::Nullable(inner_dest_ty)) => match value {
                Value::Scalar(scalar) => self.run_cast(
                    span,
                    src_type,
                    inner_dest_ty,
                    Value::Scalar(scalar),
                    validity,
                ),
                Value::Column(col) => {
                    let column = self
                        .run_cast(span, src_type, inner_dest_ty, Value::Column(col), validity)?
                        .into_column()
                        .unwrap();
                    Ok(Value::Column(Column::Nullable(Box::new(NullableColumn {
                        validity: Bitmap::new_constant(true, column.len()),
                        column,
                    }))))
                }
            },

            (DataType::EmptyArray, DataType::Array(inner_dest_ty)) => match value {
                Value::Scalar(Scalar::EmptyArray) => {
                    let new_column = ColumnBuilder::with_capacity(inner_dest_ty, 0).build();
                    Ok(Value::Scalar(Scalar::Array(new_column)))
                }
                Value::Column(Column::EmptyArray { len }) => {
                    let mut builder = ColumnBuilder::with_capacity(dest_type, len);
                    for _ in 0..len {
                        builder.push_default();
                    }
                    Ok(Value::Column(builder.build()))
                }
                other => unreachable!("source: {}", other),
            },
            (DataType::Array(inner_src_ty), DataType::Array(inner_dest_ty)) => match value {
                Value::Scalar(Scalar::Array(array)) => {
                    let validity = validity
                        .map(|validity| Bitmap::new_constant(validity.get_bit(0), array.len()));

                    let new_array = self
                        .run_cast(
                            span,
                            inner_src_ty,
                            inner_dest_ty,
                            Value::Column(array),
                            validity,
                        )?
                        .into_column()
                        .unwrap();
                    Ok(Value::Scalar(Scalar::Array(new_array)))
                }
                Value::Column(Column::Array(col)) => {
                    let validity = validity.map(|validity| {
                        let mut inner_validity = MutableBitmap::with_capacity(col.len());
                        for (index, offsets) in col.offsets.windows(2).enumerate() {
                            inner_validity.extend_constant(
                                (offsets[1] - offsets[0]) as usize,
                                validity.get_bit(index),
                            );
                        }
                        inner_validity.into()
                    });

                    let new_col = self
                        .run_cast(
                            span,
                            inner_src_ty,
                            inner_dest_ty,
                            Value::Column(col.values),
                            validity,
                        )?
                        .into_column()
                        .unwrap();
                    Ok(Value::Column(Column::Array(Box::new(ArrayColumn {
                        values: new_col,
                        offsets: col.offsets,
                    }))))
                }
                other => unreachable!("source: {}", other),
            },
            (DataType::EmptyMap, DataType::Map(inner_dest_ty)) => match value {
                Value::Scalar(Scalar::EmptyMap) => {
                    let new_column = ColumnBuilder::with_capacity(inner_dest_ty, 0).build();
                    Ok(Value::Scalar(Scalar::Map(new_column)))
                }
                Value::Column(Column::EmptyMap { len }) => {
                    let mut builder = ColumnBuilder::with_capacity(dest_type, len);
                    for _ in 0..len {
                        builder.push_default();
                    }
                    Ok(Value::Column(builder.build()))
                }
                other => unreachable!("source: {}", other),
            },
            (DataType::Map(inner_src_ty), DataType::Map(inner_dest_ty)) => match value {
                Value::Scalar(Scalar::Map(array)) => {
                    let validity = validity
                        .map(|validity| Bitmap::new_constant(validity.get_bit(0), array.len()));

                    let new_array = self
                        .run_cast(
                            span,
                            inner_src_ty,
                            inner_dest_ty,
                            Value::Column(array),
                            validity,
                        )?
                        .into_column()
                        .unwrap();
                    Ok(Value::Scalar(Scalar::Map(new_array)))
                }
                Value::Column(Column::Map(col)) => {
                    let validity = validity
                        .map(|validity| Bitmap::new_constant(validity.get_bit(0), col.len()));

                    let new_col = self
                        .run_cast(
                            span,
                            inner_src_ty,
                            inner_dest_ty,
                            Value::Column(col.values),
                            validity,
                        )?
                        .into_column()
                        .unwrap();
                    Ok(Value::Column(Column::Map(Box::new(ArrayColumn {
                        values: new_col,
                        offsets: col.offsets,
                    }))))
                }
                other => unreachable!("source: {}", other),
            },
            (DataType::Tuple(fields_src_ty), DataType::Tuple(fields_dest_ty))
                if fields_src_ty.len() == fields_dest_ty.len() =>
            {
                match value {
                    Value::Scalar(Scalar::Tuple(fields)) => {
                        let new_fields = fields
                            .into_iter()
                            .zip(fields_src_ty.iter())
                            .zip(fields_dest_ty.iter())
                            .map(|((field, src_ty), dest_ty)| {
                                self.run_cast(
                                    span,
                                    src_ty,
                                    dest_ty,
                                    Value::Scalar(field),
                                    validity.clone(),
                                )
                                .map(|val| val.into_scalar().unwrap())
                            })
                            .collect::<Result<Vec<_>>>()?;
                        Ok(Value::Scalar(Scalar::Tuple(new_fields)))
                    }
                    Value::Column(Column::Tuple(fields)) => {
                        let new_fields = fields
                            .into_iter()
                            .zip(fields_src_ty.iter())
                            .zip(fields_dest_ty.iter())
                            .map(|((field, src_ty), dest_ty)| {
                                self.run_cast(
                                    span,
                                    src_ty,
                                    dest_ty,
                                    Value::Column(field),
                                    validity.clone(),
                                )
                                .map(|val| val.into_column().unwrap())
                            })
                            .collect::<Result<_>>()?;
                        Ok(Value::Column(Column::Tuple(new_fields)))
                    }
                    other => unreachable!("source: {}", other),
                }
            }

            _ => Err(ErrorCode::BadArguments(format!(
                "unable to cast type `{src_type}` to type `{dest_type}`"
            ))
            .set_span(span)),
        }
    }

    fn run_try_cast(
        &self,
        span: Span,
        src_type: &DataType,
        dest_type: &DataType,
        value: Value<AnyType>,
    ) -> Result<Value<AnyType>> {
        if src_type == dest_type {
            return Ok(value);
        }

        // The dest_type of `TRY_CAST` must be `Nullable`, which is guaranteed by the type checker.
        let inner_dest_type = &**dest_type.as_nullable().unwrap();

        if let Some(cast_fn) = get_simple_cast_function(true, inner_dest_type) {
            // `try_to_xxx` functions must not return errors, so we can safely call them without concerning validity.
            if let Ok(Some(new_value)) =
                self.run_simple_cast(span, src_type, dest_type, value.clone(), &cast_fn, None)
            {
                return Ok(new_value);
            }
        }

        match (src_type, inner_dest_type) {
            (DataType::Null, _) => match value {
                Value::Scalar(Scalar::Null) => Ok(Value::Scalar(Scalar::Null)),
                Value::Column(Column::Null { len }) => {
                    let mut builder = ColumnBuilder::with_capacity(dest_type, len);
                    for _ in 0..len {
                        builder.push_default();
                    }
                    Ok(Value::Column(builder.build()))
                }
                other => unreachable!("source: {}", other),
            },
            (DataType::Nullable(inner_src_ty), _) => match value {
                Value::Scalar(Scalar::Null) => Ok(Value::Scalar(Scalar::Null)),
                Value::Scalar(_) => self.run_try_cast(span, inner_src_ty, inner_dest_type, value),
                Value::Column(Column::Nullable(col)) => {
                    let new_col = *self
                        .run_try_cast(span, inner_src_ty, dest_type, Value::Column(col.column))?
                        .into_column()
                        .unwrap()
                        .into_nullable()
                        .unwrap();
                    Ok(Value::Column(Column::Nullable(Box::new(NullableColumn {
                        column: new_col.column,
                        validity: bitmap::and(&col.validity, &new_col.validity),
                    }))))
                }
                other => unreachable!("source: {}", other),
            },
            (src_ty, inner_dest_ty) if src_ty == inner_dest_ty => match value {
                Value::Scalar(_) => Ok(value),
                Value::Column(column) => {
                    Ok(Value::Column(Column::Nullable(Box::new(NullableColumn {
                        validity: Bitmap::new_constant(true, column.len()),
                        column,
                    }))))
                }
            },

            (DataType::EmptyArray, DataType::Array(inner_dest_ty)) => match value {
                Value::Scalar(Scalar::EmptyArray) => {
                    let new_column = ColumnBuilder::with_capacity(inner_dest_ty, 0).build();
                    Ok(Value::Scalar(Scalar::Array(new_column)))
                }
                Value::Column(Column::EmptyArray { len }) => {
                    let mut builder = ColumnBuilder::with_capacity(dest_type, len);
                    for _ in 0..len {
                        builder.push_default();
                    }
                    Ok(Value::Column(builder.build()))
                }
                other => unreachable!("source: {}", other),
            },
            (DataType::Array(inner_src_ty), DataType::Array(inner_dest_ty)) => match value {
                Value::Scalar(Scalar::Array(array)) => {
                    let new_array = self
                        .run_try_cast(span, inner_src_ty, inner_dest_ty, Value::Column(array))?
                        .into_column()
                        .unwrap();
                    Ok(Value::Scalar(Scalar::Array(new_array)))
                }
                Value::Column(Column::Array(col)) => {
                    let new_values = self
                        .run_try_cast(span, inner_src_ty, inner_dest_ty, Value::Column(col.values))?
                        .into_column()
                        .unwrap();
                    let new_col = Column::Array(Box::new(ArrayColumn {
                        values: new_values,
                        offsets: col.offsets,
                    }));
                    Ok(Value::Column(Column::Nullable(Box::new(NullableColumn {
                        validity: Bitmap::new_constant(true, new_col.len()),
                        column: new_col,
                    }))))
                }
                _ => unreachable!(),
            },
            (DataType::EmptyMap, DataType::Map(inner_dest_ty)) => match value {
                Value::Scalar(Scalar::EmptyMap) => {
                    let new_column = ColumnBuilder::with_capacity(inner_dest_ty, 0).build();
                    Ok(Value::Scalar(Scalar::Map(new_column)))
                }
                Value::Column(Column::EmptyMap { len }) => {
                    let mut builder = ColumnBuilder::with_capacity(dest_type, len);
                    for _ in 0..len {
                        builder.push_default();
                    }
                    Ok(Value::Column(builder.build()))
                }
                other => unreachable!("source: {}", other),
            },
            (DataType::Map(inner_src_ty), DataType::Map(inner_dest_ty)) => match value {
                Value::Scalar(Scalar::Map(array)) => {
                    let new_array = self
                        .run_try_cast(span, inner_src_ty, inner_dest_ty, Value::Column(array))?
                        .into_column()
                        .unwrap();
                    Ok(Value::Scalar(Scalar::Map(new_array)))
                }
                Value::Column(Column::Map(col)) => {
                    let new_values = self
                        .run_try_cast(span, inner_src_ty, inner_dest_ty, Value::Column(col.values))?
                        .into_column()
                        .unwrap();
                    let new_col = Column::Map(Box::new(ArrayColumn {
                        values: new_values,
                        offsets: col.offsets,
                    }));
                    Ok(Value::Column(Column::Nullable(Box::new(NullableColumn {
                        validity: Bitmap::new_constant(true, new_col.len()),
                        column: new_col,
                    }))))
                }
                _ => unreachable!(),
            },
            (DataType::Tuple(fields_src_ty), DataType::Tuple(fields_dest_ty))
                if fields_src_ty.len() == fields_dest_ty.len() =>
            {
                match value {
                    Value::Scalar(Scalar::Tuple(fields)) => {
                        let new_fields = fields
                            .into_iter()
                            .zip(fields_src_ty.iter())
                            .zip(fields_dest_ty.iter())
                            .map(|((field, src_ty), dest_ty)| {
                                Ok(self
                                    .run_try_cast(span, src_ty, dest_ty, Value::Scalar(field))?
                                    .into_scalar()
                                    .unwrap())
                            })
                            .collect::<Result<_>>()?;
                        Ok(Value::Scalar(Scalar::Tuple(new_fields)))
                    }
                    Value::Column(Column::Tuple(fields)) => {
                        let new_fields = fields
                            .into_iter()
                            .zip(fields_src_ty.iter())
                            .zip(fields_dest_ty.iter())
                            .map(|((field, src_ty), dest_ty)| {
                                Ok(self
                                    .run_try_cast(span, src_ty, dest_ty, Value::Column(field))?
                                    .into_column()
                                    .unwrap())
                            })
                            .collect::<Result<_>>()?;
                        let new_col = Column::Tuple(new_fields);
                        Ok(Value::Column(new_col))
                    }
                    other => unreachable!("source: {}", other),
                }
            }

            _ => Err(ErrorCode::BadArguments(format!(
                "unable to cast type `{src_type}` to type `{dest_type}`"
            ))
            .set_span(span)),
        }
    }

    fn run_simple_cast(
        &self,
        span: Span,
        src_type: &DataType,
        dest_type: &DataType,
        value: Value<AnyType>,
        cast_fn: &str,
        validity: Option<Bitmap>,
    ) -> Result<Option<Value<AnyType>>> {
        let expr = Expr::ColumnRef {
            span,
            id: 0,
            data_type: src_type.clone(),
            display_name: String::new(),
        };

        let params = if let DataType::Decimal(ty) = dest_type.remove_nullable() {
            vec![ty.precision() as usize, ty.scale() as usize]
        } else {
            vec![]
        };

        let cast_expr = match check_function(span, cast_fn, &params, &[expr], self.fn_registry) {
            Ok(cast_expr) => cast_expr,
            Err(_) => return Ok(None),
        };

        if cast_expr.data_type() != dest_type {
            return Ok(None);
        }

        let num_rows = validity
            .as_ref()
            .map(|validity| validity.len())
            .unwrap_or_else(|| match &value {
                Value::Scalar(_) => 1,
                Value::Column(col) => col.len(),
            });
        let block = DataBlock::new(vec![BlockEntry::new(src_type.clone(), value)], num_rows);
        let evaluator = Evaluator::new(&block, self.func_ctx, self.fn_registry);
        Ok(Some(evaluator.partial_run(&cast_expr, validity)?))
    }

    // `if` is a special builtin function that could partially evaluate its arguments
    // depending on the truthiness of the condition. `if` should register it's signature
    // as other functions do in `FunctionRegistry`, but it's does not necessarily implement
    // the eval function because it will be evaluated here.
    fn eval_if(
        &self,
        args: &[Expr],
        generics: &[DataType],
        validity: Option<Bitmap>,
    ) -> Result<Value<AnyType>> {
        if args.len() < 3 && args.len() % 2 == 0 {
            unreachable!()
        }

        let num_rows = self.input_columns.num_rows();
        let len = self
            .input_columns
            .columns()
            .iter()
            .find_map(|col| match &col.value {
                Value::Column(col) => Some(col.len()),
                _ => None,
            });

        // Evaluate the condition first and then partially evaluate the result branches.
        let mut validity = validity.unwrap_or_else(|| Bitmap::new_constant(true, num_rows));
        let mut conds = Vec::new();
        let mut flags = Vec::new();
        let mut results = Vec::new();
        for cond_idx in (0..args.len() - 1).step_by(2) {
            let cond = self.partial_run(&args[cond_idx], Some(validity.clone()))?;
            match cond.try_downcast::<NullableType<BooleanType>>().unwrap() {
                Value::Scalar(None | Some(false)) => {
                    results.push(Value::Scalar(Scalar::default_value(&generics[0])));
                    flags.push(Bitmap::new_constant(false, len.unwrap_or(1)));
                }
                Value::Scalar(Some(true)) => {
                    results.push(self.partial_run(&args[cond_idx + 1], Some(validity.clone()))?);
                    validity = Bitmap::new_constant(false, num_rows);
                    flags.push(Bitmap::new_constant(true, len.unwrap_or(1)));
                    break;
                }
                Value::Column(cond) => {
                    let flag = (&cond.column) & (&cond.validity);
                    results
                        .push(self.partial_run(&args[cond_idx + 1], Some((&validity) & (&flag)))?);
                    validity = (&validity) & (&flag.not());
                    flags.push(flag);
                }
            };
            conds.push(cond);
        }
        let else_result = self.partial_run(&args[args.len() - 1], Some(validity))?;

        // Assert that all the arguments have the same length.
        assert!(
            conds
                .iter()
                .chain(results.iter())
                .chain([&else_result])
                .filter_map(|val| match val {
                    Value::Column(col) => Some(col.len()),
                    Value::Scalar(_) => None,
                })
                .all_equal()
        );

        // Pick the results from the result branches depending on the condition.
        let mut output_builder = ColumnBuilder::with_capacity(&generics[0], len.unwrap_or(1));
        for row_idx in 0..(len.unwrap_or(1)) {
            unsafe {
                let result = flags
                    .iter()
                    .position(|flag| flag.get_bit(row_idx))
                    .map(|idx| results[idx].index_unchecked(row_idx))
                    .unwrap_or(else_result.index_unchecked(row_idx));
                output_builder.push(result);
            }
        }
        match len {
            Some(_) => Ok(Value::Column(output_builder.build())),
            None => Ok(Value::Scalar(output_builder.build_scalar())),
        }
    }

    // `and_filters` is a special builtin function similar to `if` that conditionally evaluate its arguments.
    fn eval_and_filters(
        &self,
        args: &[Expr],
        mut validity: Option<Bitmap>,
    ) -> Result<Value<AnyType>> {
        assert!(args.len() >= 2);

        for arg in args {
            let cond = self.partial_run(arg, validity.clone())?;
            match &cond {
                Value::Scalar(Scalar::Null | Scalar::Boolean(false)) => {
                    return Ok(Value::Scalar(Scalar::Boolean(false)));
                }
                Value::Scalar(Scalar::Boolean(true)) => {
                    continue;
                }
                Value::Column(column) => {
                    let flag = match column {
                        Column::Nullable(box nullable_column) => {
                            let boolean_column = nullable_column.column.as_boolean().unwrap();
                            boolean_column & (&nullable_column.validity)
                        }
                        Column::Boolean(boolean_column) => boolean_column.clone(),
                        _ => unreachable!(),
                    };
                    match &validity {
                        Some(v) => {
                            validity = Some(v & (&flag));
                        }
                        None => {
                            validity = Some(flag);
                        }
                    }
                }
                _ => unreachable!(),
            }
        }

        match validity {
            Some(bitmap) => Ok(Value::Column(Column::Boolean(bitmap))),
            None => Ok(Value::Scalar(Scalar::Boolean(true))),
        }
    }

    /// Evaluate a set-returning-function. Return multiple sets of results
    /// for each input row, along with the number of rows in each set.
    pub fn run_srf(
        &self,
        expr: &Expr,
        max_nums_per_row: &mut [usize],
    ) -> Result<Vec<(Value<AnyType>, usize)>> {
        if let Expr::FunctionCall {
            span,
            id,
            function,
            args,
            return_type,
            generics,
            ..
        } = expr
        {
            if let FunctionEval::SRF { eval } = &function.eval {
                assert!(return_type.as_tuple().is_some());
                let args = args
                    .iter()
                    .map(|expr| self.run(expr))
                    .collect::<Result<Vec<_>>>()?;
                let cols_ref = args.iter().map(Value::as_ref).collect::<Vec<_>>();
                let mut ctx = EvalContext {
                    generics,
                    num_rows: self.input_columns.num_rows(),
                    validity: None,
                    errors: None,
                    func_ctx: self.func_ctx,
                };
                let result = (eval)(&cols_ref, &mut ctx, max_nums_per_row);
                ctx.render_error(*span, id.params(), &args, &function.signature.name)?;
                assert_eq!(result.len(), self.input_columns.num_rows());
                return Ok(result);
            }
        }

        unreachable!("expr is not a set returning function: {expr}")
    }

    fn run_lambda(
        &self,
        func_name: &str,
        args: Vec<Value<AnyType>>,
        lambda_expr: &RemoteExpr,
    ) -> Result<Value<AnyType>> {
        let expr = lambda_expr.as_expr(self.fn_registry);
        // TODO: Support multi args
        match &args[0] {
            Value::Scalar(s) => match s {
                Scalar::Array(c) => {
                    let entry = BlockEntry::new(c.data_type(), Value::Column(c.clone()));
                    let block = DataBlock::new(vec![entry], c.len());

                    let evaluator = Evaluator::new(&block, self.func_ctx, self.fn_registry);
                    let result = evaluator.run(&expr)?;
                    let result_col = result.convert_to_full_column(expr.data_type(), c.len());

                    if func_name == "array_filter" {
                        let result_col = result_col.remove_nullable();
                        let bitmap = result_col.as_boolean().unwrap();
                        let filtered_inner_col = c.filter(bitmap);
                        Ok(Value::Scalar(Scalar::Array(filtered_inner_col)))
                    } else {
                        Ok(Value::Scalar(Scalar::Array(result_col)))
                    }
                }
                _ => unreachable!(),
            },
            Value::Column(c) => {
                let (inner_col, inner_ty, offsets, validity) = match c {
                    Column::Array(box array_col) => (
                        array_col.values.clone(),
                        array_col.values.data_type(),
                        array_col.offsets.clone(),
                        None,
                    ),
                    Column::Nullable(box nullable_col) => match &nullable_col.column {
                        Column::Array(box array_col) => (
                            array_col.values.clone(),
                            array_col.values.data_type(),
                            array_col.offsets.clone(),
                            Some(nullable_col.validity.clone()),
                        ),
                        _ => unreachable!(),
                    },
                    _ => unreachable!(),
                };
                let entry = BlockEntry::new(inner_ty, Value::Column(inner_col.clone()));
                let block = DataBlock::new(vec![entry], inner_col.len());

                let evaluator = Evaluator::new(&block, self.func_ctx, self.fn_registry);
                let result = evaluator.run(&expr)?;
                let result_col = result.convert_to_full_column(expr.data_type(), inner_col.len());

                let col = if func_name == "array_filter" {
                    let result_col = result_col.remove_nullable();
                    let bitmap = result_col.as_boolean().unwrap();
                    let filtered_inner_col = inner_col.filter(bitmap);
                    // generate new offsets after filter.
                    let mut new_offset = 0;
                    let mut filtered_offsets = Vec::with_capacity(offsets.len());
                    filtered_offsets.push(0);
                    for offset in offsets.windows(2) {
                        let off = offset[0] as usize;
                        let len = (offset[1] - offset[0]) as usize;
                        let unset_count = bitmap.null_count_range(off, len);
                        new_offset += (len - unset_count) as u64;
                        filtered_offsets.push(new_offset);
                    }

                    let array_col = Column::Array(Box::new(ArrayColumn {
                        values: filtered_inner_col,
                        offsets: filtered_offsets.into(),
                    }));
                    match validity {
                        Some(validity) => {
                            Value::Column(Column::Nullable(Box::new(NullableColumn {
                                column: array_col,
                                validity,
                            })))
                        }
                        None => Value::Column(array_col),
                    }
                } else {
                    let array_col = Column::Array(Box::new(ArrayColumn {
                        values: result_col,
                        offsets,
                    }));
                    match validity {
                        Some(validity) => {
                            Value::Column(Column::Nullable(Box::new(NullableColumn {
                                column: array_col,
                                validity,
                            })))
                        }
                        None => Value::Column(array_col),
                    }
                };
                Ok(col)
            }
        }
    }
}

pub struct ConstantFolder<'a, Index: ColumnIndex> {
    input_domains: &'a HashMap<Index, Domain>,
    func_ctx: &'a FunctionContext,
    fn_registry: &'a FunctionRegistry,
}

impl<'a, Index: ColumnIndex> ConstantFolder<'a, Index> {
    /// Fold a single expression, returning the new expression and the domain of the new expression.
    pub fn fold(
        expr: &Expr<Index>,
        func_ctx: &'a FunctionContext,
        fn_registry: &'a FunctionRegistry,
    ) -> (Expr<Index>, Option<Domain>) {
        let input_domains = Self::full_input_domains(expr);

        let folder = ConstantFolder {
            input_domains: &input_domains,
            func_ctx,
            fn_registry,
        };

        folder.fold_to_stable(expr)
    }

    /// Fold a single expression with columns' domain, and then return the new expression and the
    /// domain of the new expression.
    pub fn fold_with_domain(
        expr: &Expr<Index>,
        input_domains: &'a HashMap<Index, Domain>,
        func_ctx: &'a FunctionContext,
        fn_registry: &'a FunctionRegistry,
    ) -> (Expr<Index>, Option<Domain>) {
        let folder = ConstantFolder {
            input_domains,
            func_ctx,
            fn_registry,
        };

        folder.fold_to_stable(expr)
    }

    fn full_input_domains(expr: &Expr<Index>) -> HashMap<Index, Domain> {
        expr.column_refs()
            .into_iter()
            .map(|(id, ty)| {
                let domain = Domain::full(&ty);
                (id, domain)
            })
            .collect()
    }

    /// Running `fold_once()` for only one time may not reach the simplest form of expression,
    /// therefore we need to call it repeatedly until the expression becomes stable.
    fn fold_to_stable(&self, expr: &Expr<Index>) -> (Expr<Index>, Option<Domain>) {
        const MAX_ITERATIONS: usize = 1024;

        let mut old_expr = expr.clone();
        let mut old_domain = None;
        for _ in 0..MAX_ITERATIONS {
            let (new_expr, new_domain) = self.fold_once(&old_expr);

            if new_expr == old_expr {
                return (new_expr, new_domain);
            }
            old_expr = new_expr;
            old_domain = new_domain;
        }

        error!("maximum iterations reached while folding expression");

        (old_expr, old_domain)
    }

    /// Fold expression by one step, specifically, by reducing expression by domain calculation and then
    /// folding the function calls whose all arguments are constants.
    fn fold_once(&self, expr: &Expr<Index>) -> (Expr<Index>, Option<Domain>) {
        let (new_expr, domain) = match expr {
            Expr::Constant {
                scalar, data_type, ..
            } => (expr.clone(), Some(scalar.as_ref().domain(data_type))),
            Expr::ColumnRef {
                span,
                id,
                data_type,
                ..
            } => {
                let domain = &self.input_domains[id];
                let expr = domain
                    .as_singleton()
                    .map(|scalar| Expr::Constant {
                        span: *span,
                        scalar,
                        data_type: data_type.clone(),
                    })
                    .unwrap_or_else(|| expr.clone());
                (expr, Some(domain.clone()))
            }
            Expr::Cast {
                span,
                is_try,
                expr,
                dest_type,
            } => {
                let (inner_expr, inner_domain) = self.fold_once(expr);

                let new_domain = if *is_try {
                    inner_domain.and_then(|inner_domain| {
                        self.calculate_try_cast(*span, expr.data_type(), dest_type, &inner_domain)
                    })
                } else {
                    inner_domain.and_then(|inner_domain| {
                        self.calculate_cast(*span, expr.data_type(), dest_type, &inner_domain)
                    })
                };

                let cast_expr = Expr::Cast {
                    span: *span,
                    is_try: *is_try,
                    expr: Box::new(inner_expr.clone()),
                    dest_type: dest_type.clone(),
                };

                if inner_expr.as_constant().is_some() {
                    let block = DataBlock::empty();
                    let evaluator = Evaluator::new(&block, self.func_ctx, self.fn_registry);
                    // Since we know the expression is constant, it'll be safe to change its column index type.
                    let cast_expr = cast_expr.project_column_ref(|_| unreachable!());
                    if let Ok(Value::Scalar(scalar)) = evaluator.run(&cast_expr) {
                        return (
                            Expr::Constant {
                                span: *span,
                                scalar,
                                data_type: dest_type.clone(),
                            },
                            None,
                        );
                    }
                }

                (
                    new_domain
                        .as_ref()
                        .and_then(Domain::as_singleton)
                        .map(|scalar| Expr::Constant {
                            span: *span,
                            scalar,
                            data_type: dest_type.clone(),
                        })
                        .unwrap_or(cast_expr),
                    new_domain,
                )
            }
            Expr::FunctionCall {
                span,
                id,
                function,
                generics,
                args,
                return_type,
            } if function.signature.name == "and_filters" => {
                let mut args_expr = Vec::new();
                let mut result_domain = Some(BooleanDomain {
                    has_true: true,
                    has_false: true,
                });

                for arg in args {
                    let (expr, domain) = self.fold_once(arg);
                    // A temporary hack to make `and_filters` shortcut on false.
                    // TODO(andylokandy): make it a rule in the optimizer.
                    if let Expr::Constant {
                        scalar: Scalar::Boolean(false),
                        ..
                    } = &expr
                    {
                        return (
                            Expr::Constant {
                                span: *span,
                                scalar: Scalar::Boolean(false),
                                data_type: DataType::Boolean,
                            },
                            None,
                        );
                    }
                    args_expr.push(expr);

                    result_domain = result_domain.zip(domain).map(|(func_domain, domain)| {
                        let (domain_has_true, domain_has_false) = match &domain {
                            Domain::Boolean(boolean_domain) => {
                                (boolean_domain.has_true, boolean_domain.has_false)
                            }
                            Domain::Nullable(nullable_domain) => match &nullable_domain.value {
                                Some(inner_domain) => {
                                    let boolean_domain = inner_domain.as_boolean().unwrap();
                                    (
                                        boolean_domain.has_true,
                                        nullable_domain.has_null || boolean_domain.has_false,
                                    )
                                }
                                None => (false, true),
                            },
                            _ => unreachable!(),
                        };
                        BooleanDomain {
                            has_true: func_domain.has_true && domain_has_true,
                            has_false: func_domain.has_false || domain_has_false,
                        }
                    });

                    if let Some(Scalar::Boolean(false)) = result_domain
                        .as_ref()
                        .and_then(|domain| Domain::Boolean(*domain).as_singleton())
                    {
                        return (
                            Expr::Constant {
                                span: *span,
                                scalar: Scalar::Boolean(false),
                                data_type: DataType::Boolean,
                            },
                            None,
                        );
                    }
                }

                if let Some(scalar) = result_domain
                    .as_ref()
                    .and_then(|domain| Domain::Boolean(*domain).as_singleton())
                {
                    return (
                        Expr::Constant {
                            span: *span,
                            scalar,
                            data_type: DataType::Boolean,
                        },
                        None,
                    );
                }

                let all_args_is_scalar = args_expr.iter().all(|arg| arg.as_constant().is_some());

                let func_expr = Expr::FunctionCall {
                    span: *span,
                    id: id.clone(),
                    function: function.clone(),
                    generics: generics.clone(),
                    args: args_expr,
                    return_type: return_type.clone(),
                };

                if all_args_is_scalar {
                    let block = DataBlock::empty();
                    let evaluator = Evaluator::new(&block, self.func_ctx, self.fn_registry);
                    // Since we know the expression is constant, it'll be safe to change its column index type.
                    let func_expr = func_expr.project_column_ref(|_| unreachable!());
                    if let Ok(Value::Scalar(scalar)) = evaluator.run(&func_expr) {
                        return (
                            Expr::Constant {
                                span: *span,
                                scalar,
                                data_type: return_type.clone(),
                            },
                            None,
                        );
                    }
                }

                (func_expr, result_domain.map(Domain::Boolean))
            }
            Expr::FunctionCall {
                span,
                id,
                function,
                generics,
                args,
                return_type,
            } => {
                let (mut args_expr, mut args_domain) = (
                    Vec::with_capacity(args.len()),
                    Some(Vec::with_capacity(args.len())),
                );
                for arg in args {
                    let (expr, domain) = self.fold_once(arg);
                    args_expr.push(expr);
                    args_domain = args_domain.zip(domain).map(|(mut domains, domain)| {
                        domains.push(domain);
                        domains
                    });
                }
                let all_args_is_scalar = args_expr.iter().all(|arg| arg.as_constant().is_some());

                let func_expr = Expr::FunctionCall {
                    span: *span,
                    id: id.clone(),
                    function: function.clone(),
                    generics: generics.clone(),
                    args: args_expr,
                    return_type: return_type.clone(),
                };

                let calc_domain = match &function.eval {
                    FunctionEval::Scalar { calc_domain, .. } => calc_domain,
                    FunctionEval::SRF { .. } => {
                        return (func_expr, None);
                    }
                };

                let func_domain =
                    args_domain.and_then(|domains| match (calc_domain)(self.func_ctx, &domains) {
                        FunctionDomain::MayThrow => None,
                        FunctionDomain::Full => Some(Domain::full(return_type)),
                        FunctionDomain::Domain(domain) => Some(domain),
                    });

                if let Some(scalar) = func_domain.as_ref().and_then(Domain::as_singleton) {
                    return (
                        Expr::Constant {
                            span: *span,
                            scalar,
                            data_type: return_type.clone(),
                        },
                        None,
                    );
                }

                if all_args_is_scalar {
                    let block = DataBlock::empty();
                    let evaluator = Evaluator::new(&block, self.func_ctx, self.fn_registry);
                    // Since we know the expression is constant, it'll be safe to change its column index type.
                    let func_expr = func_expr.project_column_ref(|_| unreachable!());
                    if let Ok(Value::Scalar(scalar)) = evaluator.run(&func_expr) {
                        return (
                            Expr::Constant {
                                span: *span,
                                scalar,
                                data_type: return_type.clone(),
                            },
                            None,
                        );
                    }
                }

                (func_expr, func_domain)
            }
            Expr::LambdaFunctionCall {
                span,
                name,
                args,
                lambda_expr,
                lambda_display,
                return_type,
            } => {
                let mut args_expr = Vec::with_capacity(args.len());
                for arg in args {
                    let (expr, _) = self.fold_once(arg);
                    args_expr.push(expr);
                }
                let all_args_is_scalar = args_expr.iter().all(|arg| arg.as_constant().is_some());

                let func_expr = Expr::LambdaFunctionCall {
                    span: *span,
                    name: name.clone(),
                    args: args_expr,
                    lambda_expr: lambda_expr.clone(),
                    lambda_display: lambda_display.clone(),
                    return_type: return_type.clone(),
                };

                if all_args_is_scalar {
                    let block = DataBlock::empty();
                    let evaluator = Evaluator::new(&block, self.func_ctx, self.fn_registry);
                    // Since we know the expression is constant, it'll be safe to change its column index type.
                    let func_expr = func_expr.project_column_ref(|_| unreachable!());
                    if let Ok(Value::Scalar(scalar)) = evaluator.run(&func_expr) {
                        return (
                            Expr::Constant {
                                span: *span,
                                scalar,
                                data_type: return_type.clone(),
                            },
                            None,
                        );
                    }
                }
                (func_expr, None)
            }
        };

        debug_assert_eq!(expr.data_type(), new_expr.data_type());

        (new_expr, domain)
    }

    fn calculate_cast(
        &self,
        span: Span,
        src_type: &DataType,
        dest_type: &DataType,
        domain: &Domain,
    ) -> Option<Domain> {
        if src_type == dest_type {
            return Some(domain.clone());
        }

        if let Some(cast_fn) = get_simple_cast_function(false, dest_type) {
            if let Some(new_domain) =
                self.calculate_simple_cast(span, src_type, dest_type, domain, &cast_fn)
            {
                return new_domain;
            }
        }

        match (src_type, dest_type) {
            (DataType::Null, DataType::Nullable(_)) => Some(domain.clone()),
            (DataType::Nullable(inner_src_ty), DataType::Nullable(inner_dest_ty)) => {
                let domain = domain.as_nullable().unwrap();
                let value = match &domain.value {
                    Some(value) => Some(Box::new(self.calculate_cast(
                        span,
                        inner_src_ty,
                        inner_dest_ty,
                        value,
                    )?)),
                    None => None,
                };
                Some(Domain::Nullable(NullableDomain {
                    has_null: domain.has_null,
                    value,
                }))
            }
            (_, DataType::Nullable(inner_dest_ty)) => Some(Domain::Nullable(NullableDomain {
                has_null: false,
                value: Some(Box::new(self.calculate_cast(
                    span,
                    src_type,
                    inner_dest_ty,
                    domain,
                )?)),
            })),

            (DataType::EmptyArray, DataType::Array(_)) => Some(domain.clone()),
            (DataType::Array(inner_src_ty), DataType::Array(inner_dest_ty)) => {
                let inner_domain = match domain.as_array().unwrap() {
                    Some(inner_domain) => Some(Box::new(self.calculate_cast(
                        span,
                        inner_src_ty,
                        inner_dest_ty,
                        inner_domain,
                    )?)),
                    None => None,
                };
                Some(Domain::Array(inner_domain))
            }

            (DataType::Tuple(fields_src_ty), DataType::Tuple(fields_dest_ty))
                if fields_src_ty.len() == fields_dest_ty.len() =>
            {
                Some(Domain::Tuple(
                    domain
                        .as_tuple()
                        .unwrap()
                        .iter()
                        .zip(fields_src_ty)
                        .zip(fields_dest_ty)
                        .map(|((field_domain, src_ty), dest_ty)| {
                            self.calculate_cast(span, src_ty, dest_ty, field_domain)
                        })
                        .collect::<Option<Vec<_>>>()?,
                ))
            }

            _ => None,
        }
    }

    fn calculate_try_cast(
        &self,
        span: Span,
        src_type: &DataType,
        dest_type: &DataType,
        domain: &Domain,
    ) -> Option<Domain> {
        if src_type == dest_type {
            return Some(domain.clone());
        }

        // The dest_type of `TRY_CAST` must be `Nullable`, which is guaranteed by the type checker.
        let inner_dest_type = &**dest_type.as_nullable().unwrap();

        if let Some(cast_fn) = get_simple_cast_function(true, inner_dest_type) {
            if let Some(new_domain) =
                self.calculate_simple_cast(span, src_type, dest_type, domain, &cast_fn)
            {
                return new_domain;
            }
        }

        match (src_type, inner_dest_type) {
            (DataType::Null, _) => Some(domain.clone()),
            (DataType::Nullable(inner_src_ty), _) => {
                let nullable_domain = domain.as_nullable().unwrap();
                match &nullable_domain.value {
                    Some(value) => {
                        let new_domain = self
                            .calculate_try_cast(span, inner_src_ty, dest_type, value)?
                            .into_nullable()
                            .unwrap();
                        Some(Domain::Nullable(NullableDomain {
                            has_null: nullable_domain.has_null || new_domain.has_null,
                            value: new_domain.value,
                        }))
                    }
                    None => Some(domain.clone()),
                }
            }
            (src_ty, inner_dest_ty) if src_ty == inner_dest_ty => {
                Some(Domain::Nullable(NullableDomain {
                    has_null: false,
                    value: Some(Box::new(domain.clone())),
                }))
            }

            (DataType::EmptyArray, DataType::Array(_)) => Some(Domain::Nullable(NullableDomain {
                has_null: false,
                value: Some(Box::new(domain.clone())),
            })),
            (DataType::Array(inner_src_ty), DataType::Array(inner_dest_ty)) => {
                let inner_domain = match domain.as_array().unwrap() {
                    Some(inner_domain) => Some(Box::new(self.calculate_try_cast(
                        span,
                        inner_src_ty,
                        inner_dest_ty,
                        inner_domain,
                    )?)),
                    None => None,
                };
                Some(Domain::Nullable(NullableDomain {
                    has_null: false,
                    value: Some(Box::new(Domain::Array(inner_domain))),
                }))
            }

            (DataType::Tuple(fields_src_ty), DataType::Tuple(fields_dest_ty))
                if fields_src_ty.len() == fields_dest_ty.len() =>
            {
                let fields_domain = domain.as_tuple().unwrap();
                let new_fields_domain = fields_domain
                    .iter()
                    .zip(fields_src_ty)
                    .zip(fields_dest_ty)
                    .map(|((domain, src_ty), dest_ty)| {
                        self.calculate_try_cast(span, src_ty, dest_ty, domain)
                    })
                    .collect::<Option<_>>()?;
                Some(Domain::Tuple(new_fields_domain))
            }

            _ => None,
        }
    }

    fn calculate_simple_cast(
        &self,
        span: Span,
        src_type: &DataType,
        dest_type: &DataType,
        domain: &Domain,
        cast_fn: &str,
    ) -> Option<Option<Domain>> {
        let expr = Expr::ColumnRef {
            span,
            id: 0,
            data_type: src_type.clone(),
            display_name: String::new(),
        };

        let params = if let DataType::Decimal(ty) = dest_type {
            vec![ty.precision() as usize, ty.scale() as usize]
        } else {
            vec![]
        };
        let cast_expr = check_function(span, cast_fn, &params, &[expr], self.fn_registry).ok()?;

        if cast_expr.data_type() != dest_type {
            return None;
        }

        let (_, output_domain) = ConstantFolder::fold_with_domain(
            &cast_expr,
            &[(0, domain.clone())].into_iter().collect(),
            self.func_ctx,
            self.fn_registry,
        );

        Some(output_domain)
    }
}<|MERGE_RESOLUTION|>--- conflicted
+++ resolved
@@ -52,11 +52,8 @@
 use crate::FunctionDomain;
 use crate::FunctionEval;
 use crate::FunctionRegistry;
-<<<<<<< HEAD
+use crate::RemoteExpr;
 use crate::SelectExpr;
-=======
-use crate::RemoteExpr;
->>>>>>> b6b13bed
 
 pub struct Evaluator<'a> {
     input_columns: &'a DataBlock,
@@ -287,109 +284,6 @@
             _ => unreachable!(),
         };
         Ok(count)
-    }
-
-    // TODO(Dousir9): move this to a more appropriate place
-    pub fn get_childs(
-        &self,
-        args: &Vec<Expr>,
-        validity: Option<Bitmap>,
-    ) -> Result<Vec<(Value<AnyType>, DataType)>> {
-        let childs = args
-            .iter()
-            .map(|expr| self.get_select_child(expr, validity.clone()))
-            .collect::<Result<Vec<_>>>()?;
-        assert!(
-            childs
-                .iter()
-                .filter_map(|val| match &val.0 {
-                    Value::Column(col) => Some(col.len()),
-                    Value::Scalar(_) => None,
-                })
-                .all_equal()
-        );
-        Ok(childs)
-    }
-
-    // TODO(Dousir9): move this to a more appropriate place
-    pub fn process_and(
-        &self,
-        exprs: &Vec<SelectExpr>,
-        validity: Option<Bitmap>,
-        true_selection: &mut [u32],
-        false_selection: (&mut [u32], bool),
-        true_idx: &mut usize,
-        _false_idx: &mut usize,
-        mut select_strategy: SelectStrategy,
-        mut count: usize,
-    ) -> Result<usize> {
-        let mut temp_true_idx = *true_idx;
-        let mut temp_false_idx = 0;
-        let exprs_len = exprs.len();
-        for (i, expr) in exprs.iter().enumerate() {
-            let true_count = self.process_selection(
-                expr,
-                validity.clone(),
-                true_selection,
-                (false_selection.0, false_selection.1),
-                &mut temp_true_idx,
-                &mut temp_false_idx,
-                select_strategy,
-                count,
-            )?;
-            count = true_count;
-            if count == 0 {
-                break;
-            }
-            select_strategy = SelectStrategy::True;
-            if i != exprs_len - 1 {
-                temp_true_idx = *true_idx;
-            } else {
-                *true_idx = temp_true_idx;
-            }
-        }
-        Ok(count)
-    }
-
-    // TODO(Dousir9): move this to a more appropriate place
-    pub fn process_or(
-        &self,
-        exprs: &Vec<SelectExpr>,
-        validity: Option<Bitmap>,
-        true_selection: &mut [u32],
-        false_selection: (&mut [u32], bool),
-        _true_idx: &mut usize,
-        false_idx: &mut usize,
-        mut select_strategy: SelectStrategy,
-        mut count: usize,
-    ) -> Result<usize> {
-        let mut temp_true_idx = 0;
-        let mut temp_false_idx = *false_idx;
-        let exprs_len = exprs.len();
-        for (i, expr) in exprs.iter().enumerate() {
-            let true_count = self.process_selection(
-                expr,
-                validity.clone(),
-                true_selection,
-                (false_selection.0, true),
-                &mut temp_true_idx,
-                &mut temp_false_idx,
-                select_strategy,
-                count,
-            )?;
-            count -= true_count;
-            if count == 0 {
-                break;
-            }
-            select_strategy = SelectStrategy::False;
-            if i != exprs_len - 1 {
-                temp_false_idx = *false_idx;
-            } else {
-                *false_idx = temp_false_idx;
-            }
-        }
-        // *true_idx = 0;
-        Ok(temp_true_idx)
     }
 
     // TODO(Dousir9): move this to a more appropriate place
@@ -618,6 +512,396 @@
         result
     }
 
+    // TODO(Dousir9): move this to a more appropriate place
+    pub fn process_others(
+        &self,
+        expr: &Expr,
+        validity: Option<Bitmap>,
+        true_selection: &mut [u32],
+        false_selection: (&mut [u32], bool),
+        true_idx: &mut usize,
+        false_idx: &mut usize,
+        select_strategy: SelectStrategy,
+        count: usize,
+    ) -> Result<usize> {
+        let count = match expr {
+            Expr::FunctionCall {
+                function,
+                generics,
+                args,
+                return_type,
+                ..
+            } => {
+                debug_assert!(
+                    matches!(return_type, DataType::Boolean | DataType::Nullable(box DataType::Boolean))
+                );
+                let args = args
+                    .iter()
+                    .map(|expr| self.partial_run(expr, validity.clone()))
+                    .collect::<Result<Vec<_>>>()?;
+                assert!(
+                    args.iter()
+                        .filter_map(|val| match val {
+                            Value::Column(col) => Some(col.len()),
+                            Value::Scalar(_) => None,
+                        })
+                        .all_equal()
+                );
+                let cols_ref = args.iter().map(Value::as_ref).collect::<Vec<_>>();
+                let mut ctx = EvalContext {
+                    generics,
+                    num_rows: self.input_columns.num_rows(),
+                    validity,
+                    errors: None,
+                    func_ctx: self.func_ctx,
+                };
+                let (_, eval) = function.eval.as_scalar().unwrap();
+                let result = (eval)(cols_ref.as_slice(), &mut ctx);
+                update_selection_by_default_result(
+                    result,
+                    return_type,
+                    true_selection,
+                    false_selection,
+                    true_idx,
+                    false_idx,
+                    select_strategy,
+                    count,
+                )
+            }
+            _ => unreachable!(),
+        };
+        Ok(count)
+    }
+
+    // TODO(Dousir9): move this to a more appropriate place
+    pub fn get_childs(
+        &self,
+        args: &Vec<Expr>,
+        validity: Option<Bitmap>,
+    ) -> Result<Vec<(Value<AnyType>, DataType)>> {
+        let childs = args
+            .iter()
+            .map(|expr| self.get_select_child(expr, validity.clone()))
+            .collect::<Result<Vec<_>>>()?;
+        assert!(
+            childs
+                .iter()
+                .filter_map(|val| match &val.0 {
+                    Value::Column(col) => Some(col.len()),
+                    Value::Scalar(_) => None,
+                })
+                .all_equal()
+        );
+        Ok(childs)
+    }
+
+    // TODO(Dousir9): move this to a more appropriate place
+    pub fn process_and(
+        &self,
+        exprs: &Vec<SelectExpr>,
+        validity: Option<Bitmap>,
+        true_selection: &mut [u32],
+        false_selection: (&mut [u32], bool),
+        true_idx: &mut usize,
+        _false_idx: &mut usize,
+        mut select_strategy: SelectStrategy,
+        mut count: usize,
+    ) -> Result<usize> {
+        let mut temp_true_idx = *true_idx;
+        let mut temp_false_idx = 0;
+        let exprs_len = exprs.len();
+        for (i, expr) in exprs.iter().enumerate() {
+            let true_count = self.process_selection(
+                expr,
+                validity.clone(),
+                true_selection,
+                (false_selection.0, false_selection.1),
+                &mut temp_true_idx,
+                &mut temp_false_idx,
+                select_strategy,
+                count,
+            )?;
+            count = true_count;
+            if count == 0 {
+                break;
+            }
+            select_strategy = SelectStrategy::True;
+            if i != exprs_len - 1 {
+                temp_true_idx = *true_idx;
+            } else {
+                *true_idx = temp_true_idx;
+            }
+        }
+        Ok(count)
+    }
+
+    // TODO(Dousir9): move this to a more appropriate place
+    pub fn process_or(
+        &self,
+        exprs: &Vec<SelectExpr>,
+        validity: Option<Bitmap>,
+        true_selection: &mut [u32],
+        false_selection: (&mut [u32], bool),
+        _true_idx: &mut usize,
+        false_idx: &mut usize,
+        mut select_strategy: SelectStrategy,
+        mut count: usize,
+    ) -> Result<usize> {
+        let mut temp_true_idx = 0;
+        let mut temp_false_idx = *false_idx;
+        let exprs_len = exprs.len();
+        for (i, expr) in exprs.iter().enumerate() {
+            let true_count = self.process_selection(
+                expr,
+                validity.clone(),
+                true_selection,
+                (false_selection.0, true),
+                &mut temp_true_idx,
+                &mut temp_false_idx,
+                select_strategy,
+                count,
+            )?;
+            count -= true_count;
+            if count == 0 {
+                break;
+            }
+            select_strategy = SelectStrategy::False;
+            if i != exprs_len - 1 {
+                temp_false_idx = *false_idx;
+            } else {
+                *false_idx = temp_false_idx;
+            }
+        }
+        // *true_idx = 0;
+        Ok(temp_true_idx)
+    }
+
+    // TODO(Dousir9): move this to a more appropriate place
+    pub fn process_compare(
+        &self,
+        select_op: &SelectOp,
+        exprs: &Vec<Expr>,
+        validity: Option<Bitmap>,
+        true_selection: &mut [u32],
+        false_selection: (&mut [u32], bool),
+        true_idx: &mut usize,
+        false_idx: &mut usize,
+        select_strategy: SelectStrategy,
+        count: usize,
+    ) -> Result<usize> {
+        let childs = self.get_childs(exprs, validity)?;
+        let left = childs[0].clone();
+        let right = childs[1].clone();
+        let count = select_values(
+            *select_op,
+            left.0.clone(),
+            right.0.clone(),
+            left.1.clone(),
+            right.1.clone(),
+            true_selection,
+            false_selection,
+            true_idx,
+            false_idx,
+            select_strategy,
+            count,
+        );
+        Ok(count)
+    }
+
+    // TODO(Dousir9): move this to a more appropriate place
+    pub fn process_selection(
+        &self,
+        select_expr: &SelectExpr,
+        validity: Option<Bitmap>,
+        true_selection: &mut [u32],
+        false_selection: (&mut [u32], bool),
+        true_idx: &mut usize,
+        false_idx: &mut usize,
+        select_strategy: SelectStrategy,
+        count: usize,
+    ) -> Result<usize> {
+        let count = match select_expr {
+            SelectExpr::And(exprs) => self.process_and(
+                exprs,
+                validity,
+                true_selection,
+                false_selection,
+                true_idx,
+                false_idx,
+                select_strategy,
+                count,
+            )?,
+            SelectExpr::Or(exprs) => self.process_or(
+                exprs,
+                validity,
+                true_selection,
+                false_selection,
+                true_idx,
+                false_idx,
+                select_strategy,
+                count,
+            )?,
+            SelectExpr::Compare((select_op, exprs)) => self.process_compare(
+                select_op,
+                exprs,
+                validity,
+                true_selection,
+                false_selection,
+                true_idx,
+                false_idx,
+                select_strategy,
+                count,
+            )?,
+            SelectExpr::Others(expr) => self.process_others(
+                expr,
+                validity,
+                true_selection,
+                false_selection,
+                true_idx,
+                false_idx,
+                select_strategy,
+                count,
+            )?,
+            SelectExpr::Constant(constant) => {
+                // TODO(Dousir9): support constant
+                if *constant {
+                    count
+                } else {
+                    0
+                };
+                unimplemented!()
+            }
+        };
+
+        Ok(count)
+    }
+
+    // TODO(Dousir9): move this to a more appropriate place
+    fn get_select_child(
+        &self,
+        expr: &Expr,
+        validity: Option<Bitmap>,
+    ) -> Result<(Value<AnyType>, DataType)> {
+        debug_assert!(
+            validity.is_none() || validity.as_ref().unwrap().len() == self.input_columns.num_rows()
+        );
+
+        #[cfg(debug_assertions)]
+        self.check_expr(expr);
+
+        let result = match expr {
+            Expr::Constant { scalar, .. } => {
+                Ok((Value::Scalar(scalar.clone()), scalar.data_type()))
+            }
+            Expr::ColumnRef { id, .. } => {
+                let entry = self.input_columns.get_by_offset(*id);
+                Ok((entry.value.clone(), entry.data_type.clone()))
+            }
+            Expr::Cast {
+                span,
+                is_try,
+                expr,
+                dest_type,
+            } => {
+                let value = self.get_select_child(expr, validity.clone())?.0;
+                if *is_try {
+                    Ok((
+                        self.run_try_cast(*span, expr.data_type(), dest_type, value)?,
+                        dest_type.clone(),
+                    ))
+                } else {
+                    Ok((
+                        self.run_cast(*span, expr.data_type(), dest_type, value, validity)?,
+                        dest_type.clone(),
+                    ))
+                }
+            }
+            Expr::FunctionCall {
+                function,
+                args,
+                generics,
+                ..
+            } if function.signature.name == "if" => Ok((
+                self.eval_if(args, generics, validity)?,
+                function.signature.return_type.clone(),
+            )),
+
+            Expr::FunctionCall { function, args, .. }
+                if function.signature.name == "and_filters" =>
+            {
+                Ok((self.eval_and_filters(args, validity)?, DataType::Boolean))
+            }
+
+            Expr::FunctionCall {
+                function,
+                args,
+                generics,
+                ..
+            } => {
+                let args = args
+                    .iter()
+                    .map(|expr| self.get_select_child(expr, validity.clone()))
+                    .collect::<Result<Vec<_>>>()?;
+                assert!(
+                    args.iter()
+                        .filter_map(|val| match &val.0 {
+                            Value::Column(col) => Some(col.len()),
+                            Value::Scalar(_) => None,
+                        })
+                        .all_equal()
+                );
+
+                let cols_ref = args
+                    .iter()
+                    .map(|(val, _)| Value::as_ref(val))
+                    .collect::<Vec<_>>();
+                let mut ctx = EvalContext {
+                    generics,
+                    num_rows: self.input_columns.num_rows(),
+                    validity,
+                    errors: None,
+                    func_ctx: self.func_ctx,
+                };
+                let (_, eval) = function.eval.as_scalar().unwrap();
+                let result = (eval)(cols_ref.as_slice(), &mut ctx);
+                // ctx.render_error(*span, id.params(), &args, &function.signature.name)?;
+                Ok((result, function.signature.return_type.clone()))
+            }
+        };
+
+        #[cfg(debug_assertions)]
+        if result.is_err() {
+            use std::sync::atomic::AtomicBool;
+            use std::sync::atomic::Ordering;
+
+            static RECURSING: AtomicBool = AtomicBool::new(false);
+            if RECURSING
+                .compare_exchange(false, true, Ordering::SeqCst, Ordering::SeqCst)
+                .is_ok()
+            {
+                assert_eq!(
+                    ConstantFolder::fold_with_domain(
+                        expr,
+                        &self
+                            .input_columns
+                            .domains()
+                            .into_iter()
+                            .enumerate()
+                            .collect(),
+                        self.func_ctx,
+                        self.fn_registry
+                    )
+                    .1,
+                    None,
+                    "domain calculation should not return any domain for expressions that are possible to fail with err {}",
+                    result.unwrap_err()
+                );
+                RECURSING.store(false, Ordering::SeqCst);
+            }
+        }
+        result
+    }
+
     fn run_cast(
         &self,
         span: Span,
