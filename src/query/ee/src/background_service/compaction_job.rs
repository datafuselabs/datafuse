--- conflicted
+++ resolved
@@ -28,23 +28,28 @@
 use common_config::InnerConfig;
 use common_exception::Result;
 use common_meta_api::BackgroundApi;
-use common_meta_app::background::{BackgroundJobIdent, BackgroundJobParams, GetBackgroundJobReq, ManualTriggerParams, UpdateBackgroundJobParamsReq};
+use common_meta_app::background::BackgroundJobIdent;
 use common_meta_app::background::BackgroundJobInfo;
+use common_meta_app::background::BackgroundJobParams;
 use common_meta_app::background::BackgroundJobStatus;
 use common_meta_app::background::BackgroundJobType::ONESHOT;
 use common_meta_app::background::BackgroundTaskIdent;
 use common_meta_app::background::BackgroundTaskInfo;
 use common_meta_app::background::BackgroundTaskState;
+use common_meta_app::background::GetBackgroundJobReq;
+use common_meta_app::background::ManualTriggerParams;
+use common_meta_app::background::UpdateBackgroundJobParamsReq;
 use common_meta_app::background::UpdateBackgroundJobStatusReq;
 use common_meta_app::background::UpdateBackgroundTaskReq;
 use common_meta_app::schema::TableStatistics;
 use common_meta_store::MetaStore;
 use common_users::UserApiProvider;
+use databend_query::procedures::admins::suggested_background_tasks::SuggestedBackgroundTasksProcedure;
+use databend_query::sessions::QueryContext;
+use databend_query::sessions::Session;
 use tracing::debug;
 use tracing::error;
 use tracing::info;
-use databend_query::procedures::admins::suggested_background_tasks::SuggestedBackgroundTasksProcedure;
-use databend_query::sessions::{QueryContext, Session};
 
 use crate::background_service::job::Job;
 
@@ -59,12 +64,8 @@
     conf: InnerConfig,
     meta_api: Arc<MetaStore>,
     creator: BackgroundJobIdent,
-<<<<<<< HEAD
-    info: Arc<parking_lot::Mutex<BackgroundJobInfo>>,
     session: Arc<Session>,
-=======
-
->>>>>>> 33fe6f16
+
     finish_tx: Arc<Mutex<Sender<u64>>>,
 }
 
@@ -78,9 +79,12 @@
     }
 
     async fn get_info(&self) -> Result<BackgroundJobInfo> {
-        let job = self.meta_api.get_background_job(GetBackgroundJobReq{
-            name: self.creator.clone(),
-        }).await?;
+        let job = self
+            .meta_api
+            .get_background_job(GetBackgroundJobReq {
+                name: self.creator.clone(),
+            })
+            .await?;
         Ok(job.info)
     }
 
@@ -123,7 +127,7 @@
         new.number_of_blocks.unwrap() as f64 / new.number_of_segments.unwrap() as f64;
     let should_continue_seg_compact = new_segment_density != old_segment_density
         && new.number_of_blocks.unwrap() > BLOCK_COUNT
-        && new_segment_density < PER_SEGMENT_BLOCK as f64 ;
+        && new_segment_density < PER_SEGMENT_BLOCK as f64;
     let old_block_density = old.data_bytes as f64 / old.number_of_blocks.unwrap() as f64;
     let new_block_density = new.data_bytes as f64 / new.number_of_blocks.unwrap() as f64;
     let should_continue_blk_compact = new_block_density != old_block_density
@@ -139,23 +143,17 @@
     pub async fn create(
         config: &InnerConfig,
         name: String,
-        info: BackgroundJobInfo,
         session: Arc<Session>,
         finish_tx: Arc<Mutex<Sender<u64>>>,
     ) -> Self {
         let tenant = config.query.tenant_id.clone();
         let creator = BackgroundJobIdent { tenant, name };
         let meta_api = UserApiProvider::instance().get_meta_store_client();
-        let info = Arc::new(parking_lot::Mutex::new(info));
         Self {
             conf: config.clone(),
             meta_api,
             creator,
-<<<<<<< HEAD
-            info,
             session,
-=======
->>>>>>> 33fe6f16
             finish_tx,
         }
     }
@@ -189,7 +187,13 @@
                 let tb_name = String::from_utf8_lossy(tb_names.value(i)).to_string();
                 let tb_id = tb_ids.value(i);
                 match self
-                    .compact_table(self.session.clone(), db_name.clone(), tb_name.clone(), db_id, tb_id)
+                    .compact_table(
+                        self.session.clone(),
+                        db_name.clone(),
+                        tb_name.clone(),
+                        db_id,
+                        tb_id,
+                    )
                     .await
                 {
                     Ok(_) => {
@@ -234,14 +238,19 @@
         }
     }
 
-    async fn sync_compact_params(job_info: &BackgroundJobInfo) -> (BackgroundJobParams, Option<ManualTriggerParams>) {
+    async fn sync_compact_params(
+        job_info: &BackgroundJobInfo,
+    ) -> (BackgroundJobParams, Option<ManualTriggerParams>) {
         let mut job_params = job_info.job_params.clone().unwrap();
         let manual = job_params.manual_trigger_params.clone();
         job_params.manual_trigger_params = None;
         (job_params, manual)
     }
-    async fn sync_compact_status(&self, id: String, job_info: &BackgroundJobInfo) -> Result<Option<BackgroundJobStatus>> {
-
+    async fn sync_compact_status(
+        &self,
+        id: String,
+        job_info: &BackgroundJobInfo,
+    ) -> Result<Option<BackgroundJobStatus>> {
         let mut job_status = job_info.job_status.clone().unwrap();
         job_status.last_task_id = Some(id);
         job_status.last_task_run_at = Some(Utc::now());
@@ -269,8 +278,7 @@
             PER_SEGMENT_BLOCK,
             PER_BLOCK_SIZE,
         )
-<<<<<<< HEAD
-            .await?;
+        .await?;
         let (seg, blk, stats) = if !self.conf.background.compaction.has_target_tables() {
             if !seg && !blk {
                 info!(job = "compaction", background = true, database = database.clone(), table = table.clone(), should_compact_segment = seg, should_compact_blk = blk, table_stats = ?stats, "skip compact");
@@ -281,14 +289,11 @@
             (true, true, stats)
         };
 
-=======
-        .await?;
         if !seg && !blk {
             info!(job = "compaction", background = true, database = database.clone(), table = table.clone(), should_compact_segment = seg, should_compact_blk = blk, table_stats = ?stats, "skip compact");
             return Ok(());
         }
         let job_info = self.get_info().await?;
->>>>>>> 33fe6f16
         let id = Uuid::new_v4().to_string();
 
         let (params, manual) = Self::sync_compact_params(&job_info).await;
@@ -390,8 +395,13 @@
         let mut old = stats;
         if seg {
             loop {
-                self.do_segment_compaction(session.clone(), database.clone(), table.clone(), self.conf.background.compaction.segment_limit)
-                    .await?;
+                self.do_segment_compaction(
+                    session.clone(),
+                    database.clone(),
+                    table.clone(),
+                    self.conf.background.compaction.segment_limit,
+                )
+                .await?;
                 let (_, _, new) = Self::do_check_table(
                     session.clone(),
                     database.clone(),
@@ -411,8 +421,13 @@
 
         if blk {
             loop {
-                self.do_block_compaction(session.clone(), database.clone(), table.clone(), self.conf.background.compaction.block_limit)
-                    .await?;
+                self.do_block_compaction(
+                    session.clone(),
+                    database.clone(),
+                    table.clone(),
+                    self.conf.background.compaction.block_limit,
+                )
+                .await?;
                 let (_, _, new) = Self::do_check_table(
                     session.clone(),
                     database.clone(),
@@ -432,10 +447,15 @@
         Ok(true)
     }
 
-    pub async fn do_get_target_tables_from_config(config: &InnerConfig, ctx: Arc<QueryContext>) -> Result<Vec<RecordBatch>> {
+    pub async fn do_get_target_tables_from_config(
+        config: &InnerConfig,
+        ctx: Arc<QueryContext>,
+    ) -> Result<Vec<RecordBatch>> {
         if !config.background.compaction.has_target_tables() {
-            let res =  SuggestedBackgroundTasksProcedure::do_get_all_suggested_compaction_tables(ctx).await;
-            return res
+            let res =
+                SuggestedBackgroundTasksProcedure::do_get_all_suggested_compaction_tables(ctx)
+                    .await;
+            return res;
         }
         Self::do_get_target_tables(config, ctx).await
     }
@@ -444,17 +464,12 @@
     // into
     // "('t1', 't2', 't3')"
     fn format_tables(tables: Vec<String>) -> String {
-        let formatted_tables: Vec<String> = tables
-            .iter()
-            .map(|table| format!("'{}'", table))
-            .collect();
+        let formatted_tables: Vec<String> =
+            tables.iter().map(|table| format!("'{}'", table)).collect();
 
         format!("({})", formatted_tables.join(", "))
     }
-    pub fn get_target_from_config_sql(
-        database: String,
-        tables: Vec<String>
-    ) -> String {
+    pub fn get_target_from_config_sql(database: String, tables: Vec<String>) -> String {
         format!(
          "
         SELECT t.database as database, d.database_id as database_id, t.name as table, t.table_id as table_id
@@ -484,7 +499,10 @@
                     1 => {
                         // Only table name provided, assuming no database
                         let table = parts[0].to_owned();
-                        result.entry("default".to_owned()).or_insert(Vec::new()).push(table);
+                        result
+                            .entry("default".to_owned())
+                            .or_insert(Vec::new())
+                            .push(table);
                     }
                     2 => {
                         // Both database and table names provided
@@ -508,24 +526,25 @@
     ) -> Result<Vec<RecordBatch>> {
         let all_target_tables = configs.background.compaction.target_tables.as_ref();
         let all_target_tables = Self::parse_all_target_tables(all_target_tables);
-        let future_res = all_target_tables.into_iter().map(|(k, v) | {
-            let sql = Self::get_target_from_config_sql(k, v);
-            info!(
-                job = "compaction",
-                background = true,
-                sql = sql.as_str(),
-                "get target tables"
+        let future_res = all_target_tables
+            .into_iter()
+            .map(|(k, v)| {
+                let sql = Self::get_target_from_config_sql(k, v);
+                info!(
+                    job = "compaction",
+                    background = true,
+                    sql = sql.as_str(),
+                    "get target tables"
                 );
-            SuggestedBackgroundTasksProcedure::do_execute_sql(ctx.clone(), sql)
-        }
-        ).collect::<Vec<_>>();
+                SuggestedBackgroundTasksProcedure::do_execute_sql(ctx.clone(), sql)
+            })
+            .collect::<Vec<_>>();
         let mut res = Vec::new();
         for f in future_res {
             res.push(f.await?);
         }
-        let res = res.into_iter().filter_map(|r| r).collect::<Vec<_>>();
+        let res = res.into_iter().flatten().collect::<Vec<_>>();
         Ok(res)
-
     }
 
     pub async fn do_check_table(
@@ -613,11 +632,7 @@
         table: String,
         limit: Option<u64>,
     ) -> Result<()> {
-        let sql = Self::get_segment_compaction_sql(
-            database,
-            table,
-            limit,
-        );
+        let sql = Self::get_segment_compaction_sql(database, table, limit);
         debug!(
             job = "compaction",
             background = true,
@@ -636,11 +651,7 @@
         table: String,
         limit: Option<u64>,
     ) -> Result<()> {
-        let sql = Self::get_block_compaction_sql(
-            database,
-            table,
-            limit,
-        );
+        let sql = Self::get_block_compaction_sql(database, table, limit);
         debug!(
             job = "compaction",
             background = true,
