--- conflicted
+++ resolved
@@ -82,17 +82,13 @@
     let agg_index_path = find_agg_index_path(root, index_id)?.unwrap();
     let mut indexes = collect_file_names(&agg_index_path)?;
 
-<<<<<<< HEAD
+    blocks.sort();
+    indexes.sort();
     let blocks_remove_prefix_g = blocks
         .iter()
         .map(|b| b.strip_prefix('g').unwrap_or(b).to_string())
         .collect::<Vec<_>>();
     assert_eq!(blocks_remove_prefix_g, indexes);
-=======
-    blocks.sort();
-    indexes.sort();
-    assert_eq!(blocks, indexes);
->>>>>>> a65013d7
 
     // Check aggregating index is correct.
     {
@@ -127,18 +123,14 @@
     {
         let pre_agg_index = indexes[0].clone();
         let mut indexes = collect_file_names(&agg_index_path)?;
-<<<<<<< HEAD
+
+        blocks.sort();
+        indexes.sort();
         let blocks_remove_prefix_g = blocks
             .iter()
             .map(|b| b.strip_prefix('g').unwrap_or(b).to_string())
             .collect::<Vec<_>>();
         assert_eq!(blocks_remove_prefix_g, indexes);
-=======
-
-        blocks.sort();
-        indexes.sort();
-        assert_eq!(blocks, indexes);
->>>>>>> a65013d7
 
         let new_block = {
             blocks.retain(|s| s != &pre_block);
@@ -278,17 +270,13 @@
     let agg_index_path_0 = find_agg_index_path(root, index_id0)?.unwrap();
     let mut indexes_0 = collect_file_names(&agg_index_path_0)?;
 
-<<<<<<< HEAD
+    blocks.sort();
+    indexes_0.sort();
     let blocks_remove_prefix_g = blocks
         .iter()
         .map(|b| b.strip_prefix('g').unwrap_or(b).to_string())
         .collect::<Vec<_>>();
     assert_eq!(blocks_remove_prefix_g, indexes_0);
-=======
-    blocks.sort();
-    indexes_0.sort();
-    assert_eq!(blocks, indexes_0);
->>>>>>> a65013d7
 
     // Check aggregating index_0 is correct.
     {
@@ -323,7 +311,10 @@
     let mut blocks = collect_file_names(&block_path)?;
 
     // check index0
-<<<<<<< HEAD
+    let mut indexes_0 = collect_file_names(&agg_index_path_0)?;
+
+    blocks.sort();
+    indexes_0.sort();
     let indexes_0 = collect_file_names(&agg_index_path_0)?;
 
     let blocks_remove_prefix_g = blocks
@@ -331,13 +322,6 @@
         .map(|b| b.strip_prefix('g').unwrap_or(b).to_string())
         .collect::<Vec<_>>();
     assert_eq!(blocks_remove_prefix_g, indexes_0);
-=======
-    let mut indexes_0 = collect_file_names(&agg_index_path_0)?;
-
-    blocks.sort();
-    indexes_0.sort();
-    assert_eq!(blocks, indexes_0);
->>>>>>> a65013d7
 
     // Check aggregating index_0 is correct after update.
     {
@@ -420,17 +404,13 @@
     let agg_index_path_1 = find_agg_index_path(root, index_id1)?.unwrap();
     let mut indexes_1 = collect_file_names(&agg_index_path_1)?;
 
-<<<<<<< HEAD
+    blocks.sort();
+    indexes_1.sort();
     let blocks_remove_prefix_g = blocks
         .iter()
         .map(|b| b.strip_prefix('g').unwrap_or(b).to_string())
         .collect::<Vec<_>>();
     assert_eq!(blocks_remove_prefix_g, indexes_1);
-=======
-    blocks.sort();
-    indexes_1.sort();
-    assert_eq!(blocks, indexes_1);
->>>>>>> a65013d7
 
     // Check aggregating index_0 is correct.
     {
@@ -484,7 +464,10 @@
     let mut blocks = collect_file_names(&block_path)?;
 
     // check index0
-<<<<<<< HEAD
+    let mut indexes_0 = collect_file_names(&agg_index_path_0)?;
+
+    blocks.sort();
+    indexes_0.sort();
     let indexes_0 = collect_file_names(&agg_index_path_0)?;
     let blocks_remove_prefix_g = blocks
         .iter()
@@ -493,25 +476,15 @@
     assert_eq!(blocks_remove_prefix_g, indexes_0);
 
     // check index1
+    let mut indexes_1 = collect_file_names(&agg_index_path_1)?;
+
+    indexes_1.sort();
     let indexes_1 = collect_file_names(&agg_index_path_1)?;
     let blocks_remove_prefix_g = blocks
         .iter()
         .map(|b| b.strip_prefix('g').unwrap_or(b).to_string())
         .collect::<Vec<_>>();
     assert_eq!(blocks_remove_prefix_g, indexes_1);
-=======
-    let mut indexes_0 = collect_file_names(&agg_index_path_0)?;
-
-    blocks.sort();
-    indexes_0.sort();
-    assert_eq!(blocks, indexes_0);
-
-    // check index1
-    let mut indexes_1 = collect_file_names(&agg_index_path_1)?;
-
-    indexes_1.sort();
-    assert_eq!(blocks, indexes_1);
->>>>>>> a65013d7
 
     Ok(())
 }
@@ -551,17 +524,13 @@
     let agg_index_path_0 = find_agg_index_path(root, index_id0)?.unwrap();
     let mut indexes_0 = collect_file_names(&agg_index_path_0)?;
 
-<<<<<<< HEAD
+    blocks.sort();
+    indexes_0.sort();
     let blocks_remove_prefix_g = blocks
         .iter()
         .map(|b| b.strip_prefix('g').unwrap_or(b).to_string())
         .collect::<Vec<_>>();
     assert_eq!(blocks_remove_prefix_g, indexes_0);
-=======
-    blocks.sort();
-    indexes_0.sort();
-    assert_eq!(blocks, indexes_0);
->>>>>>> a65013d7
 
     // Check aggregating index_0 is correct.
     {
