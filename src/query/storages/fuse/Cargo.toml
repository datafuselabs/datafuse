--- conflicted
+++ resolved
@@ -49,11 +49,8 @@
 chrono = { workspace = true }
 futures = "0.3.24"
 futures-util = "0.3.24"
-<<<<<<< HEAD
 log = { workspace = true }
-=======
 itertools = "0.10.5"
->>>>>>> a5260be9
 metrics = "0.20.1"
 minitrace = { workspace = true }
 opendal = { workspace = true }
