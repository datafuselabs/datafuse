--- conflicted
+++ resolved
@@ -39,15 +39,11 @@
 }
 
 impl MutationGenerator {
-<<<<<<< HEAD
     pub fn new(
-        base_snapshot: Arc<TableSnapshot>,
+        base_snapshot: Option<Arc<TableSnapshot>>,
         mutation_kind: MutationKind,
         transaction_time_limit_in_hours: u64,
     ) -> Self {
-=======
-    pub fn new(base_snapshot: Option<Arc<TableSnapshot>>, mutation_kind: MutationKind) -> Self {
->>>>>>> 3e091533
         MutationGenerator {
             base_snapshot,
             conflict_resolve_ctx: ConflictResolveContext::None,
@@ -100,24 +96,16 @@
                     deduct_statistics_mut(&mut new_summary, &ctx.removed_statistics);
                     let new_snapshot = TableSnapshot::new(
                         prev_table_seq,
-<<<<<<< HEAD
-                        &previous.timestamp,
-                        Some((previous.snapshot_id, previous.format_version)),
-                        &previous.least_base_snapshot_timestamp,
-=======
                         &previous.timestamp(),
                         previous.snapshot_id(),
->>>>>>> 3e091533
+                        &previous.least_base_snapshot_timestamp,
                         schema,
                         new_summary,
                         new_segments,
                         cluster_key_meta,
-<<<<<<< HEAD
                         previous.table_statistics_location.clone(),
                         self.transaction_time_limit_in_hours,
-=======
                         previous.table_statistics_location(),
->>>>>>> 3e091533
                     );
 
                     if matches!(self.mutation_kind, MutationKind::Compact) {
