// Copyright 2021 Datafuse Labs
//
// Licensed under the Apache License, Version 2.0 (the "License");
// you may not use this file except in compliance with the License.
// You may obtain a copy of the License at
//
//     http://www.apache.org/licenses/LICENSE-2.0
//
// Unless required by applicable law or agreed to in writing, software
// distributed under the License is distributed on an "AS IS" BASIS,
// WITHOUT WARRANTIES OR CONDITIONS OF ANY KIND, either express or implied.
// See the License for the specific language governing permissions and
// limitations under the License.

use std::any::Any;
use std::sync::Arc;

use databend_common_exception::Result;
use databend_common_expression::TableSchema;
use databend_storages_common_table_meta::meta::ClusterKey;
use databend_storages_common_table_meta::meta::TableMetaTimestamps;
use databend_storages_common_table_meta::meta::TableSnapshot;

use crate::operations::common::SnapshotGenerator;

#[derive(Clone)]
pub enum TruncateMode {
    // Truncate and keep the historical data.
    Normal,
    // Delete the data, used for delete operation.
    Delete,
    // Truncate and purge the historical data.
    Purge,
}

#[derive(Clone)]
pub struct TruncateGenerator {
    mode: TruncateMode,
}

impl TruncateGenerator {
    pub fn new(mode: TruncateMode) -> Self {
        TruncateGenerator { mode }
    }

    pub fn mode(&self) -> &TruncateMode {
        &self.mode
    }
}

#[async_trait::async_trait]
impl SnapshotGenerator for TruncateGenerator {
    fn as_any(&self) -> &dyn Any {
        self
    }

    fn do_generate_new_snapshot(
        &self,
        schema: TableSchema,
        cluster_key_meta: Option<ClusterKey>,
        previous: &Option<Arc<TableSnapshot>>,
        prev_table_seq: Option<u64>,
<<<<<<< HEAD
        table_meta_timestamps: TableMetaTimestamps,
=======
        _table_name: &str,
>>>>>>> 00b09aec
    ) -> Result<TableSnapshot> {
        TableSnapshot::try_new(
            prev_table_seq,
            previous.clone(),
            schema,
            Default::default(),
            vec![],
            cluster_key_meta,
            None,
            table_meta_timestamps,
        )
    }
}<|MERGE_RESOLUTION|>--- conflicted
+++ resolved
@@ -60,11 +60,8 @@
         cluster_key_meta: Option<ClusterKey>,
         previous: &Option<Arc<TableSnapshot>>,
         prev_table_seq: Option<u64>,
-<<<<<<< HEAD
         table_meta_timestamps: TableMetaTimestamps,
-=======
         _table_name: &str,
->>>>>>> 00b09aec
     ) -> Result<TableSnapshot> {
         TableSnapshot::try_new(
             prev_table_seq,
