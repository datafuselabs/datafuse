--- conflicted
+++ resolved
@@ -18,11 +18,8 @@
 use databend_common_exception::Result;
 use databend_common_expression::TableSchema;
 use databend_storages_common_session::TxnManagerRef;
-<<<<<<< HEAD
 use databend_storages_common_table_meta::meta::ClusterKey;
 use databend_storages_common_table_meta::meta::TableMetaTimestamps;
-=======
->>>>>>> 6362ff4b
 use databend_storages_common_table_meta::meta::TableSnapshot;
 
 use crate::operations::common::ConflictResolveContext;
@@ -68,7 +65,7 @@
     fn do_generate_new_snapshot(
         &self,
         schema: TableSchema,
-        cluster_key_id: Option<u32>,
+        cluster_key_meta: Option<ClusterKey>,
         previous: &Option<Arc<TableSnapshot>>,
         prev_table_seq: Option<u64>,
         table_meta_timestamps: TableMetaTimestamps,
