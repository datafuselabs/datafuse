--- conflicted
+++ resolved
@@ -236,14 +236,10 @@
         }
 
         // merge sort
-<<<<<<< HEAD
-        let block_num = std::cmp::max(task.total_bytes / block_thresholds.max_bytes_per_block, 1);
-=======
         let block_num = std::cmp::max(
-            mutator.total_bytes * 80 / (block_thresholds.max_bytes_per_block * 100),
+            task.total_bytes * 80 / (block_thresholds.max_bytes_per_block * 100),
             1,
         );
->>>>>>> fe7fd812
         let final_block_size = std::cmp::min(
             // estimate block_size based on max_bytes_per_block.
             task.total_rows / block_num,
