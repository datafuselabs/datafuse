// Copyright 2021 Datafuse Labs
//
// Licensed under the Apache License, Version 2.0 (the "License");
// you may not use this file except in compliance with the License.
// You may obtain a copy of the License at
//
//     http://www.apache.org/licenses/LICENSE-2.0
//
// Unless required by applicable law or agreed to in writing, software
// distributed under the License is distributed on an "AS IS" BASIS,
// WITHOUT WARRANTIES OR CONDITIONS OF ANY KIND, either express or implied.
// See the License for the specific language governing permissions and
// limitations under the License.

use std::sync::Arc;

use common_base::base::ProgressValues;
use common_catalog::plan::Partitions;
use common_catalog::plan::PartitionsShuffleKind;
use common_catalog::plan::Projection;
use common_catalog::plan::PruningStatistics;
use common_catalog::plan::PushDownInfo;
use common_catalog::table::Table;
use common_catalog::table_context::TableContext;
use common_exception::Result;
use common_expression::types::BooleanType;
use common_expression::types::DataType;
use common_expression::types::NumberDataType;
use common_expression::BlockEntry;
use common_expression::Column;
use common_expression::ColumnIndex;
use common_expression::ComputedExpr;
use common_expression::DataBlock;
use common_expression::DataField;
use common_expression::DataSchema;
use common_expression::Evaluator;
use common_expression::Expr;
use common_expression::FieldIndex;
use common_expression::FunctionID::Builtin;
use common_expression::RemoteExpr;
use common_expression::TableDataType;
use common_expression::TableSchema;
use common_expression::Value;
use common_expression::ROW_ID_COL_NAME;
use common_functions::BUILTIN_FUNCTIONS;
use common_sql::evaluator::BlockOperator;
use storages_common_index::RangeIndex;
use storages_common_pruner::RangePruner;
use storages_common_table_meta::meta::StatisticsOfColumns;
use storages_common_table_meta::meta::TableSnapshot;
use tracing::info;

use crate::operations::mutation::MutationAction;
use crate::operations::mutation::MutationPartInfo;
use crate::operations::mutation::MutationSource;
use crate::operations::mutation::SerializeDataTransform;
use crate::pipelines::Pipeline;
use crate::pruning::create_segment_location_vector;
use crate::pruning::FusePruner;
use crate::FuseTable;

pub struct MutationTaskInfo {
    pub(crate) total_tasks: usize,
    pub(crate) num_whole_block_mutation: usize,
}

impl FuseTable {
    /// The flow of Pipeline is as follows:
    /// +--------------+      +----------------------+
    /// |MutationSource| ---> |SerializeDataTransform|   ------
    /// +--------------+      +----------------------+         |      +-----------------------+      +----------+
    /// |     ...      | ---> |          ...         |   ...   | ---> |TableMutationAggregator| ---> |CommitSink|
    /// +--------------+      +----------------------+         |      +-----------------------+      +----------+
    /// |MutationSource| ---> |SerializeDataTransform|   ------
    /// +--------------+      +----------------------+
    #[async_backtrace::framed]
    pub async fn do_delete(
        &self,
        ctx: Arc<dyn TableContext>,
        filter: Option<RemoteExpr<String>>,
        col_indices: Vec<usize>,
        query_row_id_col: bool,
        pipeline: &mut Pipeline,
    ) -> Result<()> {
        let snapshot_opt = self.read_table_snapshot().await?;

        // check if table is empty
        let snapshot = if let Some(val) = snapshot_opt {
            val
        } else {
            // no snapshot, no deletion
            return Ok(());
        };

        if snapshot.summary.row_count == 0 {
            // empty snapshot, no deletion
            return Ok(());
        }

        // check if unconditional deletion
        let filter_expr = match filter {
            None => {
                let progress_values = ProgressValues {
                    rows: snapshot.summary.row_count as usize,
                    bytes: snapshot.summary.uncompressed_byte_size as usize,
                };
                ctx.get_write_progress().incr(&progress_values);
                // deleting the whole table... just a truncate
                let purge = false;
                return self.do_truncate(ctx.clone(), purge).await;
            }
            Some(filter) => filter,
        };

        if col_indices.is_empty() && !query_row_id_col {
            // here the situation: filter_expr is not null, but col_indices in empty, which
            // indicates the expr being evaluated is unrelated to the value of rows:
            //   e.g.
            //       `delete from t where 1 = 1`, `delete from t where now()`,
            //       or `delete from t where RANDOM()::INT::BOOLEAN`
            // if the `filter_expr` is of "constant" nullary :
            //   for the whole block, whether all of the rows should be kept or dropped,
            //   we can just return from here, without accessing the block data
            if self.try_eval_const(ctx.clone(), &self.schema(), &filter_expr)? {
                let progress_values = ProgressValues {
                    rows: snapshot.summary.row_count as usize,
                    bytes: snapshot.summary.uncompressed_byte_size as usize,
                };
                ctx.get_write_progress().incr(&progress_values);

                // deleting the whole table... just a truncate
                let purge = false;
                return self.do_truncate(ctx.clone(), purge).await;
            }
            // do nothing.
            return Ok(());
        }

        self.try_add_deletion_source(
            ctx.clone(),
            &filter_expr,
            col_indices,
            &snapshot,
            query_row_id_col,
            pipeline,
        )
        .await?;
        if pipeline.is_empty() {
            return Ok(());
        }

        let cluster_stats_gen =
            self.get_cluster_stats_gen(ctx.clone(), 0, self.get_block_thresholds())?;
        pipeline.add_transform(|input, output| {
            SerializeDataTransform::try_create(
                ctx.clone(),
                input,
                output,
                self,
                cluster_stats_gen.clone(),
            )
        })?;

        self.chain_mutation_pipes(&ctx, pipeline, snapshot).await
    }

    pub fn try_eval_const(
        &self,
        ctx: Arc<dyn TableContext>,
        schema: &TableSchema,
        filter: &RemoteExpr<String>,
    ) -> Result<bool> {
        let dummy_field = DataField::new("dummy", DataType::Null);
        let _dummy_schema = Arc::new(DataSchema::new(vec![dummy_field]));
        let dummy_value = Value::Column(Column::Null { len: 1 });
        let dummy_block = DataBlock::new(vec![BlockEntry::new(DataType::Null, dummy_value)], 1);

        let filter = filter
            .as_expr(&BUILTIN_FUNCTIONS)
            .project_column_ref(|name| schema.index_of(name).unwrap());

        assert_eq!(filter.data_type(), &DataType::Boolean);

        let func_ctx = ctx.get_function_context()?;
        let evaluator = Evaluator::new(&dummy_block, &func_ctx, &BUILTIN_FUNCTIONS);
        let predicates = evaluator
            .run(&filter)
            .map_err(|e| e.add_message("eval try eval const failed:"))?
            .try_downcast::<BooleanType>()
            .unwrap();

        Ok(match &predicates {
            Value::Scalar(v) => *v,
            Value::Column(bitmap) => bitmap.unset_bits() == 0,
        })
    }

    #[async_backtrace::framed]
    async fn try_add_deletion_source(
        &self,
        ctx: Arc<dyn TableContext>,
        filter: &RemoteExpr<String>,
        col_indices: Vec<usize>,
        base_snapshot: &TableSnapshot,
        query_row_id_col: bool,
        pipeline: &mut Pipeline,
    ) -> Result<()> {
        let projection = Projection::Columns(col_indices.clone());

        {
            let status = "delete: begin pruning".to_string();
            ctx.set_status_info(&status);
            info!(status);
        }

        let MutationTaskInfo {
            total_tasks,
            num_whole_block_mutation: num_whole_block_need_to_mutated,
        } = self
            .mutation_block_pruning(
                ctx.clone(),
                Some(filter.clone()),
                projection.clone(),
                base_snapshot,
                true,
            )
            .await?;

        if total_tasks == 0 {
            return Ok(());
        }

        // Status.
        {
            let status = format!(
                "delete: begin to run delete tasks, total tasks: {},  number of complete deletion detected: {}",
                total_tasks, num_whole_block_need_to_mutated
            );
            ctx.set_status_info(&status);
            info!(status);
        }

        let block_reader = self.create_block_reader(projection, false, ctx.clone())?;
        let mut schema = block_reader.schema().as_ref().clone();
        if query_row_id_col {
            schema.add_internal_field(
                ROW_ID_COL_NAME,
                TableDataType::Number(NumberDataType::UInt64),
                1,
            );
        }
        let filter = Arc::new(Some(
            filter
                .as_expr(&BUILTIN_FUNCTIONS)
                .project_column_ref(|name| schema.index_of(name).unwrap()),
        ));

        let all_column_indices = self.all_column_indices();
        let remain_column_indices: Vec<usize> = all_column_indices
            .into_iter()
            .filter(|index| !col_indices.contains(index))
            .collect();
        let mut source_col_indices = col_indices;
        let remain_reader = if remain_column_indices.is_empty() {
            Arc::new(None)
        } else {
            source_col_indices.extend_from_slice(&remain_column_indices);
            Arc::new(Some(
                (*self.create_block_reader(
                    Projection::Columns(remain_column_indices),
                    false,
                    ctx.clone(),
                )?)
                .clone(),
            ))
        };

        // resort the block.
        let mut projection = (0..source_col_indices.len()).collect::<Vec<_>>();
        projection.sort_by_key(|&i| source_col_indices[i]);
        let ops = vec![BlockOperator::Project { projection }];

        let max_threads =
            std::cmp::min(ctx.get_settings().get_max_threads()? as usize, total_tasks);
        // Add source pipe.
        pipeline.add_source(
            |output| {
                MutationSource::try_create(
                    ctx.clone(),
                    MutationAction::Deletion,
                    output,
                    filter.clone(),
                    block_reader.clone(),
                    remain_reader.clone(),
                    ops.clone(),
                    self.storage_format,
                    query_row_id_col,
                )
            },
            max_threads,
        )?;
        Ok(())
    }

    #[async_backtrace::framed]
    pub async fn mutation_block_pruning(
        &self,
        ctx: Arc<dyn TableContext>,
        filter: Option<RemoteExpr<String>>,
        projection: Projection,
        base_snapshot: &TableSnapshot,
<<<<<<< HEAD
    ) -> Result<MutationTaskInfo> {
=======
        with_origin: bool,
    ) -> Result<usize> {
>>>>>>> f17c9cca
        let push_down = Some(PushDownInfo {
            projection: Some(projection),
            filter,
            ..PushDownInfo::default()
        });

        let segment_locations = base_snapshot.segments.clone();
        let pruner = FusePruner::create(
            &ctx,
            self.operator.clone(),
            self.table_info.schema(),
            &push_down,
        )?;

        let segment_locations = create_segment_location_vector(segment_locations, None);
        let block_metas = pruner.pruning(segment_locations).await?;
        eprintln!("filter is {:?}", push_down);

        let mut whole_block_deletions = std::collections::HashSet::new();

        if !block_metas.is_empty() {
            // now the `block_metas` refers to the blocks that need to be deleted completely or partially.
            //
            // let's try pruning the blocks further to get the blocks that need to be deleted completely, so that
            // later during mutation, we need not to load the data of these blocks:
            //
            // 1. invert the filter expression
            // 2. apply the inverse filter expression to the block metas that have need to be deleted completely or partially
            //
            //  - for those blocks that need to be deleted completely, they will be filtered out.
            //  - for those blocks that need to be deleted partially, they will NOT be filtered out.
            //

            if let Some(PushDownInfo {
                filter: Some(remote_expr),
                ..
            }) = push_down
            {
                let inverse = Self::invert_expr(remote_expr.as_expr(&BUILTIN_FUNCTIONS));

                let func_ctx = ctx.get_function_context()?;

                let range_index = RangeIndex::try_create(
                    func_ctx,
                    &inverse,
                    self.table_info.schema(),
                    StatisticsOfColumns::default(), // TODO default values
                )?;

                for (block_meta_idx, block_meta) in &block_metas {
                    if !range_index.should_keep(&block_meta.as_ref().col_stats, None) {
                        // this block is completely deleted, we can skip it during mutation.
                        whole_block_deletions
                            .insert((block_meta_idx.segment_idx, block_meta_idx.block_idx));
                    }
                }
            }
        }

        let range_block_metas = block_metas
            .clone()
            .into_iter()
            .map(|(block_meta_index, block_meta)| (Some(block_meta_index), block_meta))
            .collect::<Vec<_>>();

        let (_, inner_parts) = self.read_partitions_with_metas(
            self.table_info.schema(),
            None,
            &range_block_metas,
            None,
            base_snapshot.summary.block_count as usize,
            PruningStatistics::default(),
        )?;

        let parts = Partitions::create_nolazy(
            PartitionsShuffleKind::Mod,
            block_metas
                .into_iter()
                .zip(inner_parts.partitions.into_iter())
<<<<<<< HEAD
                .map(|((block_meta_index, block_meta), c)| {
                    let key = (block_meta_index.segment_idx, block_meta_index.block_idx);
                    let whole_block_deletion = whole_block_deletions.contains(&key);
                    MutationPartInfo::create(
                        block_meta_index,
                        block_meta.cluster_stats.clone(),
                        c,
                        whole_block_deletion,
                    )
=======
                .map(|(a, c)| {
                    let cluster_stats = if with_origin {
                        a.1.cluster_stats.clone()
                    } else {
                        None
                    };
                    MutationPartInfo::create(a.0, cluster_stats, c)
>>>>>>> f17c9cca
                })
                .collect(),
        );

        let part_num = parts.len();
        ctx.set_partitions(parts)?;
        Ok(MutationTaskInfo {
            total_tasks: part_num,
            num_whole_block_mutation: whole_block_deletions.len(),
        })
    }

    pub fn all_column_indices(&self) -> Vec<FieldIndex> {
        self.table_info
            .schema()
            .fields()
            .iter()
            .enumerate()
            .filter(|(_, f)| !matches!(f.computed_expr(), Some(ComputedExpr::Virtual(_))))
            .map(|(i, _)| i)
            .collect::<Vec<FieldIndex>>()
    }

    fn invert_expr<T: ColumnIndex>(expr: Expr<T>) -> Expr<T> {
        // is there already an expression combinator that can do this?
        let logic_not = BUILTIN_FUNCTIONS
            .funcs
            .get("not")
            .expect("built-in function 'not' not found");
        let (function, id) = logic_not
            .get(0)
            .expect("at least one candidate for built-in function 'not' should exist")
            .clone();
        Expr::FunctionCall {
            span: None,
            id: Builtin {
                id,
                name: function.signature.name.clone(),
            },
            function,
            args: vec![expr],
            return_type: DataType::Boolean,
            generics: vec![],
        }
    }
}<|MERGE_RESOLUTION|>--- conflicted
+++ resolved
@@ -309,12 +309,8 @@
         filter: Option<RemoteExpr<String>>,
         projection: Projection,
         base_snapshot: &TableSnapshot,
-<<<<<<< HEAD
+        with_origin: bool,
     ) -> Result<MutationTaskInfo> {
-=======
-        with_origin: bool,
-    ) -> Result<usize> {
->>>>>>> f17c9cca
         let push_down = Some(PushDownInfo {
             projection: Some(projection),
             filter,
@@ -394,25 +390,20 @@
             block_metas
                 .into_iter()
                 .zip(inner_parts.partitions.into_iter())
-<<<<<<< HEAD
                 .map(|((block_meta_index, block_meta), c)| {
+                    let cluster_stats = if with_origin {
+                        block_meta.cluster_stats.clone()
+                    } else {
+                        None
+                    };
                     let key = (block_meta_index.segment_idx, block_meta_index.block_idx);
                     let whole_block_deletion = whole_block_deletions.contains(&key);
                     MutationPartInfo::create(
                         block_meta_index,
-                        block_meta.cluster_stats.clone(),
+                        cluster_stats,
                         c,
                         whole_block_deletion,
                     )
-=======
-                .map(|(a, c)| {
-                    let cluster_stats = if with_origin {
-                        a.1.cluster_stats.clone()
-                    } else {
-                        None
-                    };
-                    MutationPartInfo::create(a.0, cluster_stats, c)
->>>>>>> f17c9cca
                 })
                 .collect(),
         );
