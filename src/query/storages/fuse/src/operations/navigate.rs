--- conflicted
+++ resolved
@@ -73,19 +73,7 @@
     #[async_backtrace::framed]
     pub async fn find<P>(&self, location: String, mut pred: P) -> Result<Arc<FuseTable>>
     where P: FnMut(&TableSnapshot) -> bool {
-<<<<<<< HEAD
         let snapshot_version = TableMetaLocationGenerator::snapshot_version(location.as_str());
-=======
-        let snapshot_location = if let Some(loc) = self.snapshot_loc().await? {
-            loc
-        } else {
-            return Err(ErrorCode::TableHistoricalDataNotFound(
-                "Empty Table has no historical data",
-            ));
-        };
-
-        let snapshot_version = self.snapshot_format_version().await?;
->>>>>>> 7fc402b0
         let reader = MetaReaders::table_snapshot_reader(self.get_operator());
         // grab the table history as stream
         // snapshots are order by timestamp DESC.
