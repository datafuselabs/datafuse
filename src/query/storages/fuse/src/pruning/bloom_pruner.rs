// Copyright 2021 Datafuse Labs
//
// Licensed under the Apache License, Version 2.0 (the "License");
// you may not use this file except in compliance with the License.
// You may obtain a copy of the License at
//
//     http://www.apache.org/licenses/LICENSE-2.0
//
// Unless required by applicable law or agreed to in writing, software
// distributed under the License is distributed on an "AS IS" BASIS,
// WITHOUT WARRANTIES OR CONDITIONS OF ANY KIND, either express or implied.
// See the License for the specific language governing permissions and
// limitations under the License.

use std::collections::hash_map::Entry;
use std::collections::HashMap;
use std::collections::HashSet;
use std::sync::Arc;

use databend_common_exception::ErrorCode;
use databend_common_exception::Result;
use databend_common_expression::ColumnId;
use databend_common_expression::Expr;
use databend_common_expression::FunctionContext;
use databend_common_expression::Scalar;
use databend_common_expression::TableField;
use databend_common_expression::TableSchemaRef;
use databend_common_sql::BloomIndexColumns;
use databend_storages_common_index::BloomIndex;
use databend_storages_common_index::FilterEvalResult;
use databend_storages_common_table_meta::meta::Location;
use databend_storages_common_table_meta::meta::StatisticsOfColumns;
use log::warn;
use opendal::Operator;

use crate::io::BloomBlockFilterReader;

#[async_trait::async_trait]
pub trait BloomPruner {
    // returns true, if target should NOT be pruned (false positive allowed)
    async fn should_keep(
        &self,
        index_location: &Option<Location>,
        index_length: u64,
        column_stats: &StatisticsOfColumns,
        column_ids: Vec<ColumnId>,
        invalid_keys: &mut HashSet<String>,
    ) -> bool;
}

pub struct BloomPrunerCreator {
    func_ctx: FunctionContext,

    /// indices that should be loaded from filter block
    index_fields: Vec<(TableField, String)>,

    /// the expression that would be evaluate
    filter_expression: Expr<String>,

    /// pre calculated digest for constant Scalar
    scalar_map: HashMap<Scalar, u64>,

    /// the data accessor
    dal: Operator,

    /// the schema of data being indexed
    data_schema: TableSchemaRef,
}

impl BloomPrunerCreator {
    pub fn create(
        func_ctx: FunctionContext,
        schema: &TableSchemaRef,
        dal: Operator,
        filter_expr: Option<&Expr<String>>,
        bloom_index_cols: BloomIndexColumns,
    ) -> Result<Option<Arc<dyn BloomPruner + Send + Sync>>> {
        if let Some(expr) = filter_expr {
            let bloom_columns_map =
                bloom_index_cols.bloom_index_fields(schema.clone(), BloomIndex::supported_type)?;
            let bloom_column_fields = bloom_columns_map.values().cloned().collect::<Vec<_>>();
            let point_query_cols = BloomIndex::find_eq_columns(expr, bloom_column_fields)?;

            if !point_query_cols.is_empty() {
                // convert to filter column names
                let mut filter_fields = Vec::with_capacity(point_query_cols.len());
                let mut scalar_map = HashMap::<Scalar, u64>::new();
                for (field, scalar, ty, filter_key) in point_query_cols.into_iter() {
<<<<<<< HEAD
                    if func_ctx.bloom_filter_ignore_invalid_key_ratio.is_some() {
                        // If the invalid key cache contains this filter key, it means that according to previous queries,
                        // the bloom filter of this filter key will most likely return Uncertain.
                        // We can ignore it to reduce the cost of reading bloom data.
                        if let Some(cache) = CacheItem::cache() {
                            if cache.contains_key(&filter_key) {
                                continue;
                            }
                        }
                    }

                    filter_fields.push(field);
=======
                    filter_fields.push((field, filter_key));
>>>>>>> fb9dcf32
                    if let Entry::Vacant(e) = scalar_map.entry(scalar.clone()) {
                        let digest = BloomIndex::calculate_scalar_digest(&func_ctx, &scalar, &ty)?;
                        e.insert(digest);
                    }
                }

                let creator = BloomPrunerCreator {
                    func_ctx,
                    index_fields: filter_fields,
                    filter_expression: expr.clone(),
                    scalar_map,
                    dal,
                    data_schema: schema.clone(),
                };
                return Ok(Some(Arc::new(creator)));
            }
        }
        Ok(None)
    }

    // Check a location file is hit or not by bloom filter.
    #[async_backtrace::framed]
    pub async fn apply(
        &self,
        index_location: &Location,
        index_length: u64,
        column_stats: &StatisticsOfColumns,
        column_ids_of_indexed_block: Vec<ColumnId>,
        invalid_keys: &mut HashSet<String>,
    ) -> Result<bool> {
        let version = index_location.1;

        // filter out columns that no longer exist in the indexed block
        let index_columns = self.index_fields.iter().try_fold(
            Vec::with_capacity(self.index_fields.len()),
            |mut acc, (field, _)| {
                if column_ids_of_indexed_block.contains(&field.column_id()) {
                    acc.push(BloomIndex::build_filter_column_name(version, field)?);
                }
                Ok::<_, ErrorCode>(acc)
            },
        )?;

        // load the relevant index columns
        let maybe_filter = index_location
            .read_block_filter(self.dal.clone(), &index_columns, index_length)
            .await;

        match maybe_filter {
            Ok(filter) => Ok(BloomIndex::from_filter_block(
                self.func_ctx.clone(),
                filter.filter_schema,
                filter.filters,
                version,
            )?
            .apply(
                self.filter_expression.clone(),
                &self.scalar_map,
                column_stats,
                self.data_schema.clone(),
                invalid_keys,
            )? != FilterEvalResult::MustFalse),
            Err(e) if e.code() == ErrorCode::DEPRECATED_INDEX_FORMAT => {
                // In case that the index is no longer supported, just return true to indicate
                // that the block being pruned should be kept. (Although the caller of this method
                // "FilterPruner::should_keep",  will ignore any exceptions returned)
                Ok(true)
            }
            Err(e) => Err(e),
        }
    }
}

#[async_trait::async_trait]
impl BloomPruner for BloomPrunerCreator {
    #[async_backtrace::framed]
    async fn should_keep(
        &self,
        index_location: &Option<Location>,
        index_length: u64,
        column_stats: &StatisticsOfColumns,
        column_ids: Vec<ColumnId>,
        invalid_keys: &mut HashSet<String>,
    ) -> bool {
        if let Some(loc) = index_location {
            // load filter, and try pruning according to filter expression
            match self
                .apply(loc, index_length, column_stats, column_ids, invalid_keys)
                .await
            {
                Ok(v) => v,
                Err(e) => {
                    // swallow exceptions intentionally, corrupted index should not prevent execution
                    warn!("failed to apply bloom pruner, returning true. {}", e);
                    true
                }
            }
        } else {
            true
        }
    }
}<|MERGE_RESOLUTION|>--- conflicted
+++ resolved
@@ -86,22 +86,7 @@
                 let mut filter_fields = Vec::with_capacity(point_query_cols.len());
                 let mut scalar_map = HashMap::<Scalar, u64>::new();
                 for (field, scalar, ty, filter_key) in point_query_cols.into_iter() {
-<<<<<<< HEAD
-                    if func_ctx.bloom_filter_ignore_invalid_key_ratio.is_some() {
-                        // If the invalid key cache contains this filter key, it means that according to previous queries,
-                        // the bloom filter of this filter key will most likely return Uncertain.
-                        // We can ignore it to reduce the cost of reading bloom data.
-                        if let Some(cache) = CacheItem::cache() {
-                            if cache.contains_key(&filter_key) {
-                                continue;
-                            }
-                        }
-                    }
-
-                    filter_fields.push(field);
-=======
                     filter_fields.push((field, filter_key));
->>>>>>> fb9dcf32
                     if let Entry::Vacant(e) = scalar_map.entry(scalar.clone()) {
                         let digest = BloomIndex::calculate_scalar_digest(&func_ctx, &scalar, &ty)?;
                         e.insert(digest);
