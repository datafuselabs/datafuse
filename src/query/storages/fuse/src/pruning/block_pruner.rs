--- conflicted
+++ resolved
@@ -251,21 +251,10 @@
                 mask_res[idx] = false;
                 continue;
             }
-<<<<<<< HEAD
-=======
-            let row_count = block_meta.row_count;
-            if range_pruner.should_keep(&block_meta.col_stats, Some(&block_meta.col_metas))
-                && limit_pruner.within_limit(row_count)
-            {
-                // Perf.
-                {
-                    metrics_inc_blocks_range_pruning_after(1);
-                    metrics_inc_bytes_block_range_pruning_after(block_meta.block_size);
->>>>>>> 48187c11
 
             let row_count = meta_info.row_count;
             mask_res[idx] &= limit_pruner.within_limit(row_count);
-            mask_res[idx] &= range_pruner.should_keep(&meta_info.col_stats);
+            mask_res[idx] &= range_pruner.should_keep(&meta_info.col_stats, Some(&meta_info.col_metas));
 
             // Perf.
             if mask_res[idx] {
