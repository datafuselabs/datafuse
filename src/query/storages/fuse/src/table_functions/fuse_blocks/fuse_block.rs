--- conflicted
+++ resolved
@@ -115,11 +115,7 @@
             self.table.operator.clone(),
             self.table.schema(),
         );
-<<<<<<< HEAD
-        let segments = segments_io.read_segments(&snapshot.segments[..len]).await?;
-=======
-        let segments = segments_io.read_segments(&snapshot.segments, true).await?;
->>>>>>> 23741dd3
+        let segments = segments_io.read_segments(&snapshot.segments[..len],true).await?;
         for segment in segments {
             let segment = segment?;
             segment.blocks.iter().for_each(|block| {
