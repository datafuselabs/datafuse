--- conflicted
+++ resolved
@@ -25,19 +25,7 @@
 use databend_common_expression::TableSchemaRef;
 use databend_common_expression::TableSchemaRefExt;
 use databend_common_license::license::Feature;
-<<<<<<< HEAD
 use databend_common_license::license_manager::LicenseManagerSwitch;
-use databend_common_meta_app::schema::TableIdent;
-use databend_common_meta_app::schema::TableInfo;
-use databend_common_meta_app::schema::TableMeta;
-use databend_common_pipeline_core::processors::OutputPort;
-use databend_common_pipeline_core::processors::ProcessorPtr;
-use databend_common_pipeline_core::Pipeline;
-use databend_common_pipeline_sources::AsyncSource;
-use databend_common_pipeline_sources::AsyncSourcer;
-=======
-use databend_common_license::license_manager::get_license_manager;
->>>>>>> f46bd8ee
 use databend_enterprise_fail_safe::get_fail_safe_handler;
 use databend_enterprise_fail_safe::FailSafeHandlerWrapper;
 
@@ -78,22 +66,10 @@
         TableSchemaRefExt::create(vec![TableField::new("result", TableDataType::String)])
     }
 
-<<<<<<< HEAD
-    fn read_data(
-        &self,
-        ctx: Arc<dyn TableContext>,
-        _plan: &DataSourcePlan,
-        pipeline: &mut Pipeline,
-        _put_cache: bool,
-    ) -> Result<()> {
+    async fn apply(&self, ctx: &Arc<dyn TableContext>) -> Result<Option<DataBlock>> {
         LicenseManagerSwitch::instance()
-=======
-    async fn apply(&self, ctx: &Arc<dyn TableContext>) -> Result<Option<DataBlock>> {
-        let license_manager = get_license_manager();
-        license_manager
-            .manager
->>>>>>> f46bd8ee
             .check_enterprise_enabled(ctx.get_license_key(), Feature::AmendTable)?;
+
         let tenant_id = ctx.get_tenant();
         let tbl = ctx
             .get_catalog(CATALOG_DEFAULT)
