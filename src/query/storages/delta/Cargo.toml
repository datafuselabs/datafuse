--- conflicted
+++ resolved
@@ -24,10 +24,7 @@
 async-trait = { version = "0.1.77", package = "async-trait-fn" }
 bytes = { workspace = true }
 deltalake = { git = "https://github.com/delta-io/delta-rs", package = "deltalake-core", rev = "7f0454e" }
-<<<<<<< HEAD
-=======
 flagset = "0.4"
->>>>>>> ed383561
 futures = "0.3"
 match-template = "0.0.1"
 minitrace = { workspace = true }
