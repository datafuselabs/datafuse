--- conflicted
+++ resolved
@@ -245,25 +245,13 @@
     _typ: &TableDataType,
 ) -> Option<ColumnStatistics> {
     match (&index.min, &index.max, index.null_count) {
-<<<<<<< HEAD
-        (Some(min), Some(max), Some(null_count)) => {
-            Some(ColumnStatistics {
-                min: Scalar::String(String::from_utf8(min.as_bytes().to_vec()).ok()?),
-                max: Scalar::String(String::from_utf8(max.as_bytes().to_vec()).ok()?),
-                null_count: null_count as u64,
-                in_memory_size: 0, // not needed,
-                distinct_of_values: None,
-            })
-        }
-=======
-        (Some(min), Some(max), Some(null_count)) => Some(ColumnStatistics::new(
-            Scalar::String(min.as_bytes().to_vec()),
-            Scalar::String(max.as_bytes().to_vec()),
-            null_count as u64,
-            0,
-            None,
-        )),
->>>>>>> 7be0a5e9
+        (Some(min), Some(max), Some(null_count)) => Some(ColumnStatistics::new(
+            Scalar::String(String::from_utf8(min.as_bytes().to_vec()).ok()?),
+            Scalar::String(String::from_utf8(max.as_bytes().to_vec()).ok()?),
+            null_count as u64,
+            0,
+            None,
+        )),
         _ => None,
     }
 }
