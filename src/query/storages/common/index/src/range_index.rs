--- conflicted
+++ resolved
@@ -219,19 +219,8 @@
                     })
                 }
                 DataType::String => Domain::String(StringDomain {
-<<<<<<< HEAD
-                    min: StringType::try_downcast_scalar(&stat.min().as_ref())
-                        .unwrap()
-                        .to_string(),
-                    max: Some(
-                        StringType::try_downcast_scalar(&stat.max().as_ref())
-                            .unwrap()
-                            .to_string()
-                    ),
-=======
                     min: min.into_string().unwrap(),
                     max: Some(max.into_string().unwrap()),
->>>>>>> 7be0a5e9
                 }),
                 DataType::Timestamp => TimestampType::upcast_domain(SimpleDomain {
                     min: TimestampType::try_downcast_scalar(&min.as_ref()).unwrap(),
