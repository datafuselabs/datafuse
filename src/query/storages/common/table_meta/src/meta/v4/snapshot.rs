// Copyright 2021 Datafuse Labs
//
// Licensed under the Apache License, Version 2.0 (the "License");
// you may not use this file except in compliance with the License.
// You may obtain a copy of the License at
//
//     http://www.apache.org/licenses/LICENSE-2.0
//
// Unless required by applicable law or agreed to in writing, software
// distributed under the License is distributed on an "AS IS" BASIS,
// WITHOUT WARRANTIES OR CONDITIONS OF ANY KIND, either express or implied.
// See the License for the specific language governing permissions and
// limitations under the License.

use std::io::Cursor;
use std::io::Read;
use std::sync::Arc;

use chrono::DateTime;
use chrono::Utc;
use databend_common_exception::ErrorCode;
use databend_common_exception::Result;
use databend_common_expression::TableSchema;
use databend_common_io::prelude::BinaryRead;
use serde::Deserialize;
use serde::Serialize;

use crate::meta::format::compress;
use crate::meta::format::encode;
use crate::meta::format::read_and_deserialize;
use crate::meta::format::MetaCompression;
use crate::meta::monotonically_increased_timestamp;
use crate::meta::uuid_from_date_time;
use crate::meta::v2;
use crate::meta::v3;
use crate::meta::ClusterKey;
use crate::meta::FormatVersion;
use crate::meta::Location;
use crate::meta::MetaEncoding;
use crate::meta::SnapshotId;
use crate::meta::Statistics;
use crate::meta::TableMetaTimestamps;
use crate::meta::Versioned;
use crate::readers::snapshot_reader::TableSnapshotAccessor;

#[derive(Serialize, Deserialize, Clone, Debug)]
pub struct TableSnapshot {
    /// format version of TableSnapshot metadata
    ///
    /// Note that:
    ///
    /// - A instance of v3::TableSnapshot may have a value of v2/v1::TableSnapshot::VERSION for this field.
    ///
    ///   That indicates this instance is converted from a v2/v1::TableSnapshot.
    ///
    /// - The meta writers are responsible for only writing down the latest version of TableSnapshot, and
    ///   the format_version being written is of the latest version.
    ///
    ///   e.g. if the current version of TableSnapshot is v3::TableSnapshot, then the format_version
    ///   that will be written down to object storage as part of TableSnapshot table meta data,
    ///   should always be v3::TableSnapshot::VERSION (which is 3)
    pub format_version: FormatVersion,

    /// id of snapshot
    pub snapshot_id: SnapshotId,

    /// timestamp of this snapshot
    //  for backward compatibility, `Option` is used
    pub timestamp: Option<DateTime<Utc>>,

    // The table seq before snapshot commit.
    pub prev_table_seq: Option<u64>,

    /// previous snapshot
    pub prev_snapshot_id: Option<(SnapshotId, FormatVersion)>,

    /// For each snapshot, we keep a schema for it (in case of schema evolution)
    pub schema: TableSchema,

    /// Summary Statistics
    pub summary: Statistics,

    /// Pointers to SegmentInfos (maybe of different format)
    ///
    /// We rely on background merge tasks to keep merging segments, so that
    /// this the size of this vector could be kept reasonable
    pub segments: Vec<Location>,

    /// The metadata of the cluster keys.
    /// **This field is deprecated and will be removed in the next version.**
    pub cluster_key_meta: Option<ClusterKey>,
    pub table_statistics_location: Option<String>,
}

impl TableSnapshot {
    /// Note that table_meta_timestamps is not always equal to prev_timestamp.
    pub fn try_new(
        prev_table_seq: Option<u64>,
        prev_snapshot: Option<Arc<TableSnapshot>>,
        schema: TableSchema,
        summary: Statistics,
        segments: Vec<Location>,
        table_statistics_location: Option<String>,
        table_meta_timestamps: TableMetaTimestamps,
    ) -> Result<Self> {
        let TableMetaTimestamps {
            segment_block_timestamp,
            snapshot_timestamp,
        } = table_meta_timestamps;

        let snapshot_timestamp =
            monotonically_increased_timestamp(snapshot_timestamp, &prev_snapshot.timestamp());

        if segment_block_timestamp < snapshot_timestamp {
            return Err(ErrorCode::TransactionTimeout(format!(
                "Snapshot is generated too late, segment_block_timestamp: {:?}, snapshot_timestamp: {:?}",
                segment_block_timestamp, snapshot_timestamp
            )));
        }

        Ok(Self {
            format_version: TableSnapshot::VERSION,
            snapshot_id: uuid_from_date_time(snapshot_timestamp),
            timestamp: Some(snapshot_timestamp),
            prev_table_seq,
            prev_snapshot_id: prev_snapshot.snapshot_id(),
            schema,
            summary,
            segments,
            cluster_key_meta: None,
            table_statistics_location,
        })
    }

    /// used in ut
    pub fn new_empty_snapshot(schema: TableSchema, prev_table_seq: Option<u64>) -> Self {
        Self::try_new(
            prev_table_seq,
            None,
            schema,
            Statistics::default(),
            vec![],
            None,
<<<<<<< HEAD
            None,
            Default::default(),
=======
>>>>>>> 6362ff4b
        )
        .unwrap()
    }

    pub fn try_from_previous(
        previous: Arc<TableSnapshot>,
        prev_table_seq: Option<u64>,
        table_meta_timestamps: TableMetaTimestamps,
    ) -> Result<Self> {
        // the timestamp of the new snapshot will be adjusted by the `new` method
        Self::try_new(
            prev_table_seq,
<<<<<<< HEAD
            Some(previous.clone()),
            previous.schema.clone(),
            previous.summary.clone(),
            previous.segments.clone(),
            previous.cluster_key_meta.clone(),
            previous.table_statistics_location.clone(),
            table_meta_timestamps,
=======
            &clone.timestamp,
            Some((clone.snapshot_id, clone.format_version)),
            clone.schema,
            clone.summary,
            clone.segments,
            clone.table_statistics_location,
>>>>>>> 6362ff4b
        )
    }

    /// Serializes the struct to a byte vector.
    ///
    /// The byte vector contains the format version, encoding, compression, and compressed data. The encoding
    /// and compression are set to default values. The data is encoded and compressed.
    ///
    /// # Returns
    ///
    /// A Result containing the serialized data as a byte vector. If any errors occur during
    /// encoding, compression, or writing to the byte vector, an error will be returned.
    pub fn to_bytes(&self) -> Result<Vec<u8>> {
        let encoding = MetaEncoding::MessagePack;
        let compression = MetaCompression::default();

        let data = encode(&encoding, &self)?;
        let data_compress = compress(&compression, data)?;

        let data_size = self.format_version.to_le_bytes().len()
            + 2
            + data_compress.len().to_le_bytes().len()
            + data_compress.len();
        let mut buf = Vec::with_capacity(data_size);

        buf.extend_from_slice(&self.format_version.to_le_bytes());
        buf.push(encoding as u8);
        buf.push(compression as u8);
        buf.extend_from_slice(&data_compress.len().to_le_bytes());

        buf.extend(data_compress);

        Ok(buf)
    }

    /// Reads a snapshot from Vec<u8> and returns a `TableSnapshot` object.
    ///
    /// This function reads the following fields from the stream and constructs a `TableSnapshot` object:
    ///
    /// * `version` (u64): The version number of the snapshot.
    /// * `encoding` (u8): The encoding format used to serialize the snapshot's data.
    /// * `compression` (u8): The compression format used to compress the snapshot's data.
    /// * `snapshot_size` (u64): The size (in bytes) of the compressed snapshot data.
    ///
    /// The function then reads the compressed snapshot data from the stream, decompresses it using
    /// the specified compression format, and deserializes it using the specified encoding format.
    /// Finally, it constructs a `TableSnapshot` object using the deserialized data and returns it.
    pub fn from_slice(buffer: &[u8]) -> Result<TableSnapshot> {
        Self::from_read(Cursor::new(buffer))
    }

    pub fn from_read(mut r: impl Read) -> Result<TableSnapshot> {
        let version = r.read_scalar::<u64>()?;
        assert_eq!(version, TableSnapshot::VERSION);
        let encoding = MetaEncoding::try_from(r.read_scalar::<u8>()?)?;
        let compression = MetaCompression::try_from(r.read_scalar::<u8>()?)?;
        let snapshot_size: u64 = r.read_scalar::<u64>()?;

        read_and_deserialize(&mut r, snapshot_size, &encoding, &compression)
    }

    #[inline]
    pub fn encoding() -> MetaEncoding {
        MetaEncoding::MessagePack
    }
}

// use the chain of converters, for versions before v3
impl From<v2::TableSnapshot> for TableSnapshot {
    fn from(s: v2::TableSnapshot) -> Self {
        Self {
            // NOTE: it is important to let the format_version return from here
            // carries the format_version of snapshot being converted.
            format_version: s.format_version,
            snapshot_id: s.snapshot_id,
            timestamp: s.timestamp,
            prev_table_seq: None,
            prev_snapshot_id: s.prev_snapshot_id,
            schema: s.schema,
            summary: s.summary,
            segments: s.segments,
            cluster_key_meta: s.cluster_key_meta,
            table_statistics_location: s.table_statistics_location,
        }
    }
}

impl<T> From<T> for TableSnapshot
where T: Into<v3::TableSnapshot>
{
    fn from(s: T) -> Self {
        let s: v3::TableSnapshot = s.into();
        Self {
            // NOTE: it is important to let the format_version return from here
            // carries the format_version of snapshot being converted.
            format_version: s.format_version,
            snapshot_id: s.snapshot_id,
            timestamp: s.timestamp,
            prev_table_seq: None,
            prev_snapshot_id: s.prev_snapshot_id,
            schema: s.schema.into(),
            summary: s.summary.into(),
            segments: s.segments,
            cluster_key_meta: s.cluster_key_meta,
            table_statistics_location: s.table_statistics_location,
        }
    }
}

// A memory light version of TableSnapshot(Without segments)
// This *ONLY* used for some optimize operation, like PURGE/FUSE_SNAPSHOT function to avoid OOM.
#[derive(Clone, Debug)]
pub struct TableSnapshotLite {
    pub format_version: FormatVersion,
    pub snapshot_id: SnapshotId,
    pub timestamp: Option<DateTime<Utc>>,
    pub prev_snapshot_id: Option<(SnapshotId, FormatVersion)>,
    pub row_count: u64,
    pub block_count: u64,
    pub index_size: u64,
    pub uncompressed_byte_size: u64,
    pub compressed_byte_size: u64,
    pub segment_count: u64,
}

impl From<(&TableSnapshot, FormatVersion)> for TableSnapshotLite {
    fn from((value, ver): (&TableSnapshot, FormatVersion)) -> Self {
        TableSnapshotLite {
            format_version: ver,
            snapshot_id: value.snapshot_id,
            timestamp: value.timestamp,
            prev_snapshot_id: value.prev_snapshot_id,
            row_count: value.summary.row_count,
            block_count: value.summary.block_count,
            index_size: value.summary.index_size,
            uncompressed_byte_size: value.summary.uncompressed_byte_size,
            segment_count: value.segments.len() as u64,
            compressed_byte_size: value.summary.compressed_byte_size,
        }
    }
}<|MERGE_RESOLUTION|>--- conflicted
+++ resolved
@@ -141,11 +141,8 @@
             Statistics::default(),
             vec![],
             None,
-<<<<<<< HEAD
             None,
             Default::default(),
-=======
->>>>>>> 6362ff4b
         )
         .unwrap()
     }
@@ -158,7 +155,6 @@
         // the timestamp of the new snapshot will be adjusted by the `new` method
         Self::try_new(
             prev_table_seq,
-<<<<<<< HEAD
             Some(previous.clone()),
             previous.schema.clone(),
             previous.summary.clone(),
@@ -166,14 +162,6 @@
             previous.cluster_key_meta.clone(),
             previous.table_statistics_location.clone(),
             table_meta_timestamps,
-=======
-            &clone.timestamp,
-            Some((clone.snapshot_id, clone.format_version)),
-            clone.schema,
-            clone.summary,
-            clone.segments,
-            clone.table_statistics_location,
->>>>>>> 6362ff4b
         )
     }
 
