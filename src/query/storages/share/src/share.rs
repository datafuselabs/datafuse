--- conflicted
+++ resolved
@@ -104,20 +104,12 @@
 ) -> Result<()> {
     for share_object in revoke_share_object {
         match share_object {
-<<<<<<< HEAD
-            ShareObject::Table(_share_table, db_id, table_id) => {
-=======
             ReplyShareObject::Table(db_id, table_id) => {
->>>>>>> b5885722
                 let location = share_table_info_location(tenant, share_name, *db_id, *table_id);
 
                 operator.delete(&location).await?;
             }
-<<<<<<< HEAD
-            ShareObject::Database(_db_name, db_id) => {
-=======
             ReplyShareObject::Database(db_id) => {
->>>>>>> b5885722
                 let dir = get_share_database_dir(tenant, share_name, *db_id);
                 operator.remove_all(&dir).await?;
             }
