ast            : CAST(0 AS UINT8)
raw expr       : CAST(0 AS UInt8)
checked expr   : 0_u8
output type    : UInt8
output domain  : {0..=0}
output         : 0


ast            : CAST(0 AS UINT8 NULL)
raw expr       : CAST(0 AS UInt8 NULL)
checked expr   : CAST(0_u8 AS UInt8 NULL)
optimized expr : 0_u8
output type    : UInt8 NULL
output domain  : {0..=0}
output         : 0


ast            : CAST('str' AS STRING)
raw expr       : CAST('str' AS String)
checked expr   : "str"
output type    : String
output domain  : {"str"..="str"}
output         : 'str'


ast            : CAST('str' AS STRING NULL)
raw expr       : CAST('str' AS String NULL)
checked expr   : CAST("str" AS String NULL)
optimized expr : "str"
output type    : String NULL
output domain  : {"str"..="str"}
output         : 'str'


error: 
  --> SQL:1:1
  |
1 | CAST(NULL AS UINT8)
  | ^^^^^^^^^^^^^^^^^^^ unable to cast type `NULL` to type `UInt8`



ast            : CAST(NULL AS UINT8 NULL)
raw expr       : CAST(NULL AS UInt8 NULL)
checked expr   : CAST(NULL AS UInt8 NULL)
optimized expr : NULL
output type    : UInt8 NULL
output domain  : {NULL}
output         : NULL


error: 
  --> SQL:1:1
  |
1 | CAST(NULL AS STRING)
  | ^^^^^^^^^^^^^^^^^^^^ unable to cast type `NULL` to type `String`



ast            : CAST(NULL AS STRING NULL)
raw expr       : CAST(NULL AS String NULL)
checked expr   : CAST(NULL AS String NULL)
optimized expr : NULL
output type    : String NULL
output domain  : {NULL}
output         : NULL


error: 
  --> SQL:1:1
  |
1 | CAST(1024 AS UINT8)
  | ^^^^^^^^^^^^^^^^^^^ number overflowed while evaluating function `to_uint8(1024)` in expr `to_uint8(1024)`



error: 
  --> SQL:1:1
  |
1 | CAST(a AS UINT8)
  | ^^^^^^^^^^^^^^^^ number overflowed while evaluating function `to_uint8(512)` in expr `to_uint8(a)`



error: 
  --> SQL:1:1
  |
1 | CAST(a AS UINT16)
  | ^^^^^^^^^^^^^^^^^ number overflowed while evaluating function `to_uint16(-4)` in expr `to_uint16(a)`



ast            : CAST(a AS INT64)
raw expr       : CAST(a::Int16 AS Int64)
checked expr   : to_int64<Int16>(a)
evaluation:
+--------+----------+----------+
|        | a        | Output   |
+--------+----------+----------+
| Type   | Int16    | Int64    |
| Domain | {-4..=3} | {-4..=3} |
| Row 0  | 0        | 0        |
| Row 1  | 1        | 1        |
| Row 2  | 2        | 2        |
| Row 3  | 3        | 3        |
| Row 4  | -4       | -4       |
+--------+----------+----------+
evaluation (internal):
+--------+-------------------------+
| Column | Data                    |
+--------+-------------------------+
| a      | Int16([0, 1, 2, 3, -4]) |
| Output | Int64([0, 1, 2, 3, -4]) |
+--------+-------------------------+


error: 
  --> SQL:1:22
  |
1 | (CAST(a AS FLOAT32), CAST(a AS INT32), CAST(b AS FLOAT32), CAST(b AS INT32))
  |                      ^^^^^^^^^^^^^^^^ number overflowed while evaluating function `to_int32(4294967295)` in expr `to_int32(a)`



error: 
  --> SQL:1:1
  |
1 | CAST([[a, b], NULL, NULL] AS Array(Array(Int8)))
  | ^^^^^^^^^^^^^^^^^^^^^^^^^^^^^^^^^^^^^^^^^^^^^^^^ unable to cast `NULL` to type `Array(Int8)`



error: 
  --> SQL:1:1
  |
1 | CAST((a, b, NULL) AS TUPLE(Int8, UInt8, Boolean NULL))
  | ^^^^^^^^^^^^^^^^^^^^^^^^^^^^^^^^^^^^^^^^^^^^^^^^^^^^^^ number overflowed while evaluating function `to_int8(256)` in expr `to_int8()`



ast            : CAST(a AS INT16)
raw expr       : CAST(a::Float64 AS Int16)
checked expr   : to_int16<Float64>(a)
evaluation:
+--------+--------------+----------+
|        | a            | Output   |
+--------+--------------+----------+
| Type   | Float64      | Int16    |
| Domain | {-4.4..=3.3} | {-4..=3} |
| Row 0  | 0            | 0        |
| Row 1  | 1.1          | 1        |
| Row 2  | 2.2          | 2        |
| Row 3  | 3.3          | 3        |
| Row 4  | -4.4         | -4       |
+--------+--------------+----------+
evaluation (internal):
+--------+-----------------------------------+
| Column | Data                              |
+--------+-----------------------------------+
| a      | Float64([0, 1.1, 2.2, 3.3, -4.4]) |
| Output | Int16([0, 1, 2, 3, -4])           |
+--------+-----------------------------------+


ast            : CAST(b AS INT16)
raw expr       : CAST(b::Int8 AS Int16)
checked expr   : to_int16<Int8>(b)
evaluation:
+--------+----------+----------+
|        | b        | Output   |
+--------+----------+----------+
| Type   | Int8     | Int16    |
| Domain | {-4..=3} | {-4..=3} |
| Row 0  | 0        | 0        |
| Row 1  | 1        | 1        |
| Row 2  | 2        | 2        |
| Row 3  | 3        | 3        |
| Row 4  | -4       | -4       |
+--------+----------+----------+
evaluation (internal):
+--------+-------------------------+
| Column | Data                    |
+--------+-------------------------+
| b      | Int8([0, 1, 2, 3, -4])  |
| Output | Int16([0, 1, 2, 3, -4]) |
+--------+-------------------------+


error: 
  --> SQL:1:1
  |
1 | CAST(a AS UINT16)
  | ^^^^^^^^^^^^^^^^^ number overflowed while evaluating function `to_uint16(-4)` in expr `to_uint16(a)`



error: 
  --> SQL:1:1
  |
1 | CAST(c AS INT16)
  | ^^^^^^^^^^^^^^^^ number overflowed while evaluating function `to_int16(11111111111)` in expr `to_int16(c)`



error: 
  --> SQL:1:1
  |
1 | CAST(NULL AS VARIANT)
  | ^^^^^^^^^^^^^^^^^^^^^ unable to cast type `NULL` to type `Variant`



ast            : CAST(0 AS VARIANT)
raw expr       : CAST(0 AS Variant)
checked expr   : to_variant<T0=UInt8><T0>(0_u8)
optimized expr : 0x200000002000000100
output type    : Variant
output domain  : Undefined
output         : '0'


ast            : CAST(-1 AS VARIANT)
raw expr       : CAST(minus(1) AS Variant)
checked expr   : to_variant<T0=Int16><T0>(minus<UInt8>(1_u8))
optimized expr : 0x200000002000000240ff
output type    : Variant
output domain  : Undefined
output         : '-1'


ast            : CAST(1.1 AS VARIANT)
raw expr       : CAST(1.1 AS Variant)
checked expr   : to_variant<T0=Decimal(2, 1)><T0>(1.1_d128(2,1))
optimized expr : 0x2000000020000009603ff199999999999a
output type    : Variant
output domain  : Undefined
output         : '1.1'


error: 
  --> SQL:1:1
  |
1 | CAST('🍦 が美味しい' AS VARIANT)
  | ^^^^^^^^^^^^^^^^^^^^^^^^^^^^^^^^ expected value, pos 1 while evaluating function `parse_json('🍦 が美味しい')` in expr `parse_json('🍦 が美味しい')`



ast            : CAST([0, 1, 2] AS VARIANT)
raw expr       : CAST(array(0, 1, 2) AS Variant)
checked expr   : to_variant<T0=Array(UInt8)><T0>(array<T0=UInt8><T0, T0, T0>(0_u8, 1_u8, 2_u8))
optimized expr : 0x800000032000000120000002200000020050015002
output type    : Variant
output domain  : Undefined
output         : '[0,1,2]'


ast            : CAST([0::VARIANT, '"a"'::VARIANT] AS VARIANT)
raw expr       : CAST(array(CAST(0 AS Variant), CAST('"a"' AS Variant)) AS Variant)
checked expr   : to_variant<T0=Array(Variant)><T0>(array<T0=Variant><T0, T0>(to_variant<T0=UInt8><T0>(0_u8), parse_json<String>("\"a\"")))
optimized expr : 0x8000000220000001100000010061
output type    : Variant
output domain  : Undefined
output         : '[0,"a"]'


ast            : CAST(to_timestamp(1000000) AS VARIANT)
raw expr       : CAST(to_timestamp(1000000) AS Variant)
checked expr   : to_variant<T0=Timestamp><T0>(to_timestamp<Int64>(to_int64<UInt32>(1000000_u32)))
optimized expr : 0x200000001000001a313937302d30312d31322031333a34363a34302e303030303030
output type    : Variant
output domain  : Undefined
output         : '"1970-01-12 13:46:40.000000"'


ast            : CAST(false AS VARIANT)
raw expr       : CAST(false AS Variant)
checked expr   : to_variant<T0=Boolean><T0>(false)
optimized expr : 0x2000000030000000
output type    : Variant
output domain  : Undefined
output         : 'false'


ast            : CAST(true AS VARIANT)
raw expr       : CAST(true AS Variant)
checked expr   : to_variant<T0=Boolean><T0>(true)
optimized expr : 0x2000000040000000
output type    : Variant
output domain  : Undefined
output         : 'true'


ast            : CAST(CAST('"🍦 が美味しい"' AS VARIANT) AS VARIANT)
raw expr       : CAST(CAST('"🍦 が美味しい"' AS Variant) AS Variant)
checked expr   : parse_json<String>("\"🍦 が美味しい\"")
optimized expr : 0x2000000010000014f09f8da620e3818ce7be8ee591b3e38197e38184
output type    : Variant
output domain  : Undefined
output         : '"🍦 が美味しい"'


ast            : CAST((1,) AS VARIANT)
raw expr       : CAST(tuple(1) AS Variant)
checked expr   : to_variant<T0=Tuple(UInt8,)><T0>(tuple<UInt8>(1_u8))
optimized expr : 0x400000011000000120000002315001
output type    : Variant
output domain  : Undefined
output         : '{"1":1}'


ast            : CAST((1, 2) AS VARIANT)
raw expr       : CAST(tuple(1, 2) AS Variant)
checked expr   : to_variant<T0=Tuple(UInt8, UInt8)><T0>(tuple<UInt8, UInt8>(1_u8, 2_u8))
optimized expr : 0x4000000210000001100000012000000220000002313250015002
output type    : Variant
output domain  : Undefined
output         : '{"1":1,"2":2}'


ast            : CAST((false, true) AS VARIANT)
raw expr       : CAST(tuple(false, true) AS Variant)
checked expr   : to_variant<T0=Tuple(Boolean, Boolean)><T0>(tuple<Boolean, Boolean>(false, true))
optimized expr : 0x40000002100000011000000130000000400000003132
output type    : Variant
output domain  : Undefined
output         : '{"1":false,"2":true}'


ast            : CAST(('a',) AS VARIANT)
raw expr       : CAST(tuple('a') AS Variant)
checked expr   : to_variant<T0=Tuple(String,)><T0>(tuple<String>("a"))
optimized expr : 0x4000000110000001100000013161
output type    : Variant
output domain  : Undefined
output         : '{"1":"a"}'


ast            : CAST((1, 2, (false, true, ('a',))) AS VARIANT)
raw expr       : CAST(tuple(1, 2, tuple(false, true, tuple('a'))) AS Variant)
checked expr   : to_variant<T0=Tuple(UInt8, UInt8, Tuple(Boolean, Boolean, Tuple(String,)))><T0>(tuple<UInt8, UInt8, Tuple(Boolean, Boolean, Tuple(String,))>(1_u8, 2_u8, tuple<Boolean, Boolean, Tuple(String,)>(false, true, tuple<String>("a"))))
optimized expr : 0x4000000310000001100000011000000120000002200000025000002d313233500150024000000310000001100000011000000130000000400000005000000e3132334000000110000001100000013161
output type    : Variant
output domain  : Undefined
output         : '{"1":1,"2":2,"3":{"1":false,"2":true,"3":{"1":"a"}}}'


error: 
  --> SQL:1:1
  |
1 | CAST(a AS VARIANT)
  | ^^^^^^^^^^^^^^^^^^ unable to cast `NULL` to type `Variant`



ast            : CAST(a AS VARIANT)
raw expr       : CAST(a::Bitmap AS Variant)
checked expr   : to_variant<T0=Bitmap><T0>(a)
evaluation:
+--------+-------------+---------------+
|        | a           | Output        |
+--------+-------------+---------------+
| Type   | Bitmap      | Variant       |
| Domain | Undefined   | Undefined     |
| Row 0  | '0,1,2,3,4' | '[0,1,2,3,4]' |
| Row 1  | '1,2,3,4,5' | '[1,2,3,4,5]' |
| Row 2  | '2,3,4,5,6' | '[2,3,4,5,6]' |
| Row 3  | '3,4,5,6,7' | '[3,4,5,6,7]' |
+--------+-------------+---------------+
evaluation (internal):
+--------+---------------------------------------------------------------------------------------------------------------------------------------------------------------------------------------------------------------------------------------------------------------------------------------------------------------------------------------------------------------------------+
| Column | Data                                                                                                                                                                                                                                                                                                                                                                      |
+--------+---------------------------------------------------------------------------------------------------------------------------------------------------------------------------------------------------------------------------------------------------------------------------------------------------------------------------------------------------------------------------+
| a      | BinaryColumn { data: 0x0100000000000000000000003a300000010000000000040010000000000001000200030004000100000000000000000000003a300000010000000000040010000000010002000300040005000100000000000000000000003a300000010000000000040010000000020003000400050006000100000000000000000000003a30000001000000000004001000000003000400050006000700, offsets: [0, 38, 76, 114, 152] } |
| Output | BinaryColumn { data: 0x800000052000000120000002200000022000000220000002005001500250035004800000052000000220000002200000022000000220000002500150025003500450058000000520000002200000022000000220000002200000025002500350045005500680000005200000022000000220000002200000022000000250035004500550065007, offsets: [0, 33, 67, 101, 135] }                                   |
+--------+---------------------------------------------------------------------------------------------------------------------------------------------------------------------------------------------------------------------------------------------------------------------------------------------------------------------------------------------------------------------------+


error: 
  --> SQL:1:1
  |
1 | CAST(-30610224000000001 AS TIMESTAMP)
  | ^^^^^^^^^^^^^^^^^^^^^^^^^^^^^^^^^^^^^ timestamp is out of range while evaluating function `to_timestamp(-30610224000000001)` in expr `to_timestamp(- 30610224000000001)`



ast            : CAST(-315360000000000 AS TIMESTAMP)
raw expr       : CAST(minus(315360000000000) AS Timestamp)
checked expr   : to_timestamp<Int64>(minus<UInt64>(315360000000000_u64))
optimized expr : -315360000000000
output type    : Timestamp
output domain  : {-315360000000000..=-315360000000000}
output         : '1960-01-04 00:00:00.000000'


ast            : CAST(-315360000000 AS TIMESTAMP)
raw expr       : CAST(minus(315360000000) AS Timestamp)
checked expr   : to_timestamp<Int64>(minus<UInt64>(315360000000_u64))
optimized expr : -315360000000000
output type    : Timestamp
output domain  : {-315360000000000..=-315360000000000}
output         : '1960-01-04 00:00:00.000000'


ast            : CAST(-100 AS TIMESTAMP)
raw expr       : CAST(minus(100) AS Timestamp)
checked expr   : to_timestamp<Int64>(to_int64<Int16>(minus<UInt8>(100_u8)))
optimized expr : -100000000
output type    : Timestamp
output domain  : {-100000000..=-100000000}
output         : '1969-12-31 23:58:20.000000'


ast            : CAST(-0 AS TIMESTAMP)
raw expr       : CAST(minus(0) AS Timestamp)
checked expr   : to_timestamp<Int64>(to_int64<Int16>(minus<UInt8>(0_u8)))
optimized expr : 0
output type    : Timestamp
output domain  : {0..=0}
output         : '1970-01-01 00:00:00.000000'


ast            : CAST(0 AS TIMESTAMP)
raw expr       : CAST(0 AS Timestamp)
checked expr   : to_timestamp<Int64>(to_int64<UInt8>(0_u8))
optimized expr : 0
output type    : Timestamp
output domain  : {0..=0}
output         : '1970-01-01 00:00:00.000000'


ast            : CAST(100 AS TIMESTAMP)
raw expr       : CAST(100 AS Timestamp)
checked expr   : to_timestamp<Int64>(to_int64<UInt8>(100_u8))
optimized expr : 100000000
output type    : Timestamp
output domain  : {100000000..=100000000}
output         : '1970-01-01 00:01:40.000000'


ast            : CAST(315360000000 AS TIMESTAMP)
raw expr       : CAST(315360000000 AS Timestamp)
checked expr   : to_timestamp<Int64>(to_int64<UInt64>(315360000000_u64))
optimized expr : 315360000000000
output type    : Timestamp
output domain  : {315360000000000..=315360000000000}
output         : '1979-12-30 00:00:00.000000'


ast            : CAST(315360000000000 AS TIMESTAMP)
raw expr       : CAST(315360000000000 AS Timestamp)
checked expr   : to_timestamp<Int64>(to_int64<UInt64>(315360000000000_u64))
optimized expr : 315360000000000
output type    : Timestamp
output domain  : {315360000000000..=315360000000000}
output         : '1979-12-30 00:00:00.000000'


error: 
  --> SQL:1:1
  |
1 | CAST(253402300800000000 AS TIMESTAMP)
  | ^^^^^^^^^^^^^^^^^^^^^^^^^^^^^^^^^^^^^ timestamp is out of range while evaluating function `to_timestamp(253402300800000000)` in expr `to_timestamp(to_int64(253402300800000000))`



ast            : CAST(a AS TIMESTAMP)
raw expr       : CAST(a::Int64 AS Timestamp)
checked expr   : to_timestamp<Int64>(a)
evaluation:
+--------+--------------------------------------+--------------------------------------+
|        | a                                    | Output                               |
+--------+--------------------------------------+--------------------------------------+
| Type   | Int64                                | Timestamp                            |
| Domain | {-315360000000000..=315360000000000} | {-315360000000000..=315360000000000} |
| Row 0  | -315360000000000                     | '1960-01-04 00:00:00.000000'         |
| Row 1  | -315360000000                        | '1960-01-04 00:00:00.000000'         |
| Row 2  | -100                                 | '1969-12-31 23:58:20.000000'         |
| Row 3  | 0                                    | '1970-01-01 00:00:00.000000'         |
| Row 4  | 100                                  | '1970-01-01 00:01:40.000000'         |
| Row 5  | 315360000000                         | '1979-12-30 00:00:00.000000'         |
| Row 6  | 315360000000000                      | '1979-12-30 00:00:00.000000'         |
+--------+--------------------------------------+--------------------------------------+
evaluation (internal):
+--------+--------------------------------------------------------------------------------------------------+
| Column | Data                                                                                             |
+--------+--------------------------------------------------------------------------------------------------+
| a      | Int64([-315360000000000, -315360000000, -100, 0, 100, 315360000000, 315360000000000])            |
| Output | [-315360000000000, -315360000000000, -100000000, 0, 100000000, 315360000000000, 315360000000000] |
+--------+--------------------------------------------------------------------------------------------------+


ast            : CAST(TO_TIMESTAMP(-315360000000000) AS INT64)
raw expr       : CAST(TO_TIMESTAMP(minus(315360000000000)) AS Int64)
checked expr   : to_int64<Timestamp>(to_timestamp<Int64>(minus<UInt64>(315360000000000_u64)))
optimized expr : -315360000000000_i64
output type    : Int64
output domain  : {-315360000000000..=-315360000000000}
output         : -315360000000000


ast            : CAST(TO_TIMESTAMP(-315360000000) AS INT64)
raw expr       : CAST(TO_TIMESTAMP(minus(315360000000)) AS Int64)
checked expr   : to_int64<Timestamp>(to_timestamp<Int64>(minus<UInt64>(315360000000_u64)))
optimized expr : -315360000000000_i64
output type    : Int64
output domain  : {-315360000000000..=-315360000000000}
output         : -315360000000000


ast            : CAST(TO_TIMESTAMP(-100) AS INT64)
raw expr       : CAST(TO_TIMESTAMP(minus(100)) AS Int64)
checked expr   : to_int64<Timestamp>(to_timestamp<Int64>(to_int64<Int16>(minus<UInt8>(100_u8))))
optimized expr : -100000000_i64
output type    : Int64
output domain  : {-100000000..=-100000000}
output         : -100000000


ast            : CAST(TO_TIMESTAMP(-0) AS INT64)
raw expr       : CAST(TO_TIMESTAMP(minus(0)) AS Int64)
checked expr   : to_int64<Timestamp>(to_timestamp<Int64>(to_int64<Int16>(minus<UInt8>(0_u8))))
optimized expr : 0_i64
output type    : Int64
output domain  : {0..=0}
output         : 0


ast            : CAST(TO_TIMESTAMP(0) AS INT64)
raw expr       : CAST(TO_TIMESTAMP(0) AS Int64)
checked expr   : to_int64<Timestamp>(to_timestamp<Int64>(to_int64<UInt8>(0_u8)))
optimized expr : 0_i64
output type    : Int64
output domain  : {0..=0}
output         : 0


ast            : CAST(TO_TIMESTAMP(100) AS INT64)
raw expr       : CAST(TO_TIMESTAMP(100) AS Int64)
checked expr   : to_int64<Timestamp>(to_timestamp<Int64>(to_int64<UInt8>(100_u8)))
optimized expr : 100000000_i64
output type    : Int64
output domain  : {100000000..=100000000}
output         : 100000000


ast            : CAST(TO_TIMESTAMP(315360000000) AS INT64)
raw expr       : CAST(TO_TIMESTAMP(315360000000) AS Int64)
checked expr   : to_int64<Timestamp>(to_timestamp<Int64>(to_int64<UInt64>(315360000000_u64)))
optimized expr : 315360000000000_i64
output type    : Int64
output domain  : {315360000000000..=315360000000000}
output         : 315360000000000


ast            : CAST(TO_TIMESTAMP(315360000000000) AS INT64)
raw expr       : CAST(TO_TIMESTAMP(315360000000000) AS Int64)
checked expr   : to_int64<Timestamp>(to_timestamp<Int64>(to_int64<UInt64>(315360000000000_u64)))
optimized expr : 315360000000000_i64
output type    : Int64
output domain  : {315360000000000..=315360000000000}
output         : 315360000000000


ast            : CAST(a AS INT64)
raw expr       : CAST(a::Timestamp AS Int64)
checked expr   : to_int64<Timestamp>(a)
evaluation:
+--------+--------------------------------------+--------------------------------------+
|        | a                                    | Output                               |
+--------+--------------------------------------+--------------------------------------+
| Type   | Timestamp                            | Int64                                |
| Domain | {-315360000000000..=315360000000000} | {-315360000000000..=315360000000000} |
| Row 0  | '1960-01-04 00:00:00.000000'         | -315360000000000                     |
| Row 1  | '1969-12-28 08:24:00.000000'         | -315360000000                        |
| Row 2  | '1969-12-31 23:59:59.999900'         | -100                                 |
| Row 3  | '1970-01-01 00:00:00.000000'         | 0                                    |
| Row 4  | '1970-01-01 00:00:00.000100'         | 100                                  |
| Row 5  | '1970-01-04 15:36:00.000000'         | 315360000000                         |
| Row 6  | '1979-12-30 00:00:00.000000'         | 315360000000000                      |
+--------+--------------------------------------+--------------------------------------+
evaluation (internal):
+--------+---------------------------------------------------------------------------------------+
| Column | Data                                                                                  |
+--------+---------------------------------------------------------------------------------------+
| a      | [-315360000000000, -315360000000, -100, 0, 100, 315360000000, 315360000000000]        |
| Output | Int64([-315360000000000, -315360000000, -100, 0, 100, 315360000000, 315360000000000]) |
+--------+---------------------------------------------------------------------------------------+


error: 
  --> SQL:1:1
  |
1 | CAST(-354286 AS DATE)
  | ^^^^^^^^^^^^^^^^^^^^^ date is out of range while evaluating function `to_date(-354286)` in expr `to_date(- 354286)`



ast            : CAST(-354285 AS DATE)
raw expr       : CAST(minus(354285) AS Date)
checked expr   : to_date<Int64>(minus<UInt32>(354285_u32))
optimized expr : -354285
output type    : Date
output domain  : {-354285..=-354285}
output         : '1000-01-01'


ast            : CAST(-100 AS DATE)
raw expr       : CAST(minus(100) AS Date)
checked expr   : to_date<Int64>(to_int64<Int16>(minus<UInt8>(100_u8)))
optimized expr : -100
output type    : Date
output domain  : {-100..=-100}
output         : '1969-09-23'


ast            : CAST(-0 AS DATE)
raw expr       : CAST(minus(0) AS Date)
checked expr   : to_date<Int64>(to_int64<Int16>(minus<UInt8>(0_u8)))
optimized expr : 0
output type    : Date
output domain  : {0..=0}
output         : '1970-01-01'


ast            : CAST(0 AS DATE)
raw expr       : CAST(0 AS Date)
checked expr   : to_date<Int64>(to_int64<UInt8>(0_u8))
optimized expr : 0
output type    : Date
output domain  : {0..=0}
output         : '1970-01-01'


ast            : CAST(100 AS DATE)
raw expr       : CAST(100 AS Date)
checked expr   : to_date<Int64>(to_int64<UInt8>(100_u8))
optimized expr : 100
output type    : Date
output domain  : {100..=100}
output         : '1970-04-11'


ast            : CAST(2932896 AS DATE)
raw expr       : CAST(2932896 AS Date)
checked expr   : to_date<Int64>(to_int64<UInt32>(2932896_u32))
optimized expr : 2932896
output type    : Date
output domain  : {2932896..=2932896}
output         : '9999-12-31'


error: 
  --> SQL:1:1
  |
1 | CAST(2932897 AS DATE)
  | ^^^^^^^^^^^^^^^^^^^^^ date is out of range while evaluating function `to_date(2932897)` in expr `to_date(to_int64(2932897))`



ast            : CAST(a AS DATE)
raw expr       : CAST(a::Int32 AS Date)
checked expr   : to_date<Int64>(to_int64<Int32>(a))
evaluation:
+--------+---------------------+---------------------+
|        | a                   | Output              |
+--------+---------------------+---------------------+
| Type   | Int32               | Date                |
| Domain | {-354285..=2932896} | {-354285..=2932896} |
| Row 0  | -354285             | '1000-01-01'        |
| Row 1  | -100                | '1969-09-23'        |
| Row 2  | 0                   | '1970-01-01'        |
| Row 3  | 100                 | '1970-04-11'        |
| Row 4  | 2932896             | '9999-12-31'        |
+--------+---------------------+---------------------+
evaluation (internal):
+--------+-----------------------------------------+
| Column | Data                                    |
+--------+-----------------------------------------+
| a      | Int32([-354285, -100, 0, 100, 2932896]) |
| Output | [-354285, -100, 0, 100, 2932896]        |
+--------+-----------------------------------------+


ast            : CAST(TO_DATE(-354285) AS INT64)
raw expr       : CAST(TO_DATE(minus(354285)) AS Int64)
checked expr   : to_int64<Date>(to_date<Int64>(minus<UInt32>(354285_u32)))
optimized expr : -354285_i64
output type    : Int64
output domain  : {-354285..=-354285}
output         : -354285


ast            : CAST(TO_DATE(-100) AS INT64)
raw expr       : CAST(TO_DATE(minus(100)) AS Int64)
checked expr   : to_int64<Date>(to_date<Int64>(to_int64<Int16>(minus<UInt8>(100_u8))))
optimized expr : -100_i64
output type    : Int64
output domain  : {-100..=-100}
output         : -100


ast            : CAST(TO_DATE(-0) AS INT64)
raw expr       : CAST(TO_DATE(minus(0)) AS Int64)
checked expr   : to_int64<Date>(to_date<Int64>(to_int64<Int16>(minus<UInt8>(0_u8))))
optimized expr : 0_i64
output type    : Int64
output domain  : {0..=0}
output         : 0


ast            : CAST(TO_DATE(0) AS INT64)
raw expr       : CAST(TO_DATE(0) AS Int64)
checked expr   : to_int64<Date>(to_date<Int64>(to_int64<UInt8>(0_u8)))
optimized expr : 0_i64
output type    : Int64
output domain  : {0..=0}
output         : 0


ast            : CAST(TO_DATE(100) AS INT64)
raw expr       : CAST(TO_DATE(100) AS Int64)
checked expr   : to_int64<Date>(to_date<Int64>(to_int64<UInt8>(100_u8)))
optimized expr : 100_i64
output type    : Int64
output domain  : {100..=100}
output         : 100


ast            : CAST(TO_DATE(2932896) AS INT64)
raw expr       : CAST(TO_DATE(2932896) AS Int64)
checked expr   : to_int64<Date>(to_date<Int64>(to_int64<UInt32>(2932896_u32)))
optimized expr : 2932896_i64
output type    : Int64
output domain  : {2932896..=2932896}
output         : 2932896


ast            : CAST(a AS INT64)
raw expr       : CAST(a::Date AS Int64)
checked expr   : to_int64<Date>(a)
evaluation:
+--------+---------------------+---------------------+
|        | a                   | Output              |
+--------+---------------------+---------------------+
| Type   | Date                | Int64               |
| Domain | {-354285..=2932896} | {-354285..=2932896} |
| Row 0  | '1000-01-01'        | -354285             |
| Row 1  | '1969-09-23'        | -100                |
| Row 2  | '1970-01-01'        | 0                   |
| Row 3  | '1970-04-11'        | 100                 |
| Row 4  | '9999-12-31'        | 2932896             |
+--------+---------------------+---------------------+
evaluation (internal):
+--------+-----------------------------------------+
| Column | Data                                    |
+--------+-----------------------------------------+
| a      | [-354285, -100, 0, 100, 2932896]        |
| Output | Int64([-354285, -100, 0, 100, 2932896]) |
+--------+-----------------------------------------+


error: 
  --> SQL:1:1
  |
1 | CAST('foo' AS UINT64)
  | ^^^^^^^^^^^^^^^^^^^^^ invalid digit found in string while evaluating function `to_uint64('foo')` in expr `to_uint64('foo')`



error: 
  --> SQL:1:1
  |
1 | CAST('1foo' AS INT32)
  | ^^^^^^^^^^^^^^^^^^^^^ invalid digit found in string while evaluating function `to_int32('1foo')` in expr `to_int32('1foo')`



error: 
  --> SQL:1:1
  |
1 | CAST('-1' AS UINT64)
  | ^^^^^^^^^^^^^^^^^^^^ invalid digit found in string while evaluating function `to_uint64('-1')` in expr `to_uint64('-1')`



error: 
  --> SQL:1:1
  |
1 | CAST('256' AS UINT8)
  | ^^^^^^^^^^^^^^^^^^^^ number too large to fit in target type while evaluating function `to_uint8('256')` in expr `to_uint8('256')`



ast            : CAST('1' AS UINT64)
raw expr       : CAST('1' AS UInt64)
checked expr   : to_uint64<String>("1")
optimized expr : 1_u64
output type    : UInt64
output domain  : {1..=1}
output         : 1


ast            : CAST(str AS INT64)
raw expr       : CAST(str::String AS Int64)
checked expr   : to_int64<String>(str)
evaluation:
+--------+--------------------------------+----------------------+
|        | str                            | Output               |
+--------+--------------------------------+----------------------+
| Type   | String                         | Int64                |
| Domain | {"-1"..="9223372036854775807"} | Unknown              |
| Row 0  | '-9223372036854775808'         | -9223372036854775808 |
| Row 1  | '-1'                           | -1                   |
| Row 2  | '0'                            | 0                    |
| Row 3  | '1'                            | 1                    |
| Row 4  | '9223372036854775807'          | 9223372036854775807  |
+--------+--------------------------------+----------------------+
evaluation (internal):
+--------+---------------------------------------------------------------------------------------------------------------------------------------------------+
| Column | Data                                                                                                                                              |
+--------+---------------------------------------------------------------------------------------------------------------------------------------------------+
| str    | StringColumn { data: 0x2d393232333337323033363835343737353830382d31303139323233333732303336383534373735383037, offsets: [0, 20, 22, 23, 24, 43] } |
| Output | Int64([-9223372036854775808, -1, 0, 1, 9223372036854775807])                                                                                      |
+--------+---------------------------------------------------------------------------------------------------------------------------------------------------+


error: 
  --> SQL:1:1
  |
1 | CAST(str AS INT64)
  | ^^^^^^^^^^^^^^^^^^ unable to cast `NULL` to type `Int64`



ast            : CAST(num AS STRING)
raw expr       : CAST(num::Int64 AS String)
checked expr   : to_string<Int64>(num)
evaluation:
+--------+----------------------------------------------+------------------------+
|        | num                                          | Output                 |
+--------+----------------------------------------------+------------------------+
| Type   | Int64                                        | String                 |
| Domain | {-9223372036854775808..=9223372036854775807} | {""..}                 |
| Row 0  | -9223372036854775808                         | '-9223372036854775808' |
| Row 1  | -1                                           | '-1'                   |
| Row 2  | 0                                            | '0'                    |
| Row 3  | 1                                            | '1'                    |
| Row 4  | 9223372036854775807                          | '9223372036854775807'  |
+--------+----------------------------------------------+------------------------+
evaluation (internal):
+--------+---------------------------------------------------------------------------------------------------------------------------------------------------+
| Column | Data                                                                                                                                              |
+--------+---------------------------------------------------------------------------------------------------------------------------------------------------+
| num    | Int64([-9223372036854775808, -1, 0, 1, 9223372036854775807])                                                                                      |
| Output | StringColumn { data: 0x2d393232333337323033363835343737353830382d31303139323233333732303336383534373735383037, offsets: [0, 20, 22, 23, 24, 43] } |
+--------+---------------------------------------------------------------------------------------------------------------------------------------------------+


ast            : CAST(num AS STRING)
raw expr       : CAST(num::UInt64 AS String)
checked expr   : to_string<UInt64>(num)
evaluation:
+--------+----------------------------+------------------------+
|        | num                        | Output                 |
+--------+----------------------------+------------------------+
| Type   | UInt64                     | String                 |
| Domain | {0..=18446744073709551615} | {""..}                 |
| Row 0  | 0                          | '0'                    |
| Row 1  | 1                          | '1'                    |
| Row 2  | 18446744073709551615       | '18446744073709551615' |
+--------+----------------------------+------------------------+
evaluation (internal):
+--------+-----------------------------------------------------------------------------------------------+
| Column | Data                                                                                          |
+--------+-----------------------------------------------------------------------------------------------+
| num    | UInt64([0, 1, 18446744073709551615])                                                          |
| Output | StringColumn { data: 0x30313138343436373434303733373039353531363135, offsets: [0, 1, 2, 22] } |
+--------+-----------------------------------------------------------------------------------------------+


error: 
  --> SQL:1:1
  |
1 | CAST('t' AS BOOLEAN)
  | ^^^^^^^^^^^^^^^^^^^^ cannot parse to type `BOOLEAN` while evaluating function `to_boolean('t')` in expr `to_boolean('t')`



error: 
  --> SQL:1:1
  |
1 | CAST('f' AS BOOLEAN)
  | ^^^^^^^^^^^^^^^^^^^^ cannot parse to type `BOOLEAN` while evaluating function `to_boolean('f')` in expr `to_boolean('f')`



error: 
  --> SQL:1:1
  |
1 | CAST('0' AS BOOLEAN)
  | ^^^^^^^^^^^^^^^^^^^^ cannot parse to type `BOOLEAN` while evaluating function `to_boolean('0')` in expr `to_boolean('0')`



error: 
  --> SQL:1:1
  |
1 | CAST('1' AS BOOLEAN)
  | ^^^^^^^^^^^^^^^^^^^^ cannot parse to type `BOOLEAN` while evaluating function `to_boolean('1')` in expr `to_boolean('1')`



ast            : CAST('true' AS BOOLEAN)
raw expr       : CAST('true' AS Boolean)
checked expr   : to_boolean<String>("true")
optimized expr : true
output type    : Boolean
output domain  : {TRUE}
output         : true


ast            : CAST('false' AS BOOLEAN)
raw expr       : CAST('false' AS Boolean)
checked expr   : to_boolean<String>("false")
optimized expr : false
output type    : Boolean
output domain  : {FALSE}
output         : false


ast            : CAST('TRUE' AS BOOLEAN)
raw expr       : CAST('TRUE' AS Boolean)
checked expr   : to_boolean<String>("TRUE")
optimized expr : true
output type    : Boolean
output domain  : {TRUE}
output         : true


ast            : CAST('FaLse' AS BOOLEAN)
raw expr       : CAST('FaLse' AS Boolean)
checked expr   : to_boolean<String>("FaLse")
optimized expr : false
output type    : Boolean
output domain  : {FALSE}
output         : false


ast            : CAST(bool AS STRING)
raw expr       : CAST(bool::Boolean AS String)
checked expr   : to_string<Boolean>(bool)
evaluation:
+--------+---------------+---------+
|        | bool          | Output  |
+--------+---------------+---------+
| Type   | Boolean       | String  |
| Domain | {FALSE, TRUE} | {""..}  |
| Row 0  | false         | 'false' |
| Row 1  | true          | 'true'  |
+--------+---------------+---------+
evaluation (internal):
+--------+-----------------------------------------------------------------+
| Column | Data                                                            |
+--------+-----------------------------------------------------------------+
| bool   | Boolean([0b______10])                                           |
| Output | StringColumn { data: 0x66616c736574727565, offsets: [0, 5, 9] } |
+--------+-----------------------------------------------------------------+


ast            : CAST('010.010' AS DECIMAL(5,3))
raw expr       : CAST('010.010' AS Decimal(5, 3))
checked expr   : to_decimal<String>(5, 3)("010.010")
optimized expr : 10.010_d128(5,3)
output type    : Decimal(5, 3)
output domain  : {10.010..=10.010}
output         : 10.010


error: 
  --> SQL:1:1
  |
1 | CAST('010.010' AS DECIMAL(5,4))
  | ^^^^^^^^^^^^^^^^^^^^^^^^^^^^^^^ Decimal overflow while evaluating function `to_decimal(5, 4)('010.010')` in expr `to_decimal(5, 4)('010.010')`



ast            : CAST('010.010' AS DECIMAL(5,2))
raw expr       : CAST('010.010' AS Decimal(5, 2))
checked expr   : to_decimal<String>(5, 2)("010.010")
optimized expr : 10.01_d128(5,2)
output type    : Decimal(5, 2)
output domain  : {10.01..=10.01}
output         : 10.01


error: 
  --> SQL:1:1
  |
1 | CAST('010.010' AS DECIMAL(4,3))
  | ^^^^^^^^^^^^^^^^^^^^^^^^^^^^^^^ Decimal overflow while evaluating function `to_decimal(4, 3)('010.010')` in expr `to_decimal(4, 3)('010.010')`



ast            : CAST('010.010' AS DECIMAL(4,2))
raw expr       : CAST('010.010' AS Decimal(4, 2))
checked expr   : to_decimal<String>(4, 2)("010.010")
optimized expr : 10.01_d128(4,2)
output type    : Decimal(4, 2)
output domain  : {10.01..=10.01}
output         : 10.01


ast            : CAST('-1010.010' AS DECIMAL(7,3))
raw expr       : CAST('-1010.010' AS Decimal(7, 3))
checked expr   : to_decimal<String>(7, 3)("-1010.010")
optimized expr : -1010.010_d128(7,3)
output type    : Decimal(7, 3)
output domain  : {-1010.010..=-1010.010}
output         : -1010.010


ast            : CAST('00' AS DECIMAL(2,1))
raw expr       : CAST('00' AS Decimal(2, 1))
checked expr   : to_decimal<String>(2, 1)("00")
optimized expr : 0.0_d128(2,1)
output type    : Decimal(2, 1)
output domain  : {0.0..=0.0}
output         : 0.0


ast            : CAST('0.0' AS DECIMAL(2,0))
raw expr       : CAST('0.0' AS Decimal(2, 0))
checked expr   : to_decimal<String>(2, 0)("0.0")
optimized expr : 0_d128(2,0)
output type    : Decimal(2, 0)
output domain  : {0..=0}
output         : 0


ast            : CAST('.0' AS DECIMAL(1,0))
raw expr       : CAST('.0' AS Decimal(1, 0))
checked expr   : to_decimal<String>(1, 0)(".0")
optimized expr : 0_d128(1,0)
output type    : Decimal(1, 0)
output domain  : {0..=0}
output         : 0


ast            : CAST('+1.0e-10' AS DECIMAL(11, 10))
raw expr       : CAST('+1.0e-10' AS Decimal(11, 10))
checked expr   : to_decimal<String>(11, 10)("+1.0e-10")
optimized expr : 0.0000000001_d128(11,10)
output type    : Decimal(11, 10)
output domain  : {0.0000000001..=0.0000000001}
output         : 0.0000000001


ast            : CAST('-1.0e+10' AS DECIMAL(11, 0))
raw expr       : CAST('-1.0e+10' AS Decimal(11, 0))
checked expr   : to_decimal<String>(11, 0)("-1.0e+10")
optimized expr : -10000000000_d128(11,0)
output type    : Decimal(11, 0)
output domain  : {-10000000000..=-10000000000}
output         : -10000000000


ast            : CAST('-0.000000' AS DECIMAL(11, 0))
raw expr       : CAST('-0.000000' AS Decimal(11, 0))
checked expr   : to_decimal<String>(11, 0)("-0.000000")
optimized expr : 0_d128(11,0)
output type    : Decimal(11, 0)
output domain  : {0..=0}
output         : 0


ast            : CAST(0 AS BOOLEAN)
raw expr       : CAST(0 AS Boolean)
checked expr   : to_boolean<UInt8>(0_u8)
optimized expr : false
output type    : Boolean
output domain  : {FALSE}
output         : false


ast            : CAST(1 AS BOOLEAN)
raw expr       : CAST(1 AS Boolean)
checked expr   : to_boolean<UInt8>(1_u8)
optimized expr : true
output type    : Boolean
output domain  : {TRUE}
output         : true


ast            : CAST(false AS UINT64)
raw expr       : CAST(false AS UInt64)
checked expr   : to_uint64<Boolean>(false)
optimized expr : 0_u64
output type    : UInt64
output domain  : {0..=0}
output         : 0


ast            : CAST(true AS INT64)
raw expr       : CAST(true AS Int64)
checked expr   : to_int64<Boolean>(true)
optimized expr : 1_i64
output type    : Int64
output domain  : {1..=1}
output         : 1


ast            : CAST(0.0 AS BOOLEAN)
raw expr       : CAST(0.0 AS Boolean)
checked expr   : to_boolean<Float64>(to_float64<Decimal(1, 1)>(0.0_d128(1,1)))
optimized expr : false
output type    : Boolean
output domain  : {FALSE}
output         : false


ast            : CAST(1.0 AS BOOLEAN)
raw expr       : CAST(1.0 AS Boolean)
checked expr   : to_boolean<Float64>(to_float64<Decimal(2, 1)>(1.0_d128(2,1)))
optimized expr : true
output type    : Boolean
output domain  : {TRUE}
output         : true


ast            : CAST(false AS FLOAT32)
raw expr       : CAST(false AS Float32)
checked expr   : to_float32<Boolean>(false)
optimized expr : 0_f32
output type    : Float32
output domain  : {0..=0}
output         : 0


ast            : CAST(true AS FLOAT64)
raw expr       : CAST(true AS Float64)
checked expr   : to_float64<Boolean>(true)
optimized expr : 1_f64
output type    : Float64
output domain  : {1..=1}
output         : 1


ast            : CAST(false AS DECIMAL(4,3))
raw expr       : CAST(false AS Decimal(4, 3))
checked expr   : to_decimal<Boolean>(4, 3)(false)
optimized expr : 0.000_d128(4,3)
output type    : Decimal(4, 3)
output domain  : {0.000..=0.000}
output         : 0.000


ast            : CAST(true AS DECIMAL(4,2))
raw expr       : CAST(true AS Decimal(4, 2))
checked expr   : to_decimal<Boolean>(4, 2)(true)
optimized expr : 1.00_d128(4,2)
output type    : Decimal(4, 2)
output domain  : {1.00..=1.00}
output         : 1.00


ast            : CAST(num AS BOOLEAN)
raw expr       : CAST(num::Int64 AS Boolean)
checked expr   : to_boolean<Int64>(num)
evaluation:
+--------+----------+---------------+
|        | num      | Output        |
+--------+----------+---------------+
| Type   | Int64    | Boolean       |
| Domain | {-1..=2} | {FALSE, TRUE} |
| Row 0  | 0        | false         |
| Row 1  | -1       | true          |
| Row 2  | 1        | true          |
| Row 3  | 2        | true          |
+--------+----------+---------------+
evaluation (internal):
+--------+-----------------------+
| Column | Data                  |
+--------+-----------------------+
| num    | Int64([0, -1, 1, 2])  |
| Output | Boolean([0b____1110]) |
+--------+-----------------------+


ast            : CAST(num AS BOOLEAN)
raw expr       : CAST(num::UInt64 AS Boolean)
checked expr   : to_boolean<UInt64>(num)
evaluation:
+--------+---------+---------------+
|        | num     | Output        |
+--------+---------+---------------+
| Type   | UInt64  | Boolean       |
| Domain | {0..=2} | {FALSE, TRUE} |
| Row 0  | 0       | false         |
| Row 1  | 1       | true          |
| Row 2  | 2       | true          |
+--------+---------+---------------+
evaluation (internal):
+--------+-----------------------+
| Column | Data                  |
+--------+-----------------------+
| num    | UInt64([0, 1, 2])     |
| Output | Boolean([0b_____110]) |
+--------+-----------------------+


ast            : CAST(bool AS UINT64)
raw expr       : CAST(bool::Boolean AS UInt64)
checked expr   : to_uint64<Boolean>(bool)
evaluation:
+--------+---------------+---------+
|        | bool          | Output  |
+--------+---------------+---------+
| Type   | Boolean       | UInt64  |
| Domain | {FALSE, TRUE} | {0..=1} |
| Row 0  | false         | 0       |
| Row 1  | true          | 1       |
+--------+---------------+---------+
evaluation (internal):
+--------+-----------------------+
| Column | Data                  |
+--------+-----------------------+
| bool   | Boolean([0b______10]) |
| Output | UInt64([0, 1])        |
+--------+-----------------------+


ast            : CAST(bool AS INT64)
raw expr       : CAST(bool::Boolean AS Int64)
checked expr   : to_int64<Boolean>(bool)
evaluation:
+--------+---------------+---------+
|        | bool          | Output  |
+--------+---------------+---------+
| Type   | Boolean       | Int64   |
| Domain | {FALSE, TRUE} | {0..=1} |
| Row 0  | false         | 0       |
| Row 1  | true          | 1       |
+--------+---------------+---------+
evaluation (internal):
+--------+-----------------------+
| Column | Data                  |
+--------+-----------------------+
| bool   | Boolean([0b______10]) |
| Output | Int64([0, 1])         |
+--------+-----------------------+


ast            : CAST(TO_DATE(1) AS TIMESTAMP)
raw expr       : CAST(TO_DATE(1) AS Timestamp)
checked expr   : to_timestamp<Date>(to_date<Int64>(to_int64<UInt8>(1_u8)))
optimized expr : 86400000000
output type    : Timestamp
output domain  : {86400000000..=86400000000}
output         : '1970-01-02 00:00:00.000000'


ast            : CAST(TO_TIMESTAMP(1) AS DATE)
raw expr       : CAST(TO_TIMESTAMP(1) AS Date)
checked expr   : to_date<Timestamp>(to_timestamp<Int64>(to_int64<UInt8>(1_u8)))
optimized expr : 0
output type    : Date
output domain  : {0..=0}
output         : '1970-01-01'


ast            : CAST(a AS DATE)
raw expr       : CAST(a::Timestamp AS Date)
checked expr   : to_date<Timestamp>(a)
evaluation:
+--------+--------------------------------------+----------------+
|        | a                                    | Output         |
+--------+--------------------------------------+----------------+
| Type   | Timestamp                            | Date           |
| Domain | {-315360000000000..=315360000000000} | {-3650..=3650} |
| Row 0  | '1960-01-04 00:00:00.000000'         | '1960-01-04'   |
| Row 1  | '1969-12-28 08:24:00.000000'         | '1969-12-28'   |
| Row 2  | '1969-12-31 23:59:59.999900'         | '1969-12-31'   |
| Row 3  | '1970-01-01 00:00:00.000000'         | '1970-01-01'   |
| Row 4  | '1970-01-01 00:00:00.000100'         | '1970-01-01'   |
| Row 5  | '1970-01-04 15:36:00.000000'         | '1970-01-04'   |
| Row 6  | '1979-12-30 00:00:00.000000'         | '1979-12-30'   |
+--------+--------------------------------------+----------------+
evaluation (internal):
+--------+--------------------------------------------------------------------------------+
| Column | Data                                                                           |
+--------+--------------------------------------------------------------------------------+
| a      | [-315360000000000, -315360000000, -100, 0, 100, 315360000000, 315360000000000] |
| Output | [-3650, -4, -1, 0, 0, 3, 3650]                                                 |
+--------+--------------------------------------------------------------------------------+


ast            : CAST(a AS TIMESTAMP)
raw expr       : CAST(a::Date AS Timestamp)
checked expr   : to_timestamp<Date>(a)
evaluation:
+--------+---------------------+-------------------------------------------+
|        | a                   | Output                                    |
+--------+---------------------+-------------------------------------------+
| Type   | Date                | Timestamp                                 |
| Domain | {-354285..=2932896} | {-30610224000000000..=253402214400000000} |
| Row 0  | '1000-01-01'        | '1000-01-01 00:00:00.000000'              |
| Row 1  | '1969-09-23'        | '1969-09-23 00:00:00.000000'              |
| Row 2  | '1970-01-01'        | '1970-01-01 00:00:00.000000'              |
| Row 3  | '1970-04-11'        | '1970-04-11 00:00:00.000000'              |
| Row 4  | '9999-12-31'        | '9999-12-31 00:00:00.000000'              |
+--------+---------------------+-------------------------------------------+
evaluation (internal):
+--------+----------------------------------------------------------------------------+
| Column | Data                                                                       |
+--------+----------------------------------------------------------------------------+
| a      | [-354285, -100, 0, 100, 2932896]                                           |
| Output | [-30610224000000000, -8640000000000, 0, 8640000000000, 253402214400000000] |
+--------+----------------------------------------------------------------------------+


ast            : CAST(TO_DATE(a) AS TIMESTAMP)
raw expr       : CAST(TO_DATE(a::Int32) AS Timestamp)
checked expr   : to_timestamp<Date>(to_date<Int64>(to_int64<Int32>(a)))
evaluation:
+--------+---------------------+-------------------------------------------+
|        | a                   | Output                                    |
+--------+---------------------+-------------------------------------------+
| Type   | Int32               | Timestamp                                 |
| Domain | {-354285..=2932896} | {-30610224000000000..=253402214400000000} |
| Row 0  | -354285             | '1000-01-01 00:00:00.000000'              |
| Row 1  | -100                | '1969-09-23 00:00:00.000000'              |
| Row 2  | 0                   | '1970-01-01 00:00:00.000000'              |
| Row 3  | 100                 | '1970-04-11 00:00:00.000000'              |
| Row 4  | 2932896             | '9999-12-31 00:00:00.000000'              |
+--------+---------------------+-------------------------------------------+
evaluation (internal):
+--------+----------------------------------------------------------------------------+
| Column | Data                                                                       |
+--------+----------------------------------------------------------------------------+
| a      | Int32([-354285, -100, 0, 100, 2932896])                                    |
| Output | [-30610224000000000, -8640000000000, 0, 8640000000000, 253402214400000000] |
+--------+----------------------------------------------------------------------------+


error: 
  --> SQL:1:1
  |
1 | CAST(a AS TIMESTAMP)
  | ^^^^^^^^^^^^^^^^^^^^ timestamp is out of range while evaluating function `to_timestamp(9223372036854775807)` in expr `to_timestamp(a)`



error: 
  --> SQL:1:1
  |
1 | CAST(a AS DATE)
  | ^^^^^^^^^^^^^^^ date is out of range while evaluating function `to_date(9223372036854775807)` in expr `to_date(a)`



error: 
  --> SQL:1:1
  |
1 | TO_TIMESTAMP('2022')
<<<<<<< HEAD
  | ^^^^^^^^^^^^^^^^^^^^ cannot parse to type `TIMESTAMP` while evaluating function `to_timestamp('2022')` in expr `to_timestamp('2022')`
=======
  | ^^^^^^^^^^^^^^^^^^^^ cannot parse to type `TIMESTAMP`. BadArguments. Code: 1006, Text = unexpected argument. while evaluating function `to_timestamp('2022')`
>>>>>>> 0e9e31c8



error: 
  --> SQL:1:1
  |
1 | TO_TIMESTAMP('2022-01')
<<<<<<< HEAD
  | ^^^^^^^^^^^^^^^^^^^^^^^ cannot parse to type `TIMESTAMP` while evaluating function `to_timestamp('2022-01')` in expr `to_timestamp('2022-01')`
=======
  | ^^^^^^^^^^^^^^^^^^^^^^^ cannot parse to type `TIMESTAMP`. BadArguments. Code: 1006, Text = unexpected argument. while evaluating function `to_timestamp('2022-01')`
>>>>>>> 0e9e31c8



ast            : TO_TIMESTAMP('2022-01-02')
raw expr       : TO_TIMESTAMP('2022-01-02')
checked expr   : to_timestamp<String>("2022-01-02")
optimized expr : 1641081600000000
output type    : Timestamp
output domain  : {1641081600000000..=1641081600000000}
output         : '2022-01-02 00:00:00.000000'


error: 
  --> SQL:1:1
  |
1 | TO_TIMESTAMP('A NON-TIMESTAMP STR')
<<<<<<< HEAD
  | ^^^^^^^^^^^^^^^^^^^^^^^^^^^^^^^^^^^ cannot parse to type `TIMESTAMP` while evaluating function `to_timestamp('A NON-TIMESTAMP STR')` in expr `to_timestamp('A NON-TIMESTAMP STR')`
=======
  | ^^^^^^^^^^^^^^^^^^^^^^^^^^^^^^^^^^^ cannot parse to type `TIMESTAMP`. BadBytes. Code: 1046, Text = Date Parsing Error: The value 'A NON-TIME' could not be parsed into a valid Date, cause: input contains invalid characters. while evaluating function `to_timestamp('A NON-TIMESTAMP STR')`
>>>>>>> 0e9e31c8



ast            : TO_TIMESTAMP('2022-01-02T03:25:02.868894-07:00')
raw expr       : TO_TIMESTAMP('2022-01-02T03:25:02.868894-07:00')
checked expr   : to_timestamp<String>("2022-01-02T03:25:02.868894-07:00")
optimized expr : 1641119102868894
output type    : Timestamp
output domain  : {1641119102868894..=1641119102868894}
output         : '2022-01-02 10:25:02.868894'


ast            : TO_TIMESTAMP('2022-01-02 02:00:11')
raw expr       : TO_TIMESTAMP('2022-01-02 02:00:11')
checked expr   : to_timestamp<String>("2022-01-02 02:00:11")
optimized expr : 1641088811000000
output type    : Timestamp
output domain  : {1641088811000000..=1641088811000000}
output         : '2022-01-02 02:00:11.000000'


ast            : TO_TIMESTAMP('2022-01-02T02:00:22')
raw expr       : TO_TIMESTAMP('2022-01-02T02:00:22')
checked expr   : to_timestamp<String>("2022-01-02T02:00:22")
optimized expr : 1641088822000000
output type    : Timestamp
output domain  : {1641088822000000..=1641088822000000}
output         : '2022-01-02 02:00:22.000000'


ast            : TO_TIMESTAMP('2022-01-02T01:12:00-07:00')
raw expr       : TO_TIMESTAMP('2022-01-02T01:12:00-07:00')
checked expr   : to_timestamp<String>("2022-01-02T01:12:00-07:00")
optimized expr : 1641111120000000
output type    : Timestamp
output domain  : {1641111120000000..=1641111120000000}
output         : '2022-01-02 08:12:00.000000'


ast            : TO_TIMESTAMP('2022-01-02T01')
raw expr       : TO_TIMESTAMP('2022-01-02T01')
checked expr   : to_timestamp<String>("2022-01-02T01")
optimized expr : 1641085200000000
output type    : Timestamp
output domain  : {1641085200000000..=1641085200000000}
output         : '2022-01-02 01:00:00.000000'


ast            : TO_TIMESTAMP(a)
raw expr       : TO_TIMESTAMP(a::String)
checked expr   : to_timestamp<String>(a)
evaluation:
+--------+-----------------------------------------------------+------------------------------+
|        | a                                                   | Output                       |
+--------+-----------------------------------------------------+------------------------------+
| Type   | String                                              | Timestamp                    |
| Domain | {"2022-01-02"..="2022-01-02T03:25:02.868894-07:00"} | Unknown                      |
| Row 0  | '2022-01-02'                                        | '2022-01-02 00:00:00.000000' |
| Row 1  | '2022-01-02T03:25:02.868894-07:00'                  | '2022-01-02 10:25:02.868894' |
| Row 2  | '2022-01-02 02:00:11'                               | '2022-01-02 02:00:11.000000' |
| Row 3  | '2022-01-02T01:12:00-07:00'                         | '2022-01-02 08:12:00.000000' |
| Row 4  | '2022-01-02T01'                                     | '2022-01-02 01:00:00.000000' |
+--------+-----------------------------------------------------+------------------------------+
evaluation (internal):
+--------+-------------------------------------------------------------------------------------------------------------------------------------------------------------------------------------------------------------------------------------------------------------------+
| Column | Data                                                                                                                                                                                                                                                              |
+--------+-------------------------------------------------------------------------------------------------------------------------------------------------------------------------------------------------------------------------------------------------------------------+
| a      | StringColumn { data: 0x323032322d30312d3032323032322d30312d30325430333a32353a30322e3836383839342d30373a3030323032322d30312d30322030323a30303a3131323032322d30312d30325430313a31323a30302d30373a3030323032322d30312d3032543031, offsets: [0, 10, 42, 61, 86, 99] } |
| Output | [1641081600000000, 1641119102868894, 1641088811000000, 1641111120000000, 1641085200000000]                                                                                                                                                                        |
+--------+-------------------------------------------------------------------------------------------------------------------------------------------------------------------------------------------------------------------------------------------------------------------+


ast            : CAST(TO_TIMESTAMP(-315360000000000) AS VARCHAR)
raw expr       : CAST(TO_TIMESTAMP(minus(315360000000000)) AS String)
checked expr   : to_string<Timestamp>(to_timestamp<Int64>(minus<UInt64>(315360000000000_u64)))
optimized expr : "1960-01-04 00:00:00.000000"
output type    : String
output domain  : {"1960-01-04 00:00:00.000000"..="1960-01-04 00:00:00.000000"}
output         : '1960-01-04 00:00:00.000000'


ast            : CAST(TO_TIMESTAMP(-315360000000) AS VARCHAR)
raw expr       : CAST(TO_TIMESTAMP(minus(315360000000)) AS String)
checked expr   : to_string<Timestamp>(to_timestamp<Int64>(minus<UInt64>(315360000000_u64)))
optimized expr : "1960-01-04 00:00:00.000000"
output type    : String
output domain  : {"1960-01-04 00:00:00.000000"..="1960-01-04 00:00:00.000000"}
output         : '1960-01-04 00:00:00.000000'


ast            : CAST(TO_TIMESTAMP(-100) AS VARCHAR)
raw expr       : CAST(TO_TIMESTAMP(minus(100)) AS String)
checked expr   : to_string<Timestamp>(to_timestamp<Int64>(to_int64<Int16>(minus<UInt8>(100_u8))))
optimized expr : "1969-12-31 23:58:20.000000"
output type    : String
output domain  : {"1969-12-31 23:58:20.000000"..="1969-12-31 23:58:20.000000"}
output         : '1969-12-31 23:58:20.000000'


ast            : CAST(TO_TIMESTAMP(-0) AS VARCHAR)
raw expr       : CAST(TO_TIMESTAMP(minus(0)) AS String)
checked expr   : to_string<Timestamp>(to_timestamp<Int64>(to_int64<Int16>(minus<UInt8>(0_u8))))
optimized expr : "1970-01-01 00:00:00.000000"
output type    : String
output domain  : {"1970-01-01 00:00:00.000000"..="1970-01-01 00:00:00.000000"}
output         : '1970-01-01 00:00:00.000000'


ast            : CAST(TO_TIMESTAMP(0) AS VARCHAR)
raw expr       : CAST(TO_TIMESTAMP(0) AS String)
checked expr   : to_string<Timestamp>(to_timestamp<Int64>(to_int64<UInt8>(0_u8)))
optimized expr : "1970-01-01 00:00:00.000000"
output type    : String
output domain  : {"1970-01-01 00:00:00.000000"..="1970-01-01 00:00:00.000000"}
output         : '1970-01-01 00:00:00.000000'


ast            : CAST(TO_TIMESTAMP(100) AS VARCHAR)
raw expr       : CAST(TO_TIMESTAMP(100) AS String)
checked expr   : to_string<Timestamp>(to_timestamp<Int64>(to_int64<UInt8>(100_u8)))
optimized expr : "1970-01-01 00:01:40.000000"
output type    : String
output domain  : {"1970-01-01 00:01:40.000000"..="1970-01-01 00:01:40.000000"}
output         : '1970-01-01 00:01:40.000000'


ast            : CAST(TO_TIMESTAMP(315360000000) AS VARCHAR)
raw expr       : CAST(TO_TIMESTAMP(315360000000) AS String)
checked expr   : to_string<Timestamp>(to_timestamp<Int64>(to_int64<UInt64>(315360000000_u64)))
optimized expr : "1979-12-30 00:00:00.000000"
output type    : String
output domain  : {"1979-12-30 00:00:00.000000"..="1979-12-30 00:00:00.000000"}
output         : '1979-12-30 00:00:00.000000'


ast            : CAST(TO_TIMESTAMP(315360000000000) AS VARCHAR)
raw expr       : CAST(TO_TIMESTAMP(315360000000000) AS String)
checked expr   : to_string<Timestamp>(to_timestamp<Int64>(to_int64<UInt64>(315360000000000_u64)))
optimized expr : "1979-12-30 00:00:00.000000"
output type    : String
output domain  : {"1979-12-30 00:00:00.000000"..="1979-12-30 00:00:00.000000"}
output         : '1979-12-30 00:00:00.000000'


ast            : CAST(a AS VARCHAR)
raw expr       : CAST(a::Timestamp AS String)
checked expr   : to_string<Timestamp>(a)
evaluation:
+--------+--------------------------------------+------------------------------+
|        | a                                    | Output                       |
+--------+--------------------------------------+------------------------------+
| Type   | Timestamp                            | String                       |
| Domain | {-315360000000000..=315360000000000} | {""..}                       |
| Row 0  | '1960-01-04 00:00:00.000000'         | '1960-01-04 00:00:00.000000' |
| Row 1  | '1969-12-28 08:24:00.000000'         | '1969-12-28 08:24:00.000000' |
| Row 2  | '1969-12-31 23:59:59.999900'         | '1969-12-31 23:59:59.999900' |
| Row 3  | '1970-01-01 00:00:00.000000'         | '1970-01-01 00:00:00.000000' |
| Row 4  | '1970-01-01 00:00:00.000100'         | '1970-01-01 00:00:00.000100' |
| Row 5  | '1970-01-04 15:36:00.000000'         | '1970-01-04 15:36:00.000000' |
| Row 6  | '1979-12-30 00:00:00.000000'         | '1979-12-30 00:00:00.000000' |
+--------+--------------------------------------+------------------------------+
evaluation (internal):
+--------+-----------------------------------------------------------------------------------------------------------------------------------------------------------------------------------------------------------------------------------------------------------------------------------------------------------------------------------------------------------------------------------------------------------------------------------------------------+
| Column | Data                                                                                                                                                                                                                                                                                                                                                                                                                                                |
+--------+-----------------------------------------------------------------------------------------------------------------------------------------------------------------------------------------------------------------------------------------------------------------------------------------------------------------------------------------------------------------------------------------------------------------------------------------------------+
| a      | [-315360000000000, -315360000000, -100, 0, 100, 315360000000, 315360000000000]                                                                                                                                                                                                                                                                                                                                                                      |
| Output | StringColumn { data: 0x313936302d30312d30342030303a30303a30302e303030303030313936392d31322d32382030383a32343a30302e303030303030313936392d31322d33312032333a35393a35392e393939393030313937302d30312d30312030303a30303a30302e303030303030313937302d30312d30312030303a30303a30302e303030313030313937302d30312d30342031353a33363a30302e303030303030313937392d31322d33302030303a30303a30302e303030303030, offsets: [0, 26, 52, 78, 104, 130, 156, 182] } |
+--------+-----------------------------------------------------------------------------------------------------------------------------------------------------------------------------------------------------------------------------------------------------------------------------------------------------------------------------------------------------------------------------------------------------------------------------------------------------+


error: 
  --> SQL:1:1
  |
1 | TO_DATE('2022')
<<<<<<< HEAD
  | ^^^^^^^^^^^^^^^ cannot parse to type `DATE` while evaluating function `to_date('2022')` in expr `to_date('2022')`
=======
  | ^^^^^^^^^^^^^^^ cannot parse to type `DATE`. BadArguments. Code: 1006, Text = unexpected argument. while evaluating function `to_date('2022')`
>>>>>>> 0e9e31c8



error: 
  --> SQL:1:1
  |
1 | TO_DATE('2022-01')
<<<<<<< HEAD
  | ^^^^^^^^^^^^^^^^^^ cannot parse to type `DATE` while evaluating function `to_date('2022-01')` in expr `to_date('2022-01')`
=======
  | ^^^^^^^^^^^^^^^^^^ cannot parse to type `DATE`. BadArguments. Code: 1006, Text = unexpected argument. while evaluating function `to_date('2022-01')`
>>>>>>> 0e9e31c8



ast            : TO_DATE('2022-01-02')
raw expr       : TO_DATE('2022-01-02')
checked expr   : to_date<String>("2022-01-02")
optimized expr : 18994
output type    : Date
output domain  : {18994..=18994}
output         : '2022-01-02'


error: 
  --> SQL:1:1
  |
1 | TO_DATE('A NON-DATE STR')
<<<<<<< HEAD
  | ^^^^^^^^^^^^^^^^^^^^^^^^^ cannot parse to type `DATE` while evaluating function `to_date('A NON-DATE STR')` in expr `to_date('A NON-DATE STR')`
=======
  | ^^^^^^^^^^^^^^^^^^^^^^^^^ cannot parse to type `DATE`. BadBytes. Code: 1046, Text = Date Parsing Error: The value 'A NON-DATE' could not be parsed into a valid Date, cause: input contains invalid characters. while evaluating function `to_date('A NON-DATE STR')`
>>>>>>> 0e9e31c8



ast            : TO_DATE('2022-01-02T03:25:02.868894-07:00')
raw expr       : TO_DATE('2022-01-02T03:25:02.868894-07:00')
checked expr   : to_date<String>("2022-01-02T03:25:02.868894-07:00")
optimized expr : 18994
output type    : Date
output domain  : {18994..=18994}
output         : '2022-01-02'


ast            : TO_DATE('2022-01-02 02:00:11')
raw expr       : TO_DATE('2022-01-02 02:00:11')
checked expr   : to_date<String>("2022-01-02 02:00:11")
optimized expr : 18994
output type    : Date
output domain  : {18994..=18994}
output         : '2022-01-02'


ast            : TO_DATE('2022-01-02T02:00:22')
raw expr       : TO_DATE('2022-01-02T02:00:22')
checked expr   : to_date<String>("2022-01-02T02:00:22")
optimized expr : 18994
output type    : Date
output domain  : {18994..=18994}
output         : '2022-01-02'


ast            : TO_DATE('2022-01-02T01:12:00-07:00')
raw expr       : TO_DATE('2022-01-02T01:12:00-07:00')
checked expr   : to_date<String>("2022-01-02T01:12:00-07:00")
optimized expr : 18994
output type    : Date
output domain  : {18994..=18994}
output         : '2022-01-02'


ast            : TO_DATE('2022-01-02T01')
raw expr       : TO_DATE('2022-01-02T01')
checked expr   : to_date<String>("2022-01-02T01")
optimized expr : 18994
output type    : Date
output domain  : {18994..=18994}
output         : '2022-01-02'


ast            : TO_DATE(a)
raw expr       : TO_DATE(a::String)
checked expr   : to_date<String>(a)
evaluation:
+--------+-----------------------------------------------------+--------------+
|        | a                                                   | Output       |
+--------+-----------------------------------------------------+--------------+
| Type   | String                                              | Date         |
| Domain | {"2022-01-02"..="2022-01-02T03:25:02.868894-07:00"} | Unknown      |
| Row 0  | '2022-01-02'                                        | '2022-01-02' |
| Row 1  | '2022-01-02T03:25:02.868894-07:00'                  | '2022-01-02' |
| Row 2  | '2022-01-02 02:00:11'                               | '2022-01-02' |
| Row 3  | '2022-01-02T01:12:00-07:00'                         | '2022-01-02' |
| Row 4  | '2022-01-02T01'                                     | '2022-01-02' |
+--------+-----------------------------------------------------+--------------+
evaluation (internal):
+--------+-------------------------------------------------------------------------------------------------------------------------------------------------------------------------------------------------------------------------------------------------------------------+
| Column | Data                                                                                                                                                                                                                                                              |
+--------+-------------------------------------------------------------------------------------------------------------------------------------------------------------------------------------------------------------------------------------------------------------------+
| a      | StringColumn { data: 0x323032322d30312d3032323032322d30312d30325430333a32353a30322e3836383839342d30373a3030323032322d30312d30322030323a30303a3131323032322d30312d30325430313a31323a30302d30373a3030323032322d30312d3032543031, offsets: [0, 10, 42, 61, 86, 99] } |
| Output | [18994, 18994, 18994, 18994, 18994]                                                                                                                                                                                                                               |
+--------+-------------------------------------------------------------------------------------------------------------------------------------------------------------------------------------------------------------------------------------------------------------------+


ast            : CAST(TO_DATE(-354285) AS VARCHAR)
raw expr       : CAST(TO_DATE(minus(354285)) AS String)
checked expr   : to_string<Date>(to_date<Int64>(minus<UInt32>(354285_u32)))
optimized expr : "1000-01-01"
output type    : String
output domain  : {"1000-01-01"..="1000-01-01"}
output         : '1000-01-01'


ast            : CAST(TO_DATE(-100) AS VARCHAR)
raw expr       : CAST(TO_DATE(minus(100)) AS String)
checked expr   : to_string<Date>(to_date<Int64>(to_int64<Int16>(minus<UInt8>(100_u8))))
optimized expr : "1969-09-23"
output type    : String
output domain  : {"1969-09-23"..="1969-09-23"}
output         : '1969-09-23'


ast            : CAST(TO_DATE(-0) AS VARCHAR)
raw expr       : CAST(TO_DATE(minus(0)) AS String)
checked expr   : to_string<Date>(to_date<Int64>(to_int64<Int16>(minus<UInt8>(0_u8))))
optimized expr : "1970-01-01"
output type    : String
output domain  : {"1970-01-01"..="1970-01-01"}
output         : '1970-01-01'


ast            : CAST(TO_DATE(0) AS VARCHAR)
raw expr       : CAST(TO_DATE(0) AS String)
checked expr   : to_string<Date>(to_date<Int64>(to_int64<UInt8>(0_u8)))
optimized expr : "1970-01-01"
output type    : String
output domain  : {"1970-01-01"..="1970-01-01"}
output         : '1970-01-01'


ast            : CAST(TO_DATE(100) AS VARCHAR)
raw expr       : CAST(TO_DATE(100) AS String)
checked expr   : to_string<Date>(to_date<Int64>(to_int64<UInt8>(100_u8)))
optimized expr : "1970-04-11"
output type    : String
output domain  : {"1970-04-11"..="1970-04-11"}
output         : '1970-04-11'


ast            : CAST(TO_DATE(2932896) AS VARCHAR)
raw expr       : CAST(TO_DATE(2932896) AS String)
checked expr   : to_string<Date>(to_date<Int64>(to_int64<UInt32>(2932896_u32)))
optimized expr : "9999-12-31"
output type    : String
output domain  : {"9999-12-31"..="9999-12-31"}
output         : '9999-12-31'


ast            : CAST(a AS VARCHAR)
raw expr       : CAST(a::Date AS String)
checked expr   : to_string<Date>(a)
evaluation:
+--------+---------------------+--------------+
|        | a                   | Output       |
+--------+---------------------+--------------+
| Type   | Date                | String       |
| Domain | {-354285..=2932896} | {""..}       |
| Row 0  | '1000-01-01'        | '1000-01-01' |
| Row 1  | '1969-09-23'        | '1969-09-23' |
| Row 2  | '1970-01-01'        | '1970-01-01' |
| Row 3  | '1970-04-11'        | '1970-04-11' |
| Row 4  | '9999-12-31'        | '9999-12-31' |
+--------+---------------------+--------------+
evaluation (internal):
+--------+-----------------------------------------------------------------------------------------------------------------------------------------------------------------+
| Column | Data                                                                                                                                                            |
+--------+-----------------------------------------------------------------------------------------------------------------------------------------------------------------+
| a      | [-354285, -100, 0, 100, 2932896]                                                                                                                                |
| Output | StringColumn { data: 0x313030302d30312d3031313936392d30392d3233313937302d30312d3031313937302d30342d3131393939392d31322d3331, offsets: [0, 10, 20, 30, 40, 50] } |
+--------+-----------------------------------------------------------------------------------------------------------------------------------------------------------------+


error: 
  --> SQL:1:1
  |
1 | CAST((1, TRUE) AS Tuple(STRING))
  | ^^^^^^^^^^^^^^^^^^^^^^^^^^^^^^^^ unable to cast type `Tuple(UInt8, Boolean)` to type `Tuple(String,)`



error: 
  --> SQL:1:1
  |
1 | CAST(('a',) AS Tuple(INT))
  | ^^^^^^^^^^^^^^^^^^^^^^^^^^ invalid digit found in string while evaluating function `to_int32('a')` in expr `to_int32()`



ast            : CAST(((1, TRUE), 1) AS Tuple(Tuple(INT, INT), INT))
raw expr       : CAST(tuple(tuple(1, true), 1) AS Tuple(Tuple(Int32, Int32), Int32))
checked expr   : CAST(tuple<Tuple(UInt8, Boolean), UInt8>(tuple<UInt8, Boolean>(1_u8, true), 1_u8) AS Tuple(Tuple(Int32, Int32), Int32))
optimized expr : ((1_i32, 1_i32), 1_i32)
output type    : Tuple(Tuple(Int32, Int32), Int32)
output domain  : (({1..=1}, {1..=1}), {1..=1})
output         : ((1, 1), 1)


ast            : CAST(TRY_CAST(1 AS INT32) AS INT32)
raw expr       : CAST(TRY_CAST(1 AS Int32) AS Int32)
checked expr   : CAST(try_to_int32<UInt8>(1_u8) AS Int32)
optimized expr : 1_i32
output type    : Int32
output domain  : {1..=1}
output         : 1


error: 
  --> SQL:1:1
  |
1 | CAST(((1, 'a'), 1) AS Tuple(Tuple(INT, INT NULL), INT))
  | ^^^^^^^^^^^^^^^^^^^^^^^^^^^^^^^^^^^^^^^^^^^^^^^^^^^^^^^ invalid digit found in string while evaluating function `to_int32('a')` in expr `to_int32()`



error: 
  --> SQL:1:1
  |
1 | CAST(((1, 'a'), 1) AS Tuple(Tuple(INT, INT), INT) NULL)
  | ^^^^^^^^^^^^^^^^^^^^^^^^^^^^^^^^^^^^^^^^^^^^^^^^^^^^^^^ invalid digit found in string while evaluating function `to_int32('a')` in expr `to_int32()`



ast            : CAST([(1,TRUE),(2,FALSE)] AS Array(Tuple(INT, INT)))
raw expr       : CAST(array(tuple(1, true), tuple(2, false)) AS Array(Tuple(Int32, Int32)))
checked expr   : CAST(array<T0=Tuple(UInt8, Boolean)><T0, T0>(tuple<UInt8, Boolean>(1_u8, true), tuple<UInt8, Boolean>(2_u8, false)) AS Array(Tuple(Int32, Int32)))
optimized expr : [(1, 1), (2, 0)]
output type    : Array(Tuple(Int32, Int32))
output domain  : [({1..=2}, {0..=1})]
output         : [(1, 1), (2, 0)]


error: 
  --> SQL:1:1
  |
1 | CAST([(1,'a'),(2,'a')] AS Array(Tuple(INT, INT)) NULL)
  | ^^^^^^^^^^^^^^^^^^^^^^^^^^^^^^^^^^^^^^^^^^^^^^^^^^^^^^ invalid digit found in string while evaluating function `to_int32('a')` in expr `to_int32()`



error: 
  --> SQL:1:1
  |
1 | CAST([(1,'a'),(2,'a')] AS Array(Tuple(INT, INT NULL)))
  | ^^^^^^^^^^^^^^^^^^^^^^^^^^^^^^^^^^^^^^^^^^^^^^^^^^^^^^ invalid digit found in string while evaluating function `to_int32('a')` in expr `to_int32()`



ast            : CAST([[TRUE], [FALSE, TRUE]] AS Array(Array(INT)))
raw expr       : CAST(array(array(true), array(false, true)) AS Array(Array(Int32)))
checked expr   : CAST(array<T0=Array(Boolean)><T0, T0>(array<T0=Boolean><T0>(true), array<T0=Boolean><T0, T0>(false, true)) AS Array(Array(Int32)))
optimized expr : [[1], [0, 1]]
output type    : Array(Array(Int32))
output domain  : [[{0..=1}]]
output         : [[1], [0, 1]]


error: 
  --> SQL:1:1
  |
1 | CAST([['a'], ['b', 'c']] AS Array(Array(INT) NULL))
  | ^^^^^^^^^^^^^^^^^^^^^^^^^^^^^^^^^^^^^^^^^^^^^^^^^^^ invalid digit found in string while evaluating function `to_int32('a')` in expr `to_int32()`



ast            : CAST('Abc' AS BINARY)
raw expr       : CAST('Abc' AS Binary)
checked expr   : to_binary<String>("Abc")
optimized expr : 416263
output type    : Binary
output domain  : Undefined
output         : 416263


ast            : CAST('Dobrý den' AS BINARY)
raw expr       : CAST('Dobrý den' AS Binary)
checked expr   : to_binary<String>("Dobrý den")
optimized expr : 446F6272C3BD2064656E
output type    : Binary
output domain  : Undefined
output         : 446F6272C3BD2064656E


ast            : CAST('ß😀山' AS BINARY)
raw expr       : CAST('ß😀山' AS Binary)
checked expr   : to_binary<String>("ß😀山")
optimized expr : C39FF09F9880E5B1B1
output type    : Binary
output domain  : Undefined
output         : C39FF09F9880E5B1B1


error: 
  --> SQL:1:1
  |
1 | CAST(NULL AS BINARY)
  | ^^^^^^^^^^^^^^^^^^^^ unable to cast type `NULL` to type `Binary`



ast            : CAST(NULL AS BINARY NULL)
raw expr       : CAST(NULL AS Binary NULL)
checked expr   : CAST(NULL AS Binary NULL)
optimized expr : NULL
output type    : Binary NULL
output domain  : {NULL}
output         : NULL


ast            : CAST(a AS BINARY)
raw expr       : CAST(a::String AS Binary)
checked expr   : to_binary<String>(a)
evaluation:
+--------+-------------------+----------------------+
|        | a                 | Output               |
+--------+-------------------+----------------------+
| Type   | String            | Binary               |
| Domain | {"Abc"..="ß😀山"} | Undefined            |
| Row 0  | 'Abc'             | 416263               |
| Row 1  | 'Dobrý den'       | 446F6272C3BD2064656E |
| Row 2  | 'ß😀山'           | C39FF09F9880E5B1B1   |
+--------+-------------------+----------------------+
evaluation (internal):
+--------+------------------------------------------------------------------------------------------------+
| Column | Data                                                                                           |
+--------+------------------------------------------------------------------------------------------------+
| a      | StringColumn { data: 0x416263446f6272c3bd2064656ec39ff09f9880e5b1b1, offsets: [0, 3, 13, 22] } |
| Output | BinaryColumn { data: 0x416263446f6272c3bd2064656ec39ff09f9880e5b1b1, offsets: [0, 3, 13, 22] } |
+--------+------------------------------------------------------------------------------------------------+


error: 
  --> SQL:1:1
  |
1 | CAST(a AS BINARY)
  | ^^^^^^^^^^^^^^^^^ unable to cast `NULL` to type `Binary`



ast            : CAST(a AS BINARY NULL)
raw expr       : CAST(a::String NULL AS Binary NULL)
checked expr   : CAST(a AS Binary NULL)
evaluation:
+--------+----------------------------+----------------------+
|        | a                          | Output               |
+--------+----------------------------+----------------------+
| Type   | String NULL                | Binary NULL          |
| Domain | {"Abc"..="ß😀山"} ∪ {NULL} | Undefined ∪ {NULL}   |
| Row 0  | 'Abc'                      | 416263               |
| Row 1  | 'Dobrý den'                | 446F6272C3BD2064656E |
| Row 2  | NULL                       | NULL                 |
+--------+----------------------------+----------------------+
evaluation (internal):
+--------+---------------------------------------------------------------------------------------------------------------------------------------------------+
| Column | Data                                                                                                                                              |
+--------+---------------------------------------------------------------------------------------------------------------------------------------------------+
| a      | NullableColumn { column: StringColumn { data: 0x416263446f6272c3bd2064656ec39ff09f9880e5b1b1, offsets: [0, 3, 13, 22] }, validity: [0b_____011] } |
| Output | NullableColumn { column: BinaryColumn { data: 0x416263446f6272c3bd2064656ec39ff09f9880e5b1b1, offsets: [0, 3, 13, 22] }, validity: [0b_____011] } |
+--------+---------------------------------------------------------------------------------------------------------------------------------------------------+


ast            : CAST(CAST('Abc' AS BINARY) AS STRING)
raw expr       : CAST(CAST('Abc' AS Binary) AS String)
checked expr   : to_string<Binary>(to_binary<String>("Abc"))
optimized expr : "Abc"
output type    : String
output domain  : {"Abc"..="Abc"}
output         : 'Abc'


ast            : CAST(CAST('Dobrý den' AS BINARY) AS STRING)
raw expr       : CAST(CAST('Dobrý den' AS Binary) AS String)
checked expr   : to_string<Binary>(to_binary<String>("Dobrý den"))
optimized expr : "Dobrý den"
output type    : String
output domain  : {"Dobrý den"..="Dobrý den"}
output         : 'Dobrý den'


ast            : CAST(CAST('ß😀山' AS BINARY) AS STRING)
raw expr       : CAST(CAST('ß😀山' AS Binary) AS String)
checked expr   : to_string<Binary>(to_binary<String>("ß😀山"))
optimized expr : "ß😀山"
output type    : String
output domain  : {"ß😀山"..="ß😀山"}
output         : 'ß😀山'


error: 
  --> SQL:1:6
  |
1 | CAST(CAST(NULL AS BINARY) AS STRING)
  |      ^^^^^^^^^^^^^^^^^^^^ unable to cast type `NULL` to type `Binary`



ast            : CAST(CAST(NULL AS BINARY NULL) AS STRING NULL)
raw expr       : CAST(CAST(NULL AS Binary NULL) AS String NULL)
checked expr   : CAST(CAST(NULL AS Binary NULL) AS String NULL)
optimized expr : NULL
output type    : String NULL
output domain  : {NULL}
output         : NULL


ast            : CAST(CAST(a AS BINARY) AS STRING)
raw expr       : CAST(CAST(a::String AS Binary) AS String)
checked expr   : to_string<Binary>(to_binary<String>(a))
evaluation:
+--------+-------------------+-------------+
|        | a                 | Output      |
+--------+-------------------+-------------+
| Type   | String            | String      |
| Domain | {"Abc"..="ß😀山"} | Unknown     |
| Row 0  | 'Abc'             | 'Abc'       |
| Row 1  | 'Dobrý den'       | 'Dobrý den' |
| Row 2  | 'ß😀山'           | 'ß😀山'     |
+--------+-------------------+-------------+
evaluation (internal):
+--------+------------------------------------------------------------------------------------------------+
| Column | Data                                                                                           |
+--------+------------------------------------------------------------------------------------------------+
| a      | StringColumn { data: 0x416263446f6272c3bd2064656ec39ff09f9880e5b1b1, offsets: [0, 3, 13, 22] } |
| Output | StringColumn { data: 0x416263446f6272c3bd2064656ec39ff09f9880e5b1b1, offsets: [0, 3, 13, 22] } |
+--------+------------------------------------------------------------------------------------------------+


error: 
  --> SQL:1:6
  |
1 | CAST(CAST(a AS BINARY) AS STRING)
  |      ^^^^^^^^^^^^^^^^^ unable to cast `NULL` to type `Binary`



ast            : CAST(CAST(a AS BINARY NULL) AS STRING NULL)
raw expr       : CAST(CAST(a::String NULL AS Binary NULL) AS String NULL)
checked expr   : CAST(CAST(a AS Binary NULL) AS String NULL)
evaluation:
+--------+----------------------------+-------------+
|        | a                          | Output      |
+--------+----------------------------+-------------+
| Type   | String NULL                | String NULL |
| Domain | {"Abc"..="ß😀山"} ∪ {NULL} | Unknown     |
| Row 0  | 'Abc'                      | 'Abc'       |
| Row 1  | 'Dobrý den'                | 'Dobrý den' |
| Row 2  | NULL                       | NULL        |
+--------+----------------------------+-------------+
evaluation (internal):
+--------+---------------------------------------------------------------------------------------------------------------------------------------------------+
| Column | Data                                                                                                                                              |
+--------+---------------------------------------------------------------------------------------------------------------------------------------------------+
| a      | NullableColumn { column: StringColumn { data: 0x416263446f6272c3bd2064656ec39ff09f9880e5b1b1, offsets: [0, 3, 13, 22] }, validity: [0b_____011] } |
| Output | NullableColumn { column: StringColumn { data: 0x416263446f6272c3bd2064656ec39ff09f9880e5b1b1, offsets: [0, 3, 13, 22] }, validity: [0b_____011] } |
+--------+---------------------------------------------------------------------------------------------------------------------------------------------------+


ast            : TRY_CAST(0 AS UINT8)
raw expr       : TRY_CAST(0 AS UInt8)
checked expr   : TRY_CAST(0_u8 AS UInt8 NULL)
optimized expr : 0_u8
output type    : UInt8 NULL
output domain  : {0..=0}
output         : 0


ast            : TRY_CAST(0 AS UINT8 NULL)
raw expr       : TRY_CAST(0 AS UInt8 NULL)
checked expr   : TRY_CAST(0_u8 AS UInt8 NULL)
optimized expr : 0_u8
output type    : UInt8 NULL
output domain  : {0..=0}
output         : 0


ast            : TRY_CAST('str' AS STRING)
raw expr       : TRY_CAST('str' AS String)
checked expr   : TRY_CAST("str" AS String NULL)
optimized expr : "str"
output type    : String NULL
output domain  : {"str"..="str"}
output         : 'str'


ast            : TRY_CAST('str' AS STRING NULL)
raw expr       : TRY_CAST('str' AS String NULL)
checked expr   : TRY_CAST("str" AS String NULL)
optimized expr : "str"
output type    : String NULL
output domain  : {"str"..="str"}
output         : 'str'


ast            : TRY_CAST(NULL AS UINT8)
raw expr       : TRY_CAST(NULL AS UInt8)
checked expr   : try_to_uint8<Variant NULL>(CAST(NULL AS Variant NULL))
optimized expr : NULL
output type    : UInt8 NULL
output domain  : {NULL}
output         : NULL


ast            : TRY_CAST(NULL AS UINT8 NULL)
raw expr       : TRY_CAST(NULL AS UInt8 NULL)
checked expr   : TRY_CAST(NULL AS UInt8 NULL)
optimized expr : NULL
output type    : UInt8 NULL
output domain  : {NULL}
output         : NULL


ast            : TRY_CAST(NULL AS STRING)
raw expr       : TRY_CAST(NULL AS String)
checked expr   : try_to_string<Variant NULL>(CAST(NULL AS Variant NULL))
optimized expr : NULL
output type    : String NULL
output domain  : {NULL}
output         : NULL


ast            : TRY_CAST(NULL AS STRING NULL)
raw expr       : TRY_CAST(NULL AS String NULL)
checked expr   : TRY_CAST(NULL AS String NULL)
optimized expr : NULL
output type    : String NULL
output domain  : {NULL}
output         : NULL


ast            : TRY_CAST(1024 AS UINT8)
raw expr       : TRY_CAST(1024 AS UInt8)
checked expr   : try_to_uint8<UInt16>(1024_u16)
optimized expr : NULL
output type    : UInt8 NULL
output domain  : {NULL}
output         : NULL


ast            : TRY_CAST(a AS UINT8)
raw expr       : TRY_CAST(a::UInt16 AS UInt8)
checked expr   : try_to_uint8<UInt16>(a)
evaluation:
+--------+------------+--------------------+
|        | a          | Output             |
+--------+------------+--------------------+
| Type   | UInt16     | UInt8 NULL         |
| Domain | {0..=1024} | {0..=255} ∪ {NULL} |
| Row 0  | 0          | 0                  |
| Row 1  | 64         | 64                 |
| Row 2  | 255        | 255                |
| Row 3  | 512        | NULL               |
| Row 4  | 1024       | NULL               |
+--------+------------+--------------------+
evaluation (internal):
+--------+------------------------------------------------------------------------------+
| Column | Data                                                                         |
+--------+------------------------------------------------------------------------------+
| a      | UInt16([0, 64, 255, 512, 1024])                                              |
| Output | NullableColumn { column: UInt8([0, 64, 255, 0, 0]), validity: [0b___00111] } |
+--------+------------------------------------------------------------------------------+


ast            : TRY_CAST(a AS UINT16)
raw expr       : TRY_CAST(a::Int16 AS UInt16)
checked expr   : try_to_uint16<Int16>(a)
evaluation:
+--------+----------+------------------+
|        | a        | Output           |
+--------+----------+------------------+
| Type   | Int16    | UInt16 NULL      |
| Domain | {-4..=3} | {0..=3} ∪ {NULL} |
| Row 0  | 0        | 0                |
| Row 1  | 1        | 1                |
| Row 2  | 2        | 2                |
| Row 3  | 3        | 3                |
| Row 4  | -4       | NULL             |
+--------+----------+------------------+
evaluation (internal):
+--------+----------------------------------------------------------------------------+
| Column | Data                                                                       |
+--------+----------------------------------------------------------------------------+
| a      | Int16([0, 1, 2, 3, -4])                                                    |
| Output | NullableColumn { column: UInt16([0, 1, 2, 3, 0]), validity: [0b___01111] } |
+--------+----------------------------------------------------------------------------+


ast            : TRY_CAST(a AS INT64)
raw expr       : TRY_CAST(a::Int16 AS Int64)
checked expr   : try_to_int64<Int16>(a)
evaluation:
+--------+----------+------------+
|        | a        | Output     |
+--------+----------+------------+
| Type   | Int16    | Int64 NULL |
| Domain | {-4..=3} | {-4..=3}   |
| Row 0  | 0        | 0          |
| Row 1  | 1        | 1          |
| Row 2  | 2        | 2          |
| Row 3  | 3        | 3          |
| Row 4  | -4       | -4         |
+--------+----------+------------+
evaluation (internal):
+--------+----------------------------------------------------------------------------+
| Column | Data                                                                       |
+--------+----------------------------------------------------------------------------+
| a      | Int16([0, 1, 2, 3, -4])                                                    |
| Output | NullableColumn { column: Int64([0, 1, 2, 3, -4]), validity: [0b___11111] } |
+--------+----------------------------------------------------------------------------+


ast            : (TRY_CAST(a AS FLOAT32), TRY_CAST(a AS INT32), TRY_CAST(b AS FLOAT32), TRY_CAST(b AS INT32))
raw expr       : tuple(TRY_CAST(a::UInt64 AS Float32), TRY_CAST(a::UInt64 AS Int32), TRY_CAST(b::Float64 AS Float32), TRY_CAST(b::Float64 AS Int32))
checked expr   : tuple<Float32 NULL, Int32 NULL, Float32 NULL, Int32 NULL>(try_to_float32<UInt64>(a), try_to_int32<UInt64>(a), try_to_float32<Float64>(b), try_to_int32<Float64>(b))
evaluation:
+--------+----------------------------+--------------------------------------------------------------------------------------------------------------------------------------------------------------------------------------------------------------------------------------------------------------------------------------------------------------------------------+------------------------------------------------------------------------------------------------------------+
|        | a                          | b                                                                                                                                                                                                                                                                                                                              | Output                                                                                                     |
+--------+----------------------------+--------------------------------------------------------------------------------------------------------------------------------------------------------------------------------------------------------------------------------------------------------------------------------------------------------------------------------+------------------------------------------------------------------------------------------------------------+
| Type   | UInt64                     | Float64                                                                                                                                                                                                                                                                                                                        | Tuple(Float32 NULL, Int32 NULL, Float32 NULL, Int32 NULL)                                                  |
| Domain | {0..=18446744073709551615} | {-179769313486231570000000000000000000000000000000000000000000000000000000000000000000000000000000000000000000000000000000000000000000000000000000000000000000000000000000000000000000000000000000000000000000000000000000000000000000000000000000000000000000000000000000000000000000000000000000000000000000000000000..=inf} | ({0..=18446744073709551616}, {0..=2147483647} ∪ {NULL}, {-inf..=inf}, {-2147483648..=2147483647} ∪ {NULL}) |
| Row 0  | 0                          | 0                                                                                                                                                                                                                                                                                                                              | (0, 0, 0, 0)                                                                                               |
| Row 1  | 1                          | 4294967295                                                                                                                                                                                                                                                                                                                     | (1, 1, 4294967296, NULL)                                                                                   |
| Row 2  | 255                        | 18446744073709551616                                                                                                                                                                                                                                                                                                           | (255, 255, 18446744073709551616, NULL)                                                                     |
| Row 3  | 65535                      | -179769313486231570000000000000000000000000000000000000000000000000000000000000000000000000000000000000000000000000000000000000000000000000000000000000000000000000000000000000000000000000000000000000000000000000000000000000000000000000000000000000000000000000000000000000000000000000000000000000000000000000000         | (65535, 65535, -inf, NULL)                                                                                 |
| Row 4  | 4294967295                 | 179769313486231570000000000000000000000000000000000000000000000000000000000000000000000000000000000000000000000000000000000000000000000000000000000000000000000000000000000000000000000000000000000000000000000000000000000000000000000000000000000000000000000000000000000000000000000000000000000000000000000000000          | (4294967296, NULL, inf, NULL)                                                                              |
| Row 5  | 18446744073709551615       | inf                                                                                                                                                                                                                                                                                                                            | (18446744073709551616, NULL, inf, NULL)                                                                    |
+--------+----------------------------+--------------------------------------------------------------------------------------------------------------------------------------------------------------------------------------------------------------------------------------------------------------------------------------------------------------------------------+------------------------------------------------------------------------------------------------------------+
evaluation (internal):
+--------+----------------------------------------------------------------------------------------------------------------------------------------------------------------------------------------------------------------------------------------------------------------------------------------------------------------------------------------------------------------------------------------------------------------------------------------------------------------------------------------------------------------------------------------------------------------------------------------------------------------------------------------------------------------------------------------------------+
| Column | Data                                                                                                                                                                                                                                                                                                                                                                                                                                                                                                                                                                                                                                                                                               |
+--------+----------------------------------------------------------------------------------------------------------------------------------------------------------------------------------------------------------------------------------------------------------------------------------------------------------------------------------------------------------------------------------------------------------------------------------------------------------------------------------------------------------------------------------------------------------------------------------------------------------------------------------------------------------------------------------------------------+
| a      | UInt64([0, 1, 255, 65535, 4294967295, 18446744073709551615])                                                                                                                                                                                                                                                                                                                                                                                                                                                                                                                                                                                                                                       |
| b      | Float64([0, 4294967295, 18446744073709551616, -179769313486231570000000000000000000000000000000000000000000000000000000000000000000000000000000000000000000000000000000000000000000000000000000000000000000000000000000000000000000000000000000000000000000000000000000000000000000000000000000000000000000000000000000000000000000000000000000000000000000000000000, 179769313486231570000000000000000000000000000000000000000000000000000000000000000000000000000000000000000000000000000000000000000000000000000000000000000000000000000000000000000000000000000000000000000000000000000000000000000000000000000000000000000000000000000000000000000000000000000000000000000000000000000, inf]) |
| Output | Tuple([NullableColumn { column: Float32([0, 1, 255, 65535, 4294967296, 18446744073709551616]), validity: [0b__111111] }, NullableColumn { column: Int32([0, 1, 255, 65535, 0, 0]), validity: [0b__001111] }, NullableColumn { column: Float32([0, 4294967296, 18446744073709551616, -inf, inf, inf]), validity: [0b__111111] }, NullableColumn { column: Int32([0, 0, 0, 0, 0, 0]), validity: [0b__000001] }])                                                                                                                                                                                                                                                                                     |
+--------+----------------------------------------------------------------------------------------------------------------------------------------------------------------------------------------------------------------------------------------------------------------------------------------------------------------------------------------------------------------------------------------------------------------------------------------------------------------------------------------------------------------------------------------------------------------------------------------------------------------------------------------------------------------------------------------------------+


ast            : TRY_CAST([[a, b], NULL, NULL] AS Array(Array(Int8)))
raw expr       : TRY_CAST(array(array(a::Int16, b::Int16), NULL, NULL) AS Array(Array(Int8)))
checked expr   : TRY_CAST(array<T0=Array(Int16) NULL><T0, T0, T0>(CAST(array<T0=Int16><T0, T0>(a, b) AS Array(Int16) NULL), CAST(NULL AS Array(Int16) NULL), CAST(NULL AS Array(Int16) NULL)) AS Array(Array(Int8 NULL) NULL) NULL)
optimized expr : TRY_CAST(array<T0=Array(Int16) NULL><T0, T0, T0>(CAST(array<T0=Int16><T0, T0>(a, b) AS Array(Int16) NULL), NULL, NULL) AS Array(Array(Int8 NULL) NULL) NULL)
evaluation:
+--------+-----------+------------+------------------------------------+
|        | a         | b          | Output                             |
+--------+-----------+------------+------------------------------------+
| Type   | Int16     | Int16      | Array(Array(Int8 NULL) NULL) NULL  |
| Domain | {0..=255} | {-129..=0} | [[{-128..=127} ∪ {NULL}] ∪ {NULL}] |
| Row 0  | 0         | 0          | [[0, 0], NULL, NULL]               |
| Row 1  | 1         | -1         | [[1, -1], NULL, NULL]              |
| Row 2  | 2         | -127       | [[2, -127], NULL, NULL]            |
| Row 3  | 127       | -128       | [[127, -128], NULL, NULL]          |
| Row 4  | 255       | -129       | [[NULL, NULL], NULL, NULL]         |
+--------+-----------+------------+------------------------------------+
evaluation (internal):
+--------+-----------------------------------------------------------------------------------------------------------------------------------------------------------------------------------------------------------------------------------------------------------------------------------------------------------------------------------------------------------------------------+
| Column | Data                                                                                                                                                                                                                                                                                                                                                                        |
+--------+-----------------------------------------------------------------------------------------------------------------------------------------------------------------------------------------------------------------------------------------------------------------------------------------------------------------------------------------------------------------------------+
| a      | Int16([0, 1, 2, 127, 255])                                                                                                                                                                                                                                                                                                                                                  |
| b      | Int16([0, -1, -127, -128, -129])                                                                                                                                                                                                                                                                                                                                            |
| Output | NullableColumn { column: ArrayColumn { values: NullableColumn { column: ArrayColumn { values: NullableColumn { column: Int8([0, 0, 1, -1, 2, -127, 127, -128, 0, 0]), validity: [0b11111111, 0b______00] }, offsets: [0, 2, 2, 2, 4, 4, 4, 6, 6, 6, 8, 8, 8, 10, 10, 10] }, validity: [0b01001001, 0b_0010010] }, offsets: [0, 3, 6, 9, 12, 15] }, validity: [0b___11111] } |
+--------+-----------------------------------------------------------------------------------------------------------------------------------------------------------------------------------------------------------------------------------------------------------------------------------------------------------------------------------------------------------------------------+


ast            : TRY_CAST((a, b, NULL) AS TUPLE(Int8, UInt8, Boolean NULL))
raw expr       : TRY_CAST(tuple(a::Int16, b::Int16, NULL) AS Tuple(Int8, UInt8, Boolean NULL))
checked expr   : TRY_CAST(tuple<Int16, Int16, NULL>(a, b, NULL) AS Tuple(Int8 NULL, UInt8 NULL, Boolean NULL) NULL)
evaluation:
+--------+-----------+------------+-------------------------------------------------+
|        | a         | b          | Output                                          |
+--------+-----------+------------+-------------------------------------------------+
| Type   | Int16     | Int16      | Tuple(Int8 NULL, UInt8 NULL, Boolean NULL) NULL |
| Domain | {0..=256} | {-129..=1} | ({0..=127} ∪ {NULL}, {0..=1} ∪ {NULL}, {NULL})  |
| Row 0  | 0         | 0          | (0, 0, NULL)                                    |
| Row 1  | 1         | 1          | (1, 1, NULL)                                    |
| Row 2  | 2         | -127       | (2, NULL, NULL)                                 |
| Row 3  | 127       | -128       | (127, NULL, NULL)                               |
| Row 4  | 256       | -129       | (NULL, NULL, NULL)                              |
+--------+-----------+------------+-------------------------------------------------+
evaluation (internal):
+--------+---------------------------------------------------------------------------------------------------------------------------------------------------------------------------------------------------------------------------------------------------------------------------------------------+
| Column | Data                                                                                                                                                                                                                                                                                        |
+--------+---------------------------------------------------------------------------------------------------------------------------------------------------------------------------------------------------------------------------------------------------------------------------------------------+
| a      | Int16([0, 1, 2, 127, 256])                                                                                                                                                                                                                                                                  |
| b      | Int16([0, 1, -127, -128, -129])                                                                                                                                                                                                                                                             |
| Output | NullableColumn { column: Tuple([NullableColumn { column: Int8([0, 1, 2, 127, 0]), validity: [0b___01111] }, NullableColumn { column: UInt8([0, 1, 0, 0, 0]), validity: [0b___00011] }, NullableColumn { column: Boolean([0b___00000]), validity: [0b___00000] }]), validity: [0b___11111] } |
+--------+---------------------------------------------------------------------------------------------------------------------------------------------------------------------------------------------------------------------------------------------------------------------------------------------+


ast            : TRY_CAST(a AS INT16)
raw expr       : TRY_CAST(a::Float64 AS Int16)
checked expr   : try_to_int16<Float64>(a)
evaluation:
+--------+--------------+------------+
|        | a            | Output     |
+--------+--------------+------------+
| Type   | Float64      | Int16 NULL |
| Domain | {-4.4..=3.3} | {-4..=3}   |
| Row 0  | 0            | 0          |
| Row 1  | 1.1          | 1          |
| Row 2  | 2.2          | 2          |
| Row 3  | 3.3          | 3          |
| Row 4  | -4.4         | -4         |
+--------+--------------+------------+
evaluation (internal):
+--------+----------------------------------------------------------------------------+
| Column | Data                                                                       |
+--------+----------------------------------------------------------------------------+
| a      | Float64([0, 1.1, 2.2, 3.3, -4.4])                                          |
| Output | NullableColumn { column: Int16([0, 1, 2, 3, -4]), validity: [0b___11111] } |
+--------+----------------------------------------------------------------------------+


ast            : TRY_CAST(b AS INT16)
raw expr       : TRY_CAST(b::Int8 AS Int16)
checked expr   : try_to_int16<Int8>(b)
evaluation:
+--------+----------+------------+
|        | b        | Output     |
+--------+----------+------------+
| Type   | Int8     | Int16 NULL |
| Domain | {-4..=3} | {-4..=3}   |
| Row 0  | 0        | 0          |
| Row 1  | 1        | 1          |
| Row 2  | 2        | 2          |
| Row 3  | 3        | 3          |
| Row 4  | -4       | -4         |
+--------+----------+------------+
evaluation (internal):
+--------+----------------------------------------------------------------------------+
| Column | Data                                                                       |
+--------+----------------------------------------------------------------------------+
| b      | Int8([0, 1, 2, 3, -4])                                                     |
| Output | NullableColumn { column: Int16([0, 1, 2, 3, -4]), validity: [0b___11111] } |
+--------+----------------------------------------------------------------------------+


ast            : TRY_CAST(a AS UINT16)
raw expr       : TRY_CAST(a::Int16 AS UInt16)
checked expr   : try_to_uint16<Int16>(a)
evaluation:
+--------+----------+------------------+
|        | a        | Output           |
+--------+----------+------------------+
| Type   | Int16    | UInt16 NULL      |
| Domain | {-4..=3} | {0..=3} ∪ {NULL} |
| Row 0  | 0        | 0                |
| Row 1  | 1        | 1                |
| Row 2  | 2        | 2                |
| Row 3  | 3        | 3                |
| Row 4  | -4       | NULL             |
+--------+----------+------------------+
evaluation (internal):
+--------+----------------------------------------------------------------------------+
| Column | Data                                                                       |
+--------+----------------------------------------------------------------------------+
| a      | Int16([0, 1, 2, 3, -4])                                                    |
| Output | NullableColumn { column: UInt16([0, 1, 2, 3, 0]), validity: [0b___01111] } |
+--------+----------------------------------------------------------------------------+


ast            : TRY_CAST(c AS INT16)
raw expr       : TRY_CAST(c::Int64 AS Int16)
checked expr   : try_to_int16<Int64>(c)
evaluation:
+--------+--------------------+-----------------------+
|        | c                  | Output                |
+--------+--------------------+-----------------------+
| Type   | Int64              | Int16 NULL            |
| Domain | {-4..=11111111111} | {-4..=32767} ∪ {NULL} |
| Row 0  | 0                  | 0                     |
| Row 1  | 11111111111        | NULL                  |
| Row 2  | 2                  | 2                     |
| Row 3  | 3                  | 3                     |
| Row 4  | -4                 | -4                    |
+--------+--------------------+-----------------------+
evaluation (internal):
+--------+----------------------------------------------------------------------------+
| Column | Data                                                                       |
+--------+----------------------------------------------------------------------------+
| c      | Int64([0, 11111111111, 2, 3, -4])                                          |
| Output | NullableColumn { column: Int16([0, 0, 2, 3, -4]), validity: [0b___11101] } |
+--------+----------------------------------------------------------------------------+


ast            : TRY_CAST(NULL AS VARIANT)
raw expr       : TRY_CAST(NULL AS Variant)
checked expr   : try_to_variant<T0=NULL><T0>(NULL)
optimized expr : NULL
output type    : Variant NULL
output domain  : {NULL}
output         : NULL


ast            : TRY_CAST(0 AS VARIANT)
raw expr       : TRY_CAST(0 AS Variant)
checked expr   : try_to_variant<T0=UInt8><T0>(0_u8)
optimized expr : 0x200000002000000100
output type    : Variant NULL
output domain  : Undefined
output         : '0'


ast            : TRY_CAST(-1 AS VARIANT)
raw expr       : TRY_CAST(minus(1) AS Variant)
checked expr   : try_to_variant<T0=Int16><T0>(minus<UInt8>(1_u8))
optimized expr : 0x200000002000000240ff
output type    : Variant NULL
output domain  : Undefined
output         : '-1'


ast            : TRY_CAST(1.1 AS VARIANT)
raw expr       : TRY_CAST(1.1 AS Variant)
checked expr   : try_to_variant<T0=Decimal(2, 1)><T0>(1.1_d128(2,1))
optimized expr : 0x2000000020000009603ff199999999999a
output type    : Variant NULL
output domain  : Undefined
output         : '1.1'


ast            : TRY_CAST('🍦 が美味しい' AS VARIANT)
raw expr       : TRY_CAST('🍦 が美味しい' AS Variant)
checked expr   : try_parse_json<String>("🍦 が美味しい")
optimized expr : NULL
output type    : Variant NULL
output domain  : {NULL}
output         : NULL


ast            : TRY_CAST([0, 1, 2] AS VARIANT)
raw expr       : TRY_CAST(array(0, 1, 2) AS Variant)
checked expr   : try_to_variant<T0=Array(UInt8)><T0>(array<T0=UInt8><T0, T0, T0>(0_u8, 1_u8, 2_u8))
optimized expr : 0x800000032000000120000002200000020050015002
output type    : Variant NULL
output domain  : Undefined
output         : '[0,1,2]'


ast            : TRY_CAST([0::VARIANT, '"a"'::VARIANT] AS VARIANT)
raw expr       : TRY_CAST(array(CAST(0 AS Variant), CAST('"a"' AS Variant)) AS Variant)
checked expr   : try_to_variant<T0=Array(Variant)><T0>(array<T0=Variant><T0, T0>(to_variant<T0=UInt8><T0>(0_u8), parse_json<String>("\"a\"")))
optimized expr : 0x8000000220000001100000010061
output type    : Variant NULL
output domain  : Undefined
output         : '[0,"a"]'


ast            : TRY_CAST(to_timestamp(1000000) AS VARIANT)
raw expr       : TRY_CAST(to_timestamp(1000000) AS Variant)
checked expr   : try_to_variant<T0=Timestamp><T0>(to_timestamp<Int64>(to_int64<UInt32>(1000000_u32)))
optimized expr : 0x200000001000001a313937302d30312d31322031333a34363a34302e303030303030
output type    : Variant NULL
output domain  : Undefined
output         : '"1970-01-12 13:46:40.000000"'


ast            : TRY_CAST(false AS VARIANT)
raw expr       : TRY_CAST(false AS Variant)
checked expr   : try_to_variant<T0=Boolean><T0>(false)
optimized expr : 0x2000000030000000
output type    : Variant NULL
output domain  : Undefined
output         : 'false'


ast            : TRY_CAST(true AS VARIANT)
raw expr       : TRY_CAST(true AS Variant)
checked expr   : try_to_variant<T0=Boolean><T0>(true)
optimized expr : 0x2000000040000000
output type    : Variant NULL
output domain  : Undefined
output         : 'true'


ast            : TRY_CAST(TRY_CAST('"🍦 が美味しい"' AS VARIANT) AS VARIANT)
raw expr       : TRY_CAST(TRY_CAST('"🍦 が美味しい"' AS Variant) AS Variant)
checked expr   : try_parse_json<String>("\"🍦 が美味しい\"")
optimized expr : 0x2000000010000014f09f8da620e3818ce7be8ee591b3e38197e38184
output type    : Variant NULL
output domain  : Undefined
output         : '"🍦 が美味しい"'


ast            : TRY_CAST((1,) AS VARIANT)
raw expr       : TRY_CAST(tuple(1) AS Variant)
checked expr   : try_to_variant<T0=Tuple(UInt8,)><T0>(tuple<UInt8>(1_u8))
optimized expr : 0x400000011000000120000002315001
output type    : Variant NULL
output domain  : Undefined
output         : '{"1":1}'


ast            : TRY_CAST((1, 2) AS VARIANT)
raw expr       : TRY_CAST(tuple(1, 2) AS Variant)
checked expr   : try_to_variant<T0=Tuple(UInt8, UInt8)><T0>(tuple<UInt8, UInt8>(1_u8, 2_u8))
optimized expr : 0x4000000210000001100000012000000220000002313250015002
output type    : Variant NULL
output domain  : Undefined
output         : '{"1":1,"2":2}'


ast            : TRY_CAST((false, true) AS VARIANT)
raw expr       : TRY_CAST(tuple(false, true) AS Variant)
checked expr   : try_to_variant<T0=Tuple(Boolean, Boolean)><T0>(tuple<Boolean, Boolean>(false, true))
optimized expr : 0x40000002100000011000000130000000400000003132
output type    : Variant NULL
output domain  : Undefined
output         : '{"1":false,"2":true}'


ast            : TRY_CAST(('a',) AS VARIANT)
raw expr       : TRY_CAST(tuple('a') AS Variant)
checked expr   : try_to_variant<T0=Tuple(String,)><T0>(tuple<String>("a"))
optimized expr : 0x4000000110000001100000013161
output type    : Variant NULL
output domain  : Undefined
output         : '{"1":"a"}'


ast            : TRY_CAST((1, 2, (false, true, ('a',))) AS VARIANT)
raw expr       : TRY_CAST(tuple(1, 2, tuple(false, true, tuple('a'))) AS Variant)
checked expr   : try_to_variant<T0=Tuple(UInt8, UInt8, Tuple(Boolean, Boolean, Tuple(String,)))><T0>(tuple<UInt8, UInt8, Tuple(Boolean, Boolean, Tuple(String,))>(1_u8, 2_u8, tuple<Boolean, Boolean, Tuple(String,)>(false, true, tuple<String>("a"))))
optimized expr : 0x4000000310000001100000011000000120000002200000025000002d313233500150024000000310000001100000011000000130000000400000005000000e3132334000000110000001100000013161
output type    : Variant NULL
output domain  : Undefined
output         : '{"1":1,"2":2,"3":{"1":false,"2":true,"3":{"1":"a"}}}'


ast            : TRY_CAST(a AS VARIANT)
raw expr       : TRY_CAST(a::String NULL AS Variant)
checked expr   : try_parse_json<String NULL>(a)
evaluation:
+--------+----------------------------------------+--------------------+
|        | a                                      | Output             |
+--------+----------------------------------------+--------------------+
| Type   | String NULL                            | Variant NULL       |
| Domain | {"[1,2,3]"..="{\"k\":\"v\"}"} ∪ {NULL} | Undefined ∪ {NULL} |
| Row 0  | 'true'                                 | 'true'             |
| Row 1  | NULL                                   | NULL               |
| Row 2  | '[1,2,3]'                              | '[1,2,3]'          |
+--------+----------------------------------------+--------------------+
evaluation (internal):
+--------+------------------------------------------------------------------------------------------------------------------------------------------------------------------+
| Column | Data                                                                                                                                                             |
+--------+------------------------------------------------------------------------------------------------------------------------------------------------------------------+
| a      | NullableColumn { column: StringColumn { data: 0x747275657b226b223a2276227d5b312c322c335d, offsets: [0, 4, 13, 20] }, validity: [0b_____101] }                    |
| Output | NullableColumn { column: BinaryColumn { data: 0x200000004000000080000003200000022000000220000002500150025003, offsets: [0, 8, 8, 30] }, validity: [0b_____101] } |
+--------+------------------------------------------------------------------------------------------------------------------------------------------------------------------+


ast            : TRY_CAST(a AS VARIANT)
raw expr       : TRY_CAST(a::Bitmap AS Variant)
checked expr   : try_to_variant<T0=Bitmap><T0>(a)
evaluation:
+--------+-------------+---------------+
|        | a           | Output        |
+--------+-------------+---------------+
| Type   | Bitmap      | Variant NULL  |
| Domain | Undefined   | Undefined     |
| Row 0  | '0,1,2,3,4' | '[0,1,2,3,4]' |
| Row 1  | '1,2,3,4,5' | '[1,2,3,4,5]' |
| Row 2  | '2,3,4,5,6' | '[2,3,4,5,6]' |
| Row 3  | '3,4,5,6,7' | '[3,4,5,6,7]' |
+--------+-------------+---------------+
evaluation (internal):
+--------+--------------------------------------------------------------------------------------------------------------------------------------------------------------------------------------------------------------------------------------------------------------------------------------------------------------------------------------------------------------------------------------------+
| Column | Data                                                                                                                                                                                                                                                                                                                                                                                       |
+--------+--------------------------------------------------------------------------------------------------------------------------------------------------------------------------------------------------------------------------------------------------------------------------------------------------------------------------------------------------------------------------------------------+
| a      | BinaryColumn { data: 0x0100000000000000000000003a300000010000000000040010000000000001000200030004000100000000000000000000003a300000010000000000040010000000010002000300040005000100000000000000000000003a300000010000000000040010000000020003000400050006000100000000000000000000003a30000001000000000004001000000003000400050006000700, offsets: [0, 38, 76, 114, 152] }                  |
| Output | NullableColumn { column: BinaryColumn { data: 0x800000052000000120000002200000022000000220000002005001500250035004800000052000000220000002200000022000000220000002500150025003500450058000000520000002200000022000000220000002200000025002500350045005500680000005200000022000000220000002200000022000000250035004500550065007, offsets: [0, 33, 67, 101, 135] }, validity: [0b____1111] } |
+--------+--------------------------------------------------------------------------------------------------------------------------------------------------------------------------------------------------------------------------------------------------------------------------------------------------------------------------------------------------------------------------------------------+


ast            : TRY_CAST(-30610224000000001 AS TIMESTAMP)
raw expr       : TRY_CAST(minus(30610224000000001) AS Timestamp)
checked expr   : try_to_timestamp<Int64>(minus<UInt64>(30610224000000001_u64))
optimized expr : NULL
output type    : Timestamp NULL
output domain  : {NULL}
output         : NULL


ast            : TRY_CAST(-315360000000000 AS TIMESTAMP)
raw expr       : TRY_CAST(minus(315360000000000) AS Timestamp)
checked expr   : try_to_timestamp<Int64>(minus<UInt64>(315360000000000_u64))
optimized expr : -315360000000000
output type    : Timestamp NULL
output domain  : {-315360000000000..=-315360000000000}
output         : '1960-01-04 00:00:00.000000'


ast            : TRY_CAST(-315360000000 AS TIMESTAMP)
raw expr       : TRY_CAST(minus(315360000000) AS Timestamp)
checked expr   : try_to_timestamp<Int64>(minus<UInt64>(315360000000_u64))
optimized expr : -315360000000000
output type    : Timestamp NULL
output domain  : {-315360000000000..=-315360000000000}
output         : '1960-01-04 00:00:00.000000'


ast            : TRY_CAST(-100 AS TIMESTAMP)
raw expr       : TRY_CAST(minus(100) AS Timestamp)
checked expr   : try_to_timestamp<Int64>(to_int64<Int16>(minus<UInt8>(100_u8)))
optimized expr : -100000000
output type    : Timestamp NULL
output domain  : {-100000000..=-100000000}
output         : '1969-12-31 23:58:20.000000'


ast            : TRY_CAST(-0 AS TIMESTAMP)
raw expr       : TRY_CAST(minus(0) AS Timestamp)
checked expr   : try_to_timestamp<Int64>(to_int64<Int16>(minus<UInt8>(0_u8)))
optimized expr : 0
output type    : Timestamp NULL
output domain  : {0..=0}
output         : '1970-01-01 00:00:00.000000'


ast            : TRY_CAST(0 AS TIMESTAMP)
raw expr       : TRY_CAST(0 AS Timestamp)
checked expr   : try_to_timestamp<Int64>(to_int64<UInt8>(0_u8))
optimized expr : 0
output type    : Timestamp NULL
output domain  : {0..=0}
output         : '1970-01-01 00:00:00.000000'


ast            : TRY_CAST(100 AS TIMESTAMP)
raw expr       : TRY_CAST(100 AS Timestamp)
checked expr   : try_to_timestamp<Int64>(to_int64<UInt8>(100_u8))
optimized expr : 100000000
output type    : Timestamp NULL
output domain  : {100000000..=100000000}
output         : '1970-01-01 00:01:40.000000'


ast            : TRY_CAST(315360000000 AS TIMESTAMP)
raw expr       : TRY_CAST(315360000000 AS Timestamp)
checked expr   : try_to_timestamp<Int64>(to_int64<UInt64>(315360000000_u64))
optimized expr : 315360000000000
output type    : Timestamp NULL
output domain  : {315360000000000..=315360000000000}
output         : '1979-12-30 00:00:00.000000'


ast            : TRY_CAST(315360000000000 AS TIMESTAMP)
raw expr       : TRY_CAST(315360000000000 AS Timestamp)
checked expr   : try_to_timestamp<Int64>(to_int64<UInt64>(315360000000000_u64))
optimized expr : 315360000000000
output type    : Timestamp NULL
output domain  : {315360000000000..=315360000000000}
output         : '1979-12-30 00:00:00.000000'


ast            : TRY_CAST(253402300800000000 AS TIMESTAMP)
raw expr       : TRY_CAST(253402300800000000 AS Timestamp)
checked expr   : try_to_timestamp<Int64>(to_int64<UInt64>(253402300800000000_u64))
optimized expr : NULL
output type    : Timestamp NULL
output domain  : {NULL}
output         : NULL


ast            : TRY_CAST(a AS TIMESTAMP)
raw expr       : TRY_CAST(a::Int64 AS Timestamp)
checked expr   : try_to_timestamp<Int64>(a)
evaluation:
+--------+--------------------------------------+--------------------------------------+
|        | a                                    | Output                               |
+--------+--------------------------------------+--------------------------------------+
| Type   | Int64                                | Timestamp NULL                       |
| Domain | {-315360000000000..=315360000000000} | {-315360000000000..=315360000000000} |
| Row 0  | -315360000000000                     | '1960-01-04 00:00:00.000000'         |
| Row 1  | -315360000000                        | '1960-01-04 00:00:00.000000'         |
| Row 2  | -100                                 | '1969-12-31 23:58:20.000000'         |
| Row 3  | 0                                    | '1970-01-01 00:00:00.000000'         |
| Row 4  | 100                                  | '1970-01-01 00:01:40.000000'         |
| Row 5  | 315360000000                         | '1979-12-30 00:00:00.000000'         |
| Row 6  | 315360000000000                      | '1979-12-30 00:00:00.000000'         |
+--------+--------------------------------------+--------------------------------------+
evaluation (internal):
+--------+-----------------------------------------------------------------------------------------------------------------------------------------------------+
| Column | Data                                                                                                                                                |
+--------+-----------------------------------------------------------------------------------------------------------------------------------------------------+
| a      | Int64([-315360000000000, -315360000000, -100, 0, 100, 315360000000, 315360000000000])                                                               |
| Output | NullableColumn { column: [-315360000000000, -315360000000000, -100000000, 0, 100000000, 315360000000000, 315360000000000], validity: [0b_1111111] } |
+--------+-----------------------------------------------------------------------------------------------------------------------------------------------------+


ast            : TRY_CAST(TO_TIMESTAMP(-315360000000000) AS INT64)
raw expr       : TRY_CAST(TO_TIMESTAMP(minus(315360000000000)) AS Int64)
checked expr   : try_to_int64<Timestamp>(to_timestamp<Int64>(minus<UInt64>(315360000000000_u64)))
optimized expr : -315360000000000_i64
output type    : Int64 NULL
output domain  : {-315360000000000..=-315360000000000}
output         : -315360000000000


ast            : TRY_CAST(TO_TIMESTAMP(-315360000000) AS INT64)
raw expr       : TRY_CAST(TO_TIMESTAMP(minus(315360000000)) AS Int64)
checked expr   : try_to_int64<Timestamp>(to_timestamp<Int64>(minus<UInt64>(315360000000_u64)))
optimized expr : -315360000000000_i64
output type    : Int64 NULL
output domain  : {-315360000000000..=-315360000000000}
output         : -315360000000000


ast            : TRY_CAST(TO_TIMESTAMP(-100) AS INT64)
raw expr       : TRY_CAST(TO_TIMESTAMP(minus(100)) AS Int64)
checked expr   : try_to_int64<Timestamp>(to_timestamp<Int64>(to_int64<Int16>(minus<UInt8>(100_u8))))
optimized expr : -100000000_i64
output type    : Int64 NULL
output domain  : {-100000000..=-100000000}
output         : -100000000


ast            : TRY_CAST(TO_TIMESTAMP(-0) AS INT64)
raw expr       : TRY_CAST(TO_TIMESTAMP(minus(0)) AS Int64)
checked expr   : try_to_int64<Timestamp>(to_timestamp<Int64>(to_int64<Int16>(minus<UInt8>(0_u8))))
optimized expr : 0_i64
output type    : Int64 NULL
output domain  : {0..=0}
output         : 0


ast            : TRY_CAST(TO_TIMESTAMP(0) AS INT64)
raw expr       : TRY_CAST(TO_TIMESTAMP(0) AS Int64)
checked expr   : try_to_int64<Timestamp>(to_timestamp<Int64>(to_int64<UInt8>(0_u8)))
optimized expr : 0_i64
output type    : Int64 NULL
output domain  : {0..=0}
output         : 0


ast            : TRY_CAST(TO_TIMESTAMP(100) AS INT64)
raw expr       : TRY_CAST(TO_TIMESTAMP(100) AS Int64)
checked expr   : try_to_int64<Timestamp>(to_timestamp<Int64>(to_int64<UInt8>(100_u8)))
optimized expr : 100000000_i64
output type    : Int64 NULL
output domain  : {100000000..=100000000}
output         : 100000000


ast            : TRY_CAST(TO_TIMESTAMP(315360000000) AS INT64)
raw expr       : TRY_CAST(TO_TIMESTAMP(315360000000) AS Int64)
checked expr   : try_to_int64<Timestamp>(to_timestamp<Int64>(to_int64<UInt64>(315360000000_u64)))
optimized expr : 315360000000000_i64
output type    : Int64 NULL
output domain  : {315360000000000..=315360000000000}
output         : 315360000000000


ast            : TRY_CAST(TO_TIMESTAMP(315360000000000) AS INT64)
raw expr       : TRY_CAST(TO_TIMESTAMP(315360000000000) AS Int64)
checked expr   : try_to_int64<Timestamp>(to_timestamp<Int64>(to_int64<UInt64>(315360000000000_u64)))
optimized expr : 315360000000000_i64
output type    : Int64 NULL
output domain  : {315360000000000..=315360000000000}
output         : 315360000000000


ast            : TRY_CAST(a AS INT64)
raw expr       : TRY_CAST(a::Timestamp AS Int64)
checked expr   : try_to_int64<Timestamp>(a)
evaluation:
+--------+--------------------------------------+--------------------------------------+
|        | a                                    | Output                               |
+--------+--------------------------------------+--------------------------------------+
| Type   | Timestamp                            | Int64 NULL                           |
| Domain | {-315360000000000..=315360000000000} | {-315360000000000..=315360000000000} |
| Row 0  | '1960-01-04 00:00:00.000000'         | -315360000000000                     |
| Row 1  | '1969-12-28 08:24:00.000000'         | -315360000000                        |
| Row 2  | '1969-12-31 23:59:59.999900'         | -100                                 |
| Row 3  | '1970-01-01 00:00:00.000000'         | 0                                    |
| Row 4  | '1970-01-01 00:00:00.000100'         | 100                                  |
| Row 5  | '1970-01-04 15:36:00.000000'         | 315360000000                         |
| Row 6  | '1979-12-30 00:00:00.000000'         | 315360000000000                      |
+--------+--------------------------------------+--------------------------------------+
evaluation (internal):
+--------+------------------------------------------------------------------------------------------------------------------------------------------+
| Column | Data                                                                                                                                     |
+--------+------------------------------------------------------------------------------------------------------------------------------------------+
| a      | [-315360000000000, -315360000000, -100, 0, 100, 315360000000, 315360000000000]                                                           |
| Output | NullableColumn { column: Int64([-315360000000000, -315360000000, -100, 0, 100, 315360000000, 315360000000000]), validity: [0b_1111111] } |
+--------+------------------------------------------------------------------------------------------------------------------------------------------+


ast            : TRY_CAST(-354286 AS DATE)
raw expr       : TRY_CAST(minus(354286) AS Date)
checked expr   : try_to_date<Int64>(minus<UInt32>(354286_u32))
optimized expr : NULL
output type    : Date NULL
output domain  : {NULL}
output         : NULL


ast            : TRY_CAST(-354285 AS DATE)
raw expr       : TRY_CAST(minus(354285) AS Date)
checked expr   : try_to_date<Int64>(minus<UInt32>(354285_u32))
optimized expr : -354285
output type    : Date NULL
output domain  : {-354285..=-354285}
output         : '1000-01-01'


ast            : TRY_CAST(-100 AS DATE)
raw expr       : TRY_CAST(minus(100) AS Date)
checked expr   : try_to_date<Int64>(to_int64<Int16>(minus<UInt8>(100_u8)))
optimized expr : -100
output type    : Date NULL
output domain  : {-100..=-100}
output         : '1969-09-23'


ast            : TRY_CAST(-0 AS DATE)
raw expr       : TRY_CAST(minus(0) AS Date)
checked expr   : try_to_date<Int64>(to_int64<Int16>(minus<UInt8>(0_u8)))
optimized expr : 0
output type    : Date NULL
output domain  : {0..=0}
output         : '1970-01-01'


ast            : TRY_CAST(0 AS DATE)
raw expr       : TRY_CAST(0 AS Date)
checked expr   : try_to_date<Int64>(to_int64<UInt8>(0_u8))
optimized expr : 0
output type    : Date NULL
output domain  : {0..=0}
output         : '1970-01-01'


ast            : TRY_CAST(100 AS DATE)
raw expr       : TRY_CAST(100 AS Date)
checked expr   : try_to_date<Int64>(to_int64<UInt8>(100_u8))
optimized expr : 100
output type    : Date NULL
output domain  : {100..=100}
output         : '1970-04-11'


ast            : TRY_CAST(2932896 AS DATE)
raw expr       : TRY_CAST(2932896 AS Date)
checked expr   : try_to_date<Int64>(to_int64<UInt32>(2932896_u32))
optimized expr : 2932896
output type    : Date NULL
output domain  : {2932896..=2932896}
output         : '9999-12-31'


ast            : TRY_CAST(2932897 AS DATE)
raw expr       : TRY_CAST(2932897 AS Date)
checked expr   : try_to_date<Int64>(to_int64<UInt32>(2932897_u32))
optimized expr : NULL
output type    : Date NULL
output domain  : {NULL}
output         : NULL


ast            : TRY_CAST(a AS DATE)
raw expr       : TRY_CAST(a::Int32 AS Date)
checked expr   : try_to_date<Int64>(to_int64<Int32>(a))
evaluation:
+--------+---------------------+---------------------+
|        | a                   | Output              |
+--------+---------------------+---------------------+
| Type   | Int32               | Date NULL           |
| Domain | {-354285..=2932896} | {-354285..=2932896} |
| Row 0  | -354285             | '1000-01-01'        |
| Row 1  | -100                | '1969-09-23'        |
| Row 2  | 0                   | '1970-01-01'        |
| Row 3  | 100                 | '1970-04-11'        |
| Row 4  | 2932896             | '9999-12-31'        |
+--------+---------------------+---------------------+
evaluation (internal):
+--------+-------------------------------------------------------------------------------------+
| Column | Data                                                                                |
+--------+-------------------------------------------------------------------------------------+
| a      | Int32([-354285, -100, 0, 100, 2932896])                                             |
| Output | NullableColumn { column: [-354285, -100, 0, 100, 2932896], validity: [0b___11111] } |
+--------+-------------------------------------------------------------------------------------+


ast            : TRY_CAST(TO_DATE(-354285) AS INT64)
raw expr       : TRY_CAST(TO_DATE(minus(354285)) AS Int64)
checked expr   : try_to_int64<Date>(to_date<Int64>(minus<UInt32>(354285_u32)))
optimized expr : -354285_i64
output type    : Int64 NULL
output domain  : {-354285..=-354285}
output         : -354285


ast            : TRY_CAST(TO_DATE(-100) AS INT64)
raw expr       : TRY_CAST(TO_DATE(minus(100)) AS Int64)
checked expr   : try_to_int64<Date>(to_date<Int64>(to_int64<Int16>(minus<UInt8>(100_u8))))
optimized expr : -100_i64
output type    : Int64 NULL
output domain  : {-100..=-100}
output         : -100


ast            : TRY_CAST(TO_DATE(-0) AS INT64)
raw expr       : TRY_CAST(TO_DATE(minus(0)) AS Int64)
checked expr   : try_to_int64<Date>(to_date<Int64>(to_int64<Int16>(minus<UInt8>(0_u8))))
optimized expr : 0_i64
output type    : Int64 NULL
output domain  : {0..=0}
output         : 0


ast            : TRY_CAST(TO_DATE(0) AS INT64)
raw expr       : TRY_CAST(TO_DATE(0) AS Int64)
checked expr   : try_to_int64<Date>(to_date<Int64>(to_int64<UInt8>(0_u8)))
optimized expr : 0_i64
output type    : Int64 NULL
output domain  : {0..=0}
output         : 0


ast            : TRY_CAST(TO_DATE(100) AS INT64)
raw expr       : TRY_CAST(TO_DATE(100) AS Int64)
checked expr   : try_to_int64<Date>(to_date<Int64>(to_int64<UInt8>(100_u8)))
optimized expr : 100_i64
output type    : Int64 NULL
output domain  : {100..=100}
output         : 100


ast            : TRY_CAST(TO_DATE(2932896) AS INT64)
raw expr       : TRY_CAST(TO_DATE(2932896) AS Int64)
checked expr   : try_to_int64<Date>(to_date<Int64>(to_int64<UInt32>(2932896_u32)))
optimized expr : 2932896_i64
output type    : Int64 NULL
output domain  : {2932896..=2932896}
output         : 2932896


ast            : TRY_CAST(a AS INT64)
raw expr       : TRY_CAST(a::Date AS Int64)
checked expr   : try_to_int64<Date>(a)
evaluation:
+--------+---------------------+---------------------+
|        | a                   | Output              |
+--------+---------------------+---------------------+
| Type   | Date                | Int64 NULL          |
| Domain | {-354285..=2932896} | {-354285..=2932896} |
| Row 0  | '1000-01-01'        | -354285             |
| Row 1  | '1969-09-23'        | -100                |
| Row 2  | '1970-01-01'        | 0                   |
| Row 3  | '1970-04-11'        | 100                 |
| Row 4  | '9999-12-31'        | 2932896             |
+--------+---------------------+---------------------+
evaluation (internal):
+--------+--------------------------------------------------------------------------------------------+
| Column | Data                                                                                       |
+--------+--------------------------------------------------------------------------------------------+
| a      | [-354285, -100, 0, 100, 2932896]                                                           |
| Output | NullableColumn { column: Int64([-354285, -100, 0, 100, 2932896]), validity: [0b___11111] } |
+--------+--------------------------------------------------------------------------------------------+


ast            : TRY_CAST('foo' AS UINT64)
raw expr       : TRY_CAST('foo' AS UInt64)
checked expr   : try_to_uint64<String>("foo")
optimized expr : NULL
output type    : UInt64 NULL
output domain  : {NULL}
output         : NULL


ast            : TRY_CAST('1foo' AS INT32)
raw expr       : TRY_CAST('1foo' AS Int32)
checked expr   : try_to_int32<String>("1foo")
optimized expr : NULL
output type    : Int32 NULL
output domain  : {NULL}
output         : NULL


ast            : TRY_CAST('-1' AS UINT64)
raw expr       : TRY_CAST('-1' AS UInt64)
checked expr   : try_to_uint64<String>("-1")
optimized expr : NULL
output type    : UInt64 NULL
output domain  : {NULL}
output         : NULL


ast            : TRY_CAST('256' AS UINT8)
raw expr       : TRY_CAST('256' AS UInt8)
checked expr   : try_to_uint8<String>("256")
optimized expr : NULL
output type    : UInt8 NULL
output domain  : {NULL}
output         : NULL


ast            : TRY_CAST('1' AS UINT64)
raw expr       : TRY_CAST('1' AS UInt64)
checked expr   : try_to_uint64<String>("1")
optimized expr : 1_u64
output type    : UInt64 NULL
output domain  : {1..=1}
output         : 1


ast            : TRY_CAST(str AS INT64)
raw expr       : TRY_CAST(str::String AS Int64)
checked expr   : try_to_int64<String>(str)
evaluation:
+--------+--------------------------------+-------------------------------------------------------+
|        | str                            | Output                                                |
+--------+--------------------------------+-------------------------------------------------------+
| Type   | String                         | Int64 NULL                                            |
| Domain | {"-1"..="9223372036854775807"} | {-9223372036854775808..=9223372036854775807} ∪ {NULL} |
| Row 0  | '-9223372036854775808'         | -9223372036854775808                                  |
| Row 1  | '-1'                           | -1                                                    |
| Row 2  | '0'                            | 0                                                     |
| Row 3  | '1'                            | 1                                                     |
| Row 4  | '9223372036854775807'          | 9223372036854775807                                   |
+--------+--------------------------------+-------------------------------------------------------+
evaluation (internal):
+--------+---------------------------------------------------------------------------------------------------------------------------------------------------+
| Column | Data                                                                                                                                              |
+--------+---------------------------------------------------------------------------------------------------------------------------------------------------+
| str    | StringColumn { data: 0x2d393232333337323033363835343737353830382d31303139323233333732303336383534373735383037, offsets: [0, 20, 22, 23, 24, 43] } |
| Output | NullableColumn { column: Int64([-9223372036854775808, -1, 0, 1, 9223372036854775807]), validity: [0b___11111] }                                   |
+--------+---------------------------------------------------------------------------------------------------------------------------------------------------+


ast            : TRY_CAST(str AS INT64)
raw expr       : TRY_CAST(str::String NULL AS Int64)
checked expr   : try_to_int64<String NULL>(str)
evaluation:
+--------+------------------------+-------------------------------------------------------+
|        | str                    | Output                                                |
+--------+------------------------+-------------------------------------------------------+
| Type   | String NULL            | Int64 NULL                                            |
| Domain | {"0"..="foo"} ∪ {NULL} | {-9223372036854775808..=9223372036854775807} ∪ {NULL} |
| Row 0  | 'foo'                  | NULL                                                  |
| Row 1  | NULL                   | NULL                                                  |
| Row 2  | '0'                    | 0                                                     |
| Row 3  | NULL                   | NULL                                                  |
+--------+------------------------+-------------------------------------------------------+
evaluation (internal):
+--------+------------------------------------------------------------------------------------------------------------------------+
| Column | Data                                                                                                                   |
+--------+------------------------------------------------------------------------------------------------------------------------+
| str    | NullableColumn { column: StringColumn { data: 0x666f6f666f6f3030, offsets: [0, 3, 6, 7, 8] }, validity: [0b____0101] } |
| Output | NullableColumn { column: Int64([0, 0, 0, 0]), validity: [0b____0100] }                                                 |
+--------+------------------------------------------------------------------------------------------------------------------------+


ast            : TRY_CAST(num AS STRING)
raw expr       : TRY_CAST(num::Int64 AS String)
checked expr   : try_to_string<Int64>(num)
evaluation:
+--------+----------------------------------------------+------------------------+
|        | num                                          | Output                 |
+--------+----------------------------------------------+------------------------+
| Type   | Int64                                        | String NULL            |
| Domain | {-9223372036854775808..=9223372036854775807} | {""..} ∪ {NULL}        |
| Row 0  | -9223372036854775808                         | '-9223372036854775808' |
| Row 1  | -1                                           | '-1'                   |
| Row 2  | 0                                            | '0'                    |
| Row 3  | 1                                            | '1'                    |
| Row 4  | 9223372036854775807                          | '9223372036854775807'  |
+--------+----------------------------------------------+------------------------+
evaluation (internal):
+--------+------------------------------------------------------------------------------------------------------------------------------------------------------------------------------------------------------+
| Column | Data                                                                                                                                                                                                 |
+--------+------------------------------------------------------------------------------------------------------------------------------------------------------------------------------------------------------+
| num    | Int64([-9223372036854775808, -1, 0, 1, 9223372036854775807])                                                                                                                                         |
| Output | NullableColumn { column: StringColumn { data: 0x2d393232333337323033363835343737353830382d31303139323233333732303336383534373735383037, offsets: [0, 20, 22, 23, 24, 43] }, validity: [0b___11111] } |
+--------+------------------------------------------------------------------------------------------------------------------------------------------------------------------------------------------------------+


ast            : TRY_CAST(num AS STRING)
raw expr       : TRY_CAST(num::UInt64 AS String)
checked expr   : try_to_string<UInt64>(num)
evaluation:
+--------+----------------------------+------------------------+
|        | num                        | Output                 |
+--------+----------------------------+------------------------+
| Type   | UInt64                     | String NULL            |
| Domain | {0..=18446744073709551615} | {""..} ∪ {NULL}        |
| Row 0  | 0                          | '0'                    |
| Row 1  | 1                          | '1'                    |
| Row 2  | 18446744073709551615       | '18446744073709551615' |
+--------+----------------------------+------------------------+
evaluation (internal):
+--------+--------------------------------------------------------------------------------------------------------------------------------------------------+
| Column | Data                                                                                                                                             |
+--------+--------------------------------------------------------------------------------------------------------------------------------------------------+
| num    | UInt64([0, 1, 18446744073709551615])                                                                                                             |
| Output | NullableColumn { column: StringColumn { data: 0x30313138343436373434303733373039353531363135, offsets: [0, 1, 2, 22] }, validity: [0b_____111] } |
+--------+--------------------------------------------------------------------------------------------------------------------------------------------------+


ast            : TRY_CAST('t' AS BOOLEAN)
raw expr       : TRY_CAST('t' AS Boolean)
checked expr   : try_to_boolean<String>("t")
optimized expr : NULL
output type    : Boolean NULL
output domain  : {NULL}
output         : NULL


ast            : TRY_CAST('f' AS BOOLEAN)
raw expr       : TRY_CAST('f' AS Boolean)
checked expr   : try_to_boolean<String>("f")
optimized expr : NULL
output type    : Boolean NULL
output domain  : {NULL}
output         : NULL


ast            : TRY_CAST('0' AS BOOLEAN)
raw expr       : TRY_CAST('0' AS Boolean)
checked expr   : try_to_boolean<String>("0")
optimized expr : NULL
output type    : Boolean NULL
output domain  : {NULL}
output         : NULL


ast            : TRY_CAST('1' AS BOOLEAN)
raw expr       : TRY_CAST('1' AS Boolean)
checked expr   : try_to_boolean<String>("1")
optimized expr : NULL
output type    : Boolean NULL
output domain  : {NULL}
output         : NULL


ast            : TRY_CAST('true' AS BOOLEAN)
raw expr       : TRY_CAST('true' AS Boolean)
checked expr   : try_to_boolean<String>("true")
optimized expr : true
output type    : Boolean NULL
output domain  : {TRUE}
output         : true


ast            : TRY_CAST('false' AS BOOLEAN)
raw expr       : TRY_CAST('false' AS Boolean)
checked expr   : try_to_boolean<String>("false")
optimized expr : false
output type    : Boolean NULL
output domain  : {FALSE}
output         : false


ast            : TRY_CAST('TRUE' AS BOOLEAN)
raw expr       : TRY_CAST('TRUE' AS Boolean)
checked expr   : try_to_boolean<String>("TRUE")
optimized expr : true
output type    : Boolean NULL
output domain  : {TRUE}
output         : true


ast            : TRY_CAST('FaLse' AS BOOLEAN)
raw expr       : TRY_CAST('FaLse' AS Boolean)
checked expr   : try_to_boolean<String>("FaLse")
optimized expr : false
output type    : Boolean NULL
output domain  : {FALSE}
output         : false


ast            : TRY_CAST(bool AS STRING)
raw expr       : TRY_CAST(bool::Boolean AS String)
checked expr   : try_to_string<Boolean>(bool)
evaluation:
+--------+---------------+-----------------+
|        | bool          | Output          |
+--------+---------------+-----------------+
| Type   | Boolean       | String NULL     |
| Domain | {FALSE, TRUE} | {""..} ∪ {NULL} |
| Row 0  | false         | 'false'         |
| Row 1  | true          | 'true'          |
+--------+---------------+-----------------+
evaluation (internal):
+--------+--------------------------------------------------------------------------------------------------------------------+
| Column | Data                                                                                                               |
+--------+--------------------------------------------------------------------------------------------------------------------+
| bool   | Boolean([0b______10])                                                                                              |
| Output | NullableColumn { column: StringColumn { data: 0x66616c736574727565, offsets: [0, 5, 9] }, validity: [0b______11] } |
+--------+--------------------------------------------------------------------------------------------------------------------+


ast            : TRY_CAST('010.010' AS DECIMAL(5,3))
raw expr       : TRY_CAST('010.010' AS Decimal(5, 3))
checked expr   : try_to_decimal<String>(5, 3)("010.010")
optimized expr : 10.010_d128(5,3)
output type    : Decimal(5, 3) NULL
output domain  : {10.010..=10.010}
output         : 10.010


ast            : TRY_CAST('010.010' AS DECIMAL(5,4))
raw expr       : TRY_CAST('010.010' AS Decimal(5, 4))
checked expr   : try_to_decimal<String>(5, 4)("010.010")
optimized expr : NULL
output type    : Decimal(5, 4) NULL
output domain  : {NULL}
output         : NULL


ast            : TRY_CAST('010.010' AS DECIMAL(5,2))
raw expr       : TRY_CAST('010.010' AS Decimal(5, 2))
checked expr   : try_to_decimal<String>(5, 2)("010.010")
optimized expr : 10.01_d128(5,2)
output type    : Decimal(5, 2) NULL
output domain  : {10.01..=10.01}
output         : 10.01


ast            : TRY_CAST('010.010' AS DECIMAL(4,3))
raw expr       : TRY_CAST('010.010' AS Decimal(4, 3))
checked expr   : try_to_decimal<String>(4, 3)("010.010")
optimized expr : NULL
output type    : Decimal(4, 3) NULL
output domain  : {NULL}
output         : NULL


ast            : TRY_CAST('010.010' AS DECIMAL(4,2))
raw expr       : TRY_CAST('010.010' AS Decimal(4, 2))
checked expr   : try_to_decimal<String>(4, 2)("010.010")
optimized expr : 10.01_d128(4,2)
output type    : Decimal(4, 2) NULL
output domain  : {10.01..=10.01}
output         : 10.01


ast            : TRY_CAST('-1010.010' AS DECIMAL(7,3))
raw expr       : TRY_CAST('-1010.010' AS Decimal(7, 3))
checked expr   : try_to_decimal<String>(7, 3)("-1010.010")
optimized expr : -1010.010_d128(7,3)
output type    : Decimal(7, 3) NULL
output domain  : {-1010.010..=-1010.010}
output         : -1010.010


ast            : TRY_CAST('00' AS DECIMAL(2,1))
raw expr       : TRY_CAST('00' AS Decimal(2, 1))
checked expr   : try_to_decimal<String>(2, 1)("00")
optimized expr : 0.0_d128(2,1)
output type    : Decimal(2, 1) NULL
output domain  : {0.0..=0.0}
output         : 0.0


ast            : TRY_CAST('0.0' AS DECIMAL(2,0))
raw expr       : TRY_CAST('0.0' AS Decimal(2, 0))
checked expr   : try_to_decimal<String>(2, 0)("0.0")
optimized expr : 0_d128(2,0)
output type    : Decimal(2, 0) NULL
output domain  : {0..=0}
output         : 0


ast            : TRY_CAST('.0' AS DECIMAL(1,0))
raw expr       : TRY_CAST('.0' AS Decimal(1, 0))
checked expr   : try_to_decimal<String>(1, 0)(".0")
optimized expr : 0_d128(1,0)
output type    : Decimal(1, 0) NULL
output domain  : {0..=0}
output         : 0


ast            : TRY_CAST('+1.0e-10' AS DECIMAL(11, 10))
raw expr       : TRY_CAST('+1.0e-10' AS Decimal(11, 10))
checked expr   : try_to_decimal<String>(11, 10)("+1.0e-10")
optimized expr : 0.0000000001_d128(11,10)
output type    : Decimal(11, 10) NULL
output domain  : {0.0000000001..=0.0000000001}
output         : 0.0000000001


ast            : TRY_CAST('-1.0e+10' AS DECIMAL(11, 0))
raw expr       : TRY_CAST('-1.0e+10' AS Decimal(11, 0))
checked expr   : try_to_decimal<String>(11, 0)("-1.0e+10")
optimized expr : -10000000000_d128(11,0)
output type    : Decimal(11, 0) NULL
output domain  : {-10000000000..=-10000000000}
output         : -10000000000


ast            : TRY_CAST('-0.000000' AS DECIMAL(11, 0))
raw expr       : TRY_CAST('-0.000000' AS Decimal(11, 0))
checked expr   : try_to_decimal<String>(11, 0)("-0.000000")
optimized expr : 0_d128(11,0)
output type    : Decimal(11, 0) NULL
output domain  : {0..=0}
output         : 0


ast            : TRY_CAST(0 AS BOOLEAN)
raw expr       : TRY_CAST(0 AS Boolean)
checked expr   : try_to_boolean<UInt8>(0_u8)
optimized expr : false
output type    : Boolean NULL
output domain  : {FALSE}
output         : false


ast            : TRY_CAST(1 AS BOOLEAN)
raw expr       : TRY_CAST(1 AS Boolean)
checked expr   : try_to_boolean<UInt8>(1_u8)
optimized expr : true
output type    : Boolean NULL
output domain  : {TRUE}
output         : true


ast            : TRY_CAST(false AS UINT64)
raw expr       : TRY_CAST(false AS UInt64)
checked expr   : try_to_uint64<Boolean>(false)
optimized expr : 0_u64
output type    : UInt64 NULL
output domain  : {0..=0}
output         : 0


ast            : TRY_CAST(true AS INT64)
raw expr       : TRY_CAST(true AS Int64)
checked expr   : try_to_int64<Boolean>(true)
optimized expr : 1_i64
output type    : Int64 NULL
output domain  : {1..=1}
output         : 1


ast            : TRY_CAST(0.0 AS BOOLEAN)
raw expr       : TRY_CAST(0.0 AS Boolean)
checked expr   : try_to_boolean<Float64>(to_float64<Decimal(1, 1)>(0.0_d128(1,1)))
optimized expr : false
output type    : Boolean NULL
output domain  : {FALSE}
output         : false


ast            : TRY_CAST(1.0 AS BOOLEAN)
raw expr       : TRY_CAST(1.0 AS Boolean)
checked expr   : try_to_boolean<Float64>(to_float64<Decimal(2, 1)>(1.0_d128(2,1)))
optimized expr : true
output type    : Boolean NULL
output domain  : {TRUE}
output         : true


ast            : TRY_CAST(false AS FLOAT32)
raw expr       : TRY_CAST(false AS Float32)
checked expr   : try_to_float32<Boolean>(false)
optimized expr : 0_f32
output type    : Float32 NULL
output domain  : {0..=0}
output         : 0


ast            : TRY_CAST(true AS FLOAT64)
raw expr       : TRY_CAST(true AS Float64)
checked expr   : try_to_float64<Boolean>(true)
optimized expr : 1_f64
output type    : Float64 NULL
output domain  : {1..=1}
output         : 1


ast            : TRY_CAST(false AS DECIMAL(4,3))
raw expr       : TRY_CAST(false AS Decimal(4, 3))
checked expr   : try_to_decimal<Boolean>(4, 3)(false)
optimized expr : 0.000_d128(4,3)
output type    : Decimal(4, 3) NULL
output domain  : {0.000..=0.000}
output         : 0.000


ast            : TRY_CAST(true AS DECIMAL(4,2))
raw expr       : TRY_CAST(true AS Decimal(4, 2))
checked expr   : try_to_decimal<Boolean>(4, 2)(true)
optimized expr : 1.00_d128(4,2)
output type    : Decimal(4, 2) NULL
output domain  : {1.00..=1.00}
output         : 1.00


ast            : TRY_CAST(num AS BOOLEAN)
raw expr       : TRY_CAST(num::Int64 AS Boolean)
checked expr   : try_to_boolean<Int64>(num)
evaluation:
+--------+----------+---------------+
|        | num      | Output        |
+--------+----------+---------------+
| Type   | Int64    | Boolean NULL  |
| Domain | {-1..=2} | {FALSE, TRUE} |
| Row 0  | 0        | false         |
| Row 1  | -1       | true          |
| Row 2  | 1        | true          |
| Row 3  | 2        | true          |
+--------+----------+---------------+
evaluation (internal):
+--------+--------------------------------------------------------------------------+
| Column | Data                                                                     |
+--------+--------------------------------------------------------------------------+
| num    | Int64([0, -1, 1, 2])                                                     |
| Output | NullableColumn { column: Boolean([0b____1110]), validity: [0b____1111] } |
+--------+--------------------------------------------------------------------------+


ast            : TRY_CAST(num AS BOOLEAN)
raw expr       : TRY_CAST(num::UInt64 AS Boolean)
checked expr   : try_to_boolean<UInt64>(num)
evaluation:
+--------+---------+---------------+
|        | num     | Output        |
+--------+---------+---------------+
| Type   | UInt64  | Boolean NULL  |
| Domain | {0..=2} | {FALSE, TRUE} |
| Row 0  | 0       | false         |
| Row 1  | 1       | true          |
| Row 2  | 2       | true          |
+--------+---------+---------------+
evaluation (internal):
+--------+--------------------------------------------------------------------------+
| Column | Data                                                                     |
+--------+--------------------------------------------------------------------------+
| num    | UInt64([0, 1, 2])                                                        |
| Output | NullableColumn { column: Boolean([0b_____110]), validity: [0b_____111] } |
+--------+--------------------------------------------------------------------------+


ast            : TRY_CAST(bool AS UINT64)
raw expr       : TRY_CAST(bool::Boolean AS UInt64)
checked expr   : try_to_uint64<Boolean>(bool)
evaluation:
+--------+---------------+-------------+
|        | bool          | Output      |
+--------+---------------+-------------+
| Type   | Boolean       | UInt64 NULL |
| Domain | {FALSE, TRUE} | {0..=1}     |
| Row 0  | false         | 0           |
| Row 1  | true          | 1           |
+--------+---------------+-------------+
evaluation (internal):
+--------+-------------------------------------------------------------------+
| Column | Data                                                              |
+--------+-------------------------------------------------------------------+
| bool   | Boolean([0b______10])                                             |
| Output | NullableColumn { column: UInt64([0, 1]), validity: [0b______11] } |
+--------+-------------------------------------------------------------------+


ast            : TRY_CAST(bool AS INT64)
raw expr       : TRY_CAST(bool::Boolean AS Int64)
checked expr   : try_to_int64<Boolean>(bool)
evaluation:
+--------+---------------+------------+
|        | bool          | Output     |
+--------+---------------+------------+
| Type   | Boolean       | Int64 NULL |
| Domain | {FALSE, TRUE} | {0..=1}    |
| Row 0  | false         | 0          |
| Row 1  | true          | 1          |
+--------+---------------+------------+
evaluation (internal):
+--------+------------------------------------------------------------------+
| Column | Data                                                             |
+--------+------------------------------------------------------------------+
| bool   | Boolean([0b______10])                                            |
| Output | NullableColumn { column: Int64([0, 1]), validity: [0b______11] } |
+--------+------------------------------------------------------------------+


ast            : TRY_CAST(TO_DATE(1) AS TIMESTAMP)
raw expr       : TRY_CAST(TO_DATE(1) AS Timestamp)
checked expr   : try_to_timestamp<Date>(to_date<Int64>(to_int64<UInt8>(1_u8)))
optimized expr : 86400000000
output type    : Timestamp NULL
output domain  : {86400000000..=86400000000}
output         : '1970-01-02 00:00:00.000000'


ast            : TRY_CAST(TO_TIMESTAMP(1) AS DATE)
raw expr       : TRY_CAST(TO_TIMESTAMP(1) AS Date)
checked expr   : try_to_date<Timestamp>(to_timestamp<Int64>(to_int64<UInt8>(1_u8)))
optimized expr : 0
output type    : Date NULL
output domain  : {0..=0}
output         : '1970-01-01'


ast            : TRY_CAST(a AS DATE)
raw expr       : TRY_CAST(a::Timestamp AS Date)
checked expr   : try_to_date<Timestamp>(a)
evaluation:
+--------+--------------------------------------+----------------+
|        | a                                    | Output         |
+--------+--------------------------------------+----------------+
| Type   | Timestamp                            | Date NULL      |
| Domain | {-315360000000000..=315360000000000} | {-3650..=3650} |
| Row 0  | '1960-01-04 00:00:00.000000'         | '1960-01-04'   |
| Row 1  | '1969-12-28 08:24:00.000000'         | '1969-12-28'   |
| Row 2  | '1969-12-31 23:59:59.999900'         | '1969-12-31'   |
| Row 3  | '1970-01-01 00:00:00.000000'         | '1970-01-01'   |
| Row 4  | '1970-01-01 00:00:00.000100'         | '1970-01-01'   |
| Row 5  | '1970-01-04 15:36:00.000000'         | '1970-01-04'   |
| Row 6  | '1979-12-30 00:00:00.000000'         | '1979-12-30'   |
+--------+--------------------------------------+----------------+
evaluation (internal):
+--------+-----------------------------------------------------------------------------------+
| Column | Data                                                                              |
+--------+-----------------------------------------------------------------------------------+
| a      | [-315360000000000, -315360000000, -100, 0, 100, 315360000000, 315360000000000]    |
| Output | NullableColumn { column: [-3650, -4, -1, 0, 0, 3, 3650], validity: [0b_1111111] } |
+--------+-----------------------------------------------------------------------------------+


ast            : TRY_CAST(a AS TIMESTAMP)
raw expr       : TRY_CAST(a::Date AS Timestamp)
checked expr   : try_to_timestamp<Date>(a)
evaluation:
+--------+---------------------+-------------------------------------------+
|        | a                   | Output                                    |
+--------+---------------------+-------------------------------------------+
| Type   | Date                | Timestamp NULL                            |
| Domain | {-354285..=2932896} | {-30610224000000000..=253402214400000000} |
| Row 0  | '1000-01-01'        | '1000-01-01 00:00:00.000000'              |
| Row 1  | '1969-09-23'        | '1969-09-23 00:00:00.000000'              |
| Row 2  | '1970-01-01'        | '1970-01-01 00:00:00.000000'              |
| Row 3  | '1970-04-11'        | '1970-04-11 00:00:00.000000'              |
| Row 4  | '9999-12-31'        | '9999-12-31 00:00:00.000000'              |
+--------+---------------------+-------------------------------------------+
evaluation (internal):
+--------+-------------------------------------------------------------------------------------------------------------------------------+
| Column | Data                                                                                                                          |
+--------+-------------------------------------------------------------------------------------------------------------------------------+
| a      | [-354285, -100, 0, 100, 2932896]                                                                                              |
| Output | NullableColumn { column: [-30610224000000000, -8640000000000, 0, 8640000000000, 253402214400000000], validity: [0b___11111] } |
+--------+-------------------------------------------------------------------------------------------------------------------------------+


ast            : TRY_CAST(TO_DATE(a) AS TIMESTAMP)
raw expr       : TRY_CAST(TO_DATE(a::Int32) AS Timestamp)
checked expr   : try_to_timestamp<Date>(to_date<Int64>(to_int64<Int32>(a)))
evaluation:
+--------+---------------------+-------------------------------------------+
|        | a                   | Output                                    |
+--------+---------------------+-------------------------------------------+
| Type   | Int32               | Timestamp NULL                            |
| Domain | {-354285..=2932896} | {-30610224000000000..=253402214400000000} |
| Row 0  | -354285             | '1000-01-01 00:00:00.000000'              |
| Row 1  | -100                | '1969-09-23 00:00:00.000000'              |
| Row 2  | 0                   | '1970-01-01 00:00:00.000000'              |
| Row 3  | 100                 | '1970-04-11 00:00:00.000000'              |
| Row 4  | 2932896             | '9999-12-31 00:00:00.000000'              |
+--------+---------------------+-------------------------------------------+
evaluation (internal):
+--------+-------------------------------------------------------------------------------------------------------------------------------+
| Column | Data                                                                                                                          |
+--------+-------------------------------------------------------------------------------------------------------------------------------+
| a      | Int32([-354285, -100, 0, 100, 2932896])                                                                                       |
| Output | NullableColumn { column: [-30610224000000000, -8640000000000, 0, 8640000000000, 253402214400000000], validity: [0b___11111] } |
+--------+-------------------------------------------------------------------------------------------------------------------------------+


ast            : TRY_CAST(a AS TIMESTAMP)
raw expr       : TRY_CAST(a::Int64 AS Timestamp)
checked expr   : try_to_timestamp<Int64>(a)
optimized expr : NULL
evaluation:
+--------+---------------------------------------------+----------------+
|        | a                                           | Output         |
+--------+---------------------------------------------+----------------+
| Type   | Int64                                       | Timestamp NULL |
| Domain | {9223372036854775807..=9223372036854775807} | {NULL}         |
| Row 0  | 9223372036854775807                         | NULL           |
+--------+---------------------------------------------+----------------+
evaluation (internal):
+--------+--------------------------------------------------------+
| Column | Data                                                   |
+--------+--------------------------------------------------------+
| a      | Int64([9223372036854775807])                           |
| Output | NullableColumn { column: [0], validity: [0b_______0] } |
+--------+--------------------------------------------------------+


ast            : TRY_CAST(a AS DATE)
raw expr       : TRY_CAST(a::Int64 AS Date)
checked expr   : try_to_date<Int64>(a)
optimized expr : NULL
evaluation:
+--------+---------------------------------------------+-----------+
|        | a                                           | Output    |
+--------+---------------------------------------------+-----------+
| Type   | Int64                                       | Date NULL |
| Domain | {9223372036854775807..=9223372036854775807} | {NULL}    |
| Row 0  | 9223372036854775807                         | NULL      |
+--------+---------------------------------------------+-----------+
evaluation (internal):
+--------+--------------------------------------------------------+
| Column | Data                                                   |
+--------+--------------------------------------------------------+
| a      | Int64([9223372036854775807])                           |
| Output | NullableColumn { column: [0], validity: [0b_______0] } |
+--------+--------------------------------------------------------+


ast            : TRY_TO_TIMESTAMP('2022')
raw expr       : TRY_TO_TIMESTAMP('2022')
checked expr   : try_to_timestamp<String>("2022")
optimized expr : NULL
output type    : Timestamp NULL
output domain  : {NULL}
output         : NULL


ast            : TRY_TO_TIMESTAMP('2022-01')
raw expr       : TRY_TO_TIMESTAMP('2022-01')
checked expr   : try_to_timestamp<String>("2022-01")
optimized expr : NULL
output type    : Timestamp NULL
output domain  : {NULL}
output         : NULL


ast            : TRY_TO_TIMESTAMP('2022-01-02')
raw expr       : TRY_TO_TIMESTAMP('2022-01-02')
checked expr   : try_to_timestamp<String>("2022-01-02")
optimized expr : 1641081600000000
output type    : Timestamp NULL
output domain  : {1641081600000000..=1641081600000000}
output         : '2022-01-02 00:00:00.000000'


ast            : TRY_TO_TIMESTAMP('A NON-TIMESTAMP STR')
raw expr       : TRY_TO_TIMESTAMP('A NON-TIMESTAMP STR')
checked expr   : try_to_timestamp<String>("A NON-TIMESTAMP STR")
optimized expr : NULL
output type    : Timestamp NULL
output domain  : {NULL}
output         : NULL


ast            : TRY_TO_TIMESTAMP('2022-01-02T03:25:02.868894-07:00')
raw expr       : TRY_TO_TIMESTAMP('2022-01-02T03:25:02.868894-07:00')
checked expr   : try_to_timestamp<String>("2022-01-02T03:25:02.868894-07:00")
optimized expr : 1641119102868894
output type    : Timestamp NULL
output domain  : {1641119102868894..=1641119102868894}
output         : '2022-01-02 10:25:02.868894'


ast            : TRY_TO_TIMESTAMP('2022-01-02 02:00:11')
raw expr       : TRY_TO_TIMESTAMP('2022-01-02 02:00:11')
checked expr   : try_to_timestamp<String>("2022-01-02 02:00:11")
optimized expr : 1641088811000000
output type    : Timestamp NULL
output domain  : {1641088811000000..=1641088811000000}
output         : '2022-01-02 02:00:11.000000'


ast            : TRY_TO_TIMESTAMP('2022-01-02T02:00:22')
raw expr       : TRY_TO_TIMESTAMP('2022-01-02T02:00:22')
checked expr   : try_to_timestamp<String>("2022-01-02T02:00:22")
optimized expr : 1641088822000000
output type    : Timestamp NULL
output domain  : {1641088822000000..=1641088822000000}
output         : '2022-01-02 02:00:22.000000'


ast            : TRY_TO_TIMESTAMP('2022-01-02T01:12:00-07:00')
raw expr       : TRY_TO_TIMESTAMP('2022-01-02T01:12:00-07:00')
checked expr   : try_to_timestamp<String>("2022-01-02T01:12:00-07:00")
optimized expr : 1641111120000000
output type    : Timestamp NULL
output domain  : {1641111120000000..=1641111120000000}
output         : '2022-01-02 08:12:00.000000'


ast            : TRY_TO_TIMESTAMP('2022-01-02T01')
raw expr       : TRY_TO_TIMESTAMP('2022-01-02T01')
checked expr   : try_to_timestamp<String>("2022-01-02T01")
optimized expr : 1641085200000000
output type    : Timestamp NULL
output domain  : {1641085200000000..=1641085200000000}
output         : '2022-01-02 01:00:00.000000'


ast            : TRY_TO_TIMESTAMP(a)
raw expr       : TRY_TO_TIMESTAMP(a::String)
checked expr   : try_to_timestamp<String>(a)
evaluation:
+--------+-----------------------------------------------------+----------------------------------------------------+
|        | a                                                   | Output                                             |
+--------+-----------------------------------------------------+----------------------------------------------------+
| Type   | String                                              | Timestamp NULL                                     |
| Domain | {"2022-01-02"..="2022-01-02T03:25:02.868894-07:00"} | {-30610224000000000..=253402300799999999} ∪ {NULL} |
| Row 0  | '2022-01-02'                                        | '2022-01-02 00:00:00.000000'                       |
| Row 1  | '2022-01-02T03:25:02.868894-07:00'                  | '2022-01-02 10:25:02.868894'                       |
| Row 2  | '2022-01-02 02:00:11'                               | '2022-01-02 02:00:11.000000'                       |
| Row 3  | '2022-01-02T01:12:00-07:00'                         | '2022-01-02 08:12:00.000000'                       |
| Row 4  | '2022-01-02T01'                                     | '2022-01-02 01:00:00.000000'                       |
+--------+-----------------------------------------------------+----------------------------------------------------+
evaluation (internal):
+--------+-------------------------------------------------------------------------------------------------------------------------------------------------------------------------------------------------------------------------------------------------------------------+
| Column | Data                                                                                                                                                                                                                                                              |
+--------+-------------------------------------------------------------------------------------------------------------------------------------------------------------------------------------------------------------------------------------------------------------------+
| a      | StringColumn { data: 0x323032322d30312d3032323032322d30312d30325430333a32353a30322e3836383839342d30373a3030323032322d30312d30322030323a30303a3131323032322d30312d30325430313a31323a30302d30373a3030323032322d30312d3032543031, offsets: [0, 10, 42, 61, 86, 99] } |
| Output | NullableColumn { column: [1641081600000000, 1641119102868894, 1641088811000000, 1641111120000000, 1641085200000000], validity: [0b___11111] }                                                                                                                     |
+--------+-------------------------------------------------------------------------------------------------------------------------------------------------------------------------------------------------------------------------------------------------------------------+


ast            : TRY_CAST(TO_TIMESTAMP(-315360000000000) AS VARCHAR)
raw expr       : TRY_CAST(TO_TIMESTAMP(minus(315360000000000)) AS String)
checked expr   : try_to_string<Timestamp>(to_timestamp<Int64>(minus<UInt64>(315360000000000_u64)))
optimized expr : "1960-01-04 00:00:00.000000"
output type    : String NULL
output domain  : {"1960-01-04 00:00:00.000000"..="1960-01-04 00:00:00.000000"}
output         : '1960-01-04 00:00:00.000000'


ast            : TRY_CAST(TO_TIMESTAMP(-315360000000) AS VARCHAR)
raw expr       : TRY_CAST(TO_TIMESTAMP(minus(315360000000)) AS String)
checked expr   : try_to_string<Timestamp>(to_timestamp<Int64>(minus<UInt64>(315360000000_u64)))
optimized expr : "1960-01-04 00:00:00.000000"
output type    : String NULL
output domain  : {"1960-01-04 00:00:00.000000"..="1960-01-04 00:00:00.000000"}
output         : '1960-01-04 00:00:00.000000'


ast            : TRY_CAST(TO_TIMESTAMP(-100) AS VARCHAR)
raw expr       : TRY_CAST(TO_TIMESTAMP(minus(100)) AS String)
checked expr   : try_to_string<Timestamp>(to_timestamp<Int64>(to_int64<Int16>(minus<UInt8>(100_u8))))
optimized expr : "1969-12-31 23:58:20.000000"
output type    : String NULL
output domain  : {"1969-12-31 23:58:20.000000"..="1969-12-31 23:58:20.000000"}
output         : '1969-12-31 23:58:20.000000'


ast            : TRY_CAST(TO_TIMESTAMP(-0) AS VARCHAR)
raw expr       : TRY_CAST(TO_TIMESTAMP(minus(0)) AS String)
checked expr   : try_to_string<Timestamp>(to_timestamp<Int64>(to_int64<Int16>(minus<UInt8>(0_u8))))
optimized expr : "1970-01-01 00:00:00.000000"
output type    : String NULL
output domain  : {"1970-01-01 00:00:00.000000"..="1970-01-01 00:00:00.000000"}
output         : '1970-01-01 00:00:00.000000'


ast            : TRY_CAST(TO_TIMESTAMP(0) AS VARCHAR)
raw expr       : TRY_CAST(TO_TIMESTAMP(0) AS String)
checked expr   : try_to_string<Timestamp>(to_timestamp<Int64>(to_int64<UInt8>(0_u8)))
optimized expr : "1970-01-01 00:00:00.000000"
output type    : String NULL
output domain  : {"1970-01-01 00:00:00.000000"..="1970-01-01 00:00:00.000000"}
output         : '1970-01-01 00:00:00.000000'


ast            : TRY_CAST(TO_TIMESTAMP(100) AS VARCHAR)
raw expr       : TRY_CAST(TO_TIMESTAMP(100) AS String)
checked expr   : try_to_string<Timestamp>(to_timestamp<Int64>(to_int64<UInt8>(100_u8)))
optimized expr : "1970-01-01 00:01:40.000000"
output type    : String NULL
output domain  : {"1970-01-01 00:01:40.000000"..="1970-01-01 00:01:40.000000"}
output         : '1970-01-01 00:01:40.000000'


ast            : TRY_CAST(TO_TIMESTAMP(315360000000) AS VARCHAR)
raw expr       : TRY_CAST(TO_TIMESTAMP(315360000000) AS String)
checked expr   : try_to_string<Timestamp>(to_timestamp<Int64>(to_int64<UInt64>(315360000000_u64)))
optimized expr : "1979-12-30 00:00:00.000000"
output type    : String NULL
output domain  : {"1979-12-30 00:00:00.000000"..="1979-12-30 00:00:00.000000"}
output         : '1979-12-30 00:00:00.000000'


ast            : TRY_CAST(TO_TIMESTAMP(315360000000000) AS VARCHAR)
raw expr       : TRY_CAST(TO_TIMESTAMP(315360000000000) AS String)
checked expr   : try_to_string<Timestamp>(to_timestamp<Int64>(to_int64<UInt64>(315360000000000_u64)))
optimized expr : "1979-12-30 00:00:00.000000"
output type    : String NULL
output domain  : {"1979-12-30 00:00:00.000000"..="1979-12-30 00:00:00.000000"}
output         : '1979-12-30 00:00:00.000000'


ast            : TRY_CAST(a AS VARCHAR)
raw expr       : TRY_CAST(a::Timestamp AS String)
checked expr   : try_to_string<Timestamp>(a)
evaluation:
+--------+--------------------------------------+------------------------------+
|        | a                                    | Output                       |
+--------+--------------------------------------+------------------------------+
| Type   | Timestamp                            | String NULL                  |
| Domain | {-315360000000000..=315360000000000} | {""..}                       |
| Row 0  | '1960-01-04 00:00:00.000000'         | '1960-01-04 00:00:00.000000' |
| Row 1  | '1969-12-28 08:24:00.000000'         | '1969-12-28 08:24:00.000000' |
| Row 2  | '1969-12-31 23:59:59.999900'         | '1969-12-31 23:59:59.999900' |
| Row 3  | '1970-01-01 00:00:00.000000'         | '1970-01-01 00:00:00.000000' |
| Row 4  | '1970-01-01 00:00:00.000100'         | '1970-01-01 00:00:00.000100' |
| Row 5  | '1970-01-04 15:36:00.000000'         | '1970-01-04 15:36:00.000000' |
| Row 6  | '1979-12-30 00:00:00.000000'         | '1979-12-30 00:00:00.000000' |
+--------+--------------------------------------+------------------------------+
evaluation (internal):
+--------+--------------------------------------------------------------------------------------------------------------------------------------------------------------------------------------------------------------------------------------------------------------------------------------------------------------------------------------------------------------------------------------------------------------------------------------------------------------------------------------------------------+
| Column | Data                                                                                                                                                                                                                                                                                                                                                                                                                                                                                                   |
+--------+--------------------------------------------------------------------------------------------------------------------------------------------------------------------------------------------------------------------------------------------------------------------------------------------------------------------------------------------------------------------------------------------------------------------------------------------------------------------------------------------------------+
| a      | [-315360000000000, -315360000000, -100, 0, 100, 315360000000, 315360000000000]                                                                                                                                                                                                                                                                                                                                                                                                                         |
| Output | NullableColumn { column: StringColumn { data: 0x313936302d30312d30342030303a30303a30302e303030303030313936392d31322d32382030383a32343a30302e303030303030313936392d31322d33312032333a35393a35392e393939393030313937302d30312d30312030303a30303a30302e303030303030313937302d30312d30312030303a30303a30302e303030313030313937302d30312d30342031353a33363a30302e303030303030313937392d31322d33302030303a30303a30302e303030303030, offsets: [0, 26, 52, 78, 104, 130, 156, 182] }, validity: [0b_1111111] } |
+--------+--------------------------------------------------------------------------------------------------------------------------------------------------------------------------------------------------------------------------------------------------------------------------------------------------------------------------------------------------------------------------------------------------------------------------------------------------------------------------------------------------------+


ast            : TRY_TO_DATE('2022')
raw expr       : TRY_TO_DATE('2022')
checked expr   : try_to_date<String>("2022")
optimized expr : NULL
output type    : Date NULL
output domain  : {NULL}
output         : NULL


ast            : TRY_TO_DATE('2022-01')
raw expr       : TRY_TO_DATE('2022-01')
checked expr   : try_to_date<String>("2022-01")
optimized expr : NULL
output type    : Date NULL
output domain  : {NULL}
output         : NULL


ast            : TRY_TO_DATE('2022-01-02')
raw expr       : TRY_TO_DATE('2022-01-02')
checked expr   : try_to_date<String>("2022-01-02")
optimized expr : 18994
output type    : Date NULL
output domain  : {18994..=18994}
output         : '2022-01-02'


ast            : TRY_TO_DATE('A NON-DATE STR')
raw expr       : TRY_TO_DATE('A NON-DATE STR')
checked expr   : try_to_date<String>("A NON-DATE STR")
optimized expr : NULL
output type    : Date NULL
output domain  : {NULL}
output         : NULL


ast            : TRY_TO_DATE('2022-01-02T03:25:02.868894-07:00')
raw expr       : TRY_TO_DATE('2022-01-02T03:25:02.868894-07:00')
checked expr   : try_to_date<String>("2022-01-02T03:25:02.868894-07:00")
optimized expr : 18994
output type    : Date NULL
output domain  : {18994..=18994}
output         : '2022-01-02'


ast            : TRY_TO_DATE('2022-01-02 02:00:11')
raw expr       : TRY_TO_DATE('2022-01-02 02:00:11')
checked expr   : try_to_date<String>("2022-01-02 02:00:11")
optimized expr : 18994
output type    : Date NULL
output domain  : {18994..=18994}
output         : '2022-01-02'


ast            : TRY_TO_DATE('2022-01-02T02:00:22')
raw expr       : TRY_TO_DATE('2022-01-02T02:00:22')
checked expr   : try_to_date<String>("2022-01-02T02:00:22")
optimized expr : 18994
output type    : Date NULL
output domain  : {18994..=18994}
output         : '2022-01-02'


ast            : TRY_TO_DATE('2022-01-02T01:12:00-07:00')
raw expr       : TRY_TO_DATE('2022-01-02T01:12:00-07:00')
checked expr   : try_to_date<String>("2022-01-02T01:12:00-07:00")
optimized expr : 18994
output type    : Date NULL
output domain  : {18994..=18994}
output         : '2022-01-02'


ast            : TRY_TO_DATE('2022-01-02T01')
raw expr       : TRY_TO_DATE('2022-01-02T01')
checked expr   : try_to_date<String>("2022-01-02T01")
optimized expr : 18994
output type    : Date NULL
output domain  : {18994..=18994}
output         : '2022-01-02'


ast            : TRY_TO_DATE(a)
raw expr       : TRY_TO_DATE(a::String)
checked expr   : try_to_date<String>(a)
evaluation:
+--------+-----------------------------------------------------+------------------------------+
|        | a                                                   | Output                       |
+--------+-----------------------------------------------------+------------------------------+
| Type   | String                                              | Date NULL                    |
| Domain | {"2022-01-02"..="2022-01-02T03:25:02.868894-07:00"} | {-354285..=2932896} ∪ {NULL} |
| Row 0  | '2022-01-02'                                        | '2022-01-02'                 |
| Row 1  | '2022-01-02T03:25:02.868894-07:00'                  | '2022-01-02'                 |
| Row 2  | '2022-01-02 02:00:11'                               | '2022-01-02'                 |
| Row 3  | '2022-01-02T01:12:00-07:00'                         | '2022-01-02'                 |
| Row 4  | '2022-01-02T01'                                     | '2022-01-02'                 |
+--------+-----------------------------------------------------+------------------------------+
evaluation (internal):
+--------+-------------------------------------------------------------------------------------------------------------------------------------------------------------------------------------------------------------------------------------------------------------------+
| Column | Data                                                                                                                                                                                                                                                              |
+--------+-------------------------------------------------------------------------------------------------------------------------------------------------------------------------------------------------------------------------------------------------------------------+
| a      | StringColumn { data: 0x323032322d30312d3032323032322d30312d30325430333a32353a30322e3836383839342d30373a3030323032322d30312d30322030323a30303a3131323032322d30312d30325430313a31323a30302d30373a3030323032322d30312d3032543031, offsets: [0, 10, 42, 61, 86, 99] } |
| Output | NullableColumn { column: [18994, 18994, 18994, 18994, 18994], validity: [0b___11111] }                                                                                                                                                                            |
+--------+-------------------------------------------------------------------------------------------------------------------------------------------------------------------------------------------------------------------------------------------------------------------+


ast            : TRY_CAST(TO_DATE(-354285) AS VARCHAR)
raw expr       : TRY_CAST(TO_DATE(minus(354285)) AS String)
checked expr   : try_to_string<Date>(to_date<Int64>(minus<UInt32>(354285_u32)))
optimized expr : "1000-01-01"
output type    : String NULL
output domain  : {"1000-01-01"..="1000-01-01"}
output         : '1000-01-01'


ast            : TRY_CAST(TO_DATE(-100) AS VARCHAR)
raw expr       : TRY_CAST(TO_DATE(minus(100)) AS String)
checked expr   : try_to_string<Date>(to_date<Int64>(to_int64<Int16>(minus<UInt8>(100_u8))))
optimized expr : "1969-09-23"
output type    : String NULL
output domain  : {"1969-09-23"..="1969-09-23"}
output         : '1969-09-23'


ast            : TRY_CAST(TO_DATE(-0) AS VARCHAR)
raw expr       : TRY_CAST(TO_DATE(minus(0)) AS String)
checked expr   : try_to_string<Date>(to_date<Int64>(to_int64<Int16>(minus<UInt8>(0_u8))))
optimized expr : "1970-01-01"
output type    : String NULL
output domain  : {"1970-01-01"..="1970-01-01"}
output         : '1970-01-01'


ast            : TRY_CAST(TO_DATE(0) AS VARCHAR)
raw expr       : TRY_CAST(TO_DATE(0) AS String)
checked expr   : try_to_string<Date>(to_date<Int64>(to_int64<UInt8>(0_u8)))
optimized expr : "1970-01-01"
output type    : String NULL
output domain  : {"1970-01-01"..="1970-01-01"}
output         : '1970-01-01'


ast            : TRY_CAST(TO_DATE(100) AS VARCHAR)
raw expr       : TRY_CAST(TO_DATE(100) AS String)
checked expr   : try_to_string<Date>(to_date<Int64>(to_int64<UInt8>(100_u8)))
optimized expr : "1970-04-11"
output type    : String NULL
output domain  : {"1970-04-11"..="1970-04-11"}
output         : '1970-04-11'


ast            : TRY_CAST(TO_DATE(2932896) AS VARCHAR)
raw expr       : TRY_CAST(TO_DATE(2932896) AS String)
checked expr   : try_to_string<Date>(to_date<Int64>(to_int64<UInt32>(2932896_u32)))
optimized expr : "9999-12-31"
output type    : String NULL
output domain  : {"9999-12-31"..="9999-12-31"}
output         : '9999-12-31'


ast            : TRY_CAST(a AS VARCHAR)
raw expr       : TRY_CAST(a::Date AS String)
checked expr   : try_to_string<Date>(a)
evaluation:
+--------+---------------------+--------------+
|        | a                   | Output       |
+--------+---------------------+--------------+
| Type   | Date                | String NULL  |
| Domain | {-354285..=2932896} | {""..}       |
| Row 0  | '1000-01-01'        | '1000-01-01' |
| Row 1  | '1969-09-23'        | '1969-09-23' |
| Row 2  | '1970-01-01'        | '1970-01-01' |
| Row 3  | '1970-04-11'        | '1970-04-11' |
| Row 4  | '9999-12-31'        | '9999-12-31' |
+--------+---------------------+--------------+
evaluation (internal):
+--------+--------------------------------------------------------------------------------------------------------------------------------------------------------------------------------------------------------------------+
| Column | Data                                                                                                                                                                                                               |
+--------+--------------------------------------------------------------------------------------------------------------------------------------------------------------------------------------------------------------------+
| a      | [-354285, -100, 0, 100, 2932896]                                                                                                                                                                                   |
| Output | NullableColumn { column: StringColumn { data: 0x313030302d30312d3031313936392d30392d3233313937302d30312d3031313937302d30342d3131393939392d31322d3331, offsets: [0, 10, 20, 30, 40, 50] }, validity: [0b___11111] } |
+--------+--------------------------------------------------------------------------------------------------------------------------------------------------------------------------------------------------------------------+


error: 
  --> SQL:1:1
  |
1 | TRY_CAST((1, TRUE) AS Tuple(STRING))
  | ^^^^^^^^^^^^^^^^^^^^^^^^^^^^^^^^^^^^ unable to cast type `Tuple(UInt8, Boolean)` to type `Tuple(String NULL,) NULL`



ast            : TRY_CAST(('a',) AS Tuple(INT))
raw expr       : TRY_CAST(tuple('a') AS Tuple(Int32,))
checked expr   : TRY_CAST(tuple<String>("a") AS Tuple(Int32 NULL,) NULL)
optimized expr : (NULL,)
output type    : Tuple(Int32 NULL,) NULL
output domain  : ({NULL})
output         : (NULL,)


ast            : TRY_CAST(((1, TRUE), 1) AS Tuple(Tuple(INT, INT), INT))
raw expr       : TRY_CAST(tuple(tuple(1, true), 1) AS Tuple(Tuple(Int32, Int32), Int32))
checked expr   : TRY_CAST(tuple<Tuple(UInt8, Boolean), UInt8>(tuple<UInt8, Boolean>(1_u8, true), 1_u8) AS Tuple(Tuple(Int32 NULL, Int32 NULL) NULL, Int32 NULL) NULL)
optimized expr : ((1_i32, 1_i32), 1_i32)
output type    : Tuple(Tuple(Int32 NULL, Int32 NULL) NULL, Int32 NULL) NULL
output domain  : (({1..=1}, {1..=1}), {1..=1})
output         : ((1, 1), 1)


ast            : TRY_CAST(TRY_CAST(1 AS INT32) AS INT32)
raw expr       : TRY_CAST(TRY_CAST(1 AS Int32) AS Int32)
checked expr   : try_to_int32<UInt8>(1_u8)
optimized expr : 1_i32
output type    : Int32 NULL
output domain  : {1..=1}
output         : 1


ast            : TRY_CAST(((1, 'a'), 1) AS Tuple(Tuple(INT, INT NULL), INT))
raw expr       : TRY_CAST(tuple(tuple(1, 'a'), 1) AS Tuple(Tuple(Int32, Int32 NULL), Int32))
checked expr   : TRY_CAST(tuple<Tuple(UInt8, String), UInt8>(tuple<UInt8, String>(1_u8, "a"), 1_u8) AS Tuple(Tuple(Int32 NULL, Int32 NULL) NULL, Int32 NULL) NULL)
optimized expr : ((1_i32, NULL), 1_i32)
output type    : Tuple(Tuple(Int32 NULL, Int32 NULL) NULL, Int32 NULL) NULL
output domain  : (({1..=1}, {NULL}), {1..=1})
output         : ((1, NULL), 1)


ast            : TRY_CAST(((1, 'a'), 1) AS Tuple(Tuple(INT, INT), INT) NULL)
raw expr       : TRY_CAST(tuple(tuple(1, 'a'), 1) AS Tuple(Tuple(Int32, Int32), Int32) NULL)
checked expr   : TRY_CAST(tuple<Tuple(UInt8, String), UInt8>(tuple<UInt8, String>(1_u8, "a"), 1_u8) AS Tuple(Tuple(Int32 NULL, Int32 NULL) NULL, Int32 NULL) NULL)
optimized expr : ((1_i32, NULL), 1_i32)
output type    : Tuple(Tuple(Int32 NULL, Int32 NULL) NULL, Int32 NULL) NULL
output domain  : (({1..=1}, {NULL}), {1..=1})
output         : ((1, NULL), 1)


ast            : TRY_CAST([(1,TRUE),(2,FALSE)] AS Array(Tuple(INT, INT)))
raw expr       : TRY_CAST(array(tuple(1, true), tuple(2, false)) AS Array(Tuple(Int32, Int32)))
checked expr   : TRY_CAST(array<T0=Tuple(UInt8, Boolean)><T0, T0>(tuple<UInt8, Boolean>(1_u8, true), tuple<UInt8, Boolean>(2_u8, false)) AS Array(Tuple(Int32 NULL, Int32 NULL) NULL) NULL)
optimized expr : [(1, 1), (2, 0)]
output type    : Array(Tuple(Int32 NULL, Int32 NULL) NULL) NULL
output domain  : [({1..=2}, {0..=1})]
output         : [(1, 1), (2, 0)]


ast            : TRY_CAST([(1,'a'),(2,'a')] AS Array(Tuple(INT, INT)) NULL)
raw expr       : TRY_CAST(array(tuple(1, 'a'), tuple(2, 'a')) AS Array(Tuple(Int32, Int32)) NULL)
checked expr   : TRY_CAST(array<T0=Tuple(UInt8, String)><T0, T0>(tuple<UInt8, String>(1_u8, "a"), tuple<UInt8, String>(2_u8, "a")) AS Array(Tuple(Int32 NULL, Int32 NULL) NULL) NULL)
optimized expr : [(1, NULL), (2, NULL)]
output type    : Array(Tuple(Int32 NULL, Int32 NULL) NULL) NULL
output domain  : [({1..=2}, {0..=0} ∪ {NULL})]
output         : [(1, NULL), (2, NULL)]


ast            : TRY_CAST([(1,'a'),(2,'a')] AS Array(Tuple(INT, INT NULL)))
raw expr       : TRY_CAST(array(tuple(1, 'a'), tuple(2, 'a')) AS Array(Tuple(Int32, Int32 NULL)))
checked expr   : TRY_CAST(array<T0=Tuple(UInt8, String)><T0, T0>(tuple<UInt8, String>(1_u8, "a"), tuple<UInt8, String>(2_u8, "a")) AS Array(Tuple(Int32 NULL, Int32 NULL) NULL) NULL)
optimized expr : [(1, NULL), (2, NULL)]
output type    : Array(Tuple(Int32 NULL, Int32 NULL) NULL) NULL
output domain  : [({1..=2}, {0..=0} ∪ {NULL})]
output         : [(1, NULL), (2, NULL)]


ast            : TRY_CAST([[TRUE], [FALSE, TRUE]] AS Array(Array(INT)))
raw expr       : TRY_CAST(array(array(true), array(false, true)) AS Array(Array(Int32)))
checked expr   : TRY_CAST(array<T0=Array(Boolean)><T0, T0>(array<T0=Boolean><T0>(true), array<T0=Boolean><T0, T0>(false, true)) AS Array(Array(Int32 NULL) NULL) NULL)
optimized expr : [[1], [0, 1]]
output type    : Array(Array(Int32 NULL) NULL) NULL
output domain  : [[{0..=1}]]
output         : [[1], [0, 1]]


ast            : TRY_CAST([['a'], ['b', 'c']] AS Array(Array(INT) NULL))
raw expr       : TRY_CAST(array(array('a'), array('b', 'c')) AS Array(Array(Int32) NULL))
checked expr   : TRY_CAST(array<T0=Array(String)><T0, T0>(array<T0=String><T0>("a"), array<T0=String><T0, T0>("b", "c")) AS Array(Array(Int32 NULL) NULL) NULL)
optimized expr : [[NULL], [NULL, NULL]]
output type    : Array(Array(Int32 NULL) NULL) NULL
output domain  : [[{0..=0} ∪ {NULL}]]
output         : [[NULL], [NULL, NULL]]


ast            : TRY_CAST('Abc' AS BINARY)
raw expr       : TRY_CAST('Abc' AS Binary)
checked expr   : try_to_binary<String>("Abc")
optimized expr : 416263
output type    : Binary NULL
output domain  : Undefined
output         : 416263


ast            : TRY_CAST('Dobrý den' AS BINARY)
raw expr       : TRY_CAST('Dobrý den' AS Binary)
checked expr   : try_to_binary<String>("Dobrý den")
optimized expr : 446F6272C3BD2064656E
output type    : Binary NULL
output domain  : Undefined
output         : 446F6272C3BD2064656E


ast            : TRY_CAST('ß😀山' AS BINARY)
raw expr       : TRY_CAST('ß😀山' AS Binary)
checked expr   : try_to_binary<String>("ß😀山")
optimized expr : C39FF09F9880E5B1B1
output type    : Binary NULL
output domain  : Undefined
output         : C39FF09F9880E5B1B1


ast            : TRY_CAST(NULL AS BINARY)
raw expr       : TRY_CAST(NULL AS Binary)
checked expr   : try_to_binary<String NULL>(CAST(NULL AS String NULL))
optimized expr : NULL
output type    : Binary NULL
output domain  : {NULL}
output         : NULL


ast            : TRY_CAST(NULL AS BINARY NULL)
raw expr       : TRY_CAST(NULL AS Binary NULL)
checked expr   : TRY_CAST(NULL AS Binary NULL)
optimized expr : NULL
output type    : Binary NULL
output domain  : {NULL}
output         : NULL


ast            : TRY_CAST(a AS BINARY)
raw expr       : TRY_CAST(a::String AS Binary)
checked expr   : try_to_binary<String>(a)
evaluation:
+--------+-------------------+----------------------+
|        | a                 | Output               |
+--------+-------------------+----------------------+
| Type   | String            | Binary NULL          |
| Domain | {"Abc"..="ß😀山"} | Undefined ∪ {NULL}   |
| Row 0  | 'Abc'             | 416263               |
| Row 1  | 'Dobrý den'       | 446F6272C3BD2064656E |
| Row 2  | 'ß😀山'           | C39FF09F9880E5B1B1   |
+--------+-------------------+----------------------+
evaluation (internal):
+--------+---------------------------------------------------------------------------------------------------------------------------------------------------+
| Column | Data                                                                                                                                              |
+--------+---------------------------------------------------------------------------------------------------------------------------------------------------+
| a      | StringColumn { data: 0x416263446f6272c3bd2064656ec39ff09f9880e5b1b1, offsets: [0, 3, 13, 22] }                                                    |
| Output | NullableColumn { column: BinaryColumn { data: 0x416263446f6272c3bd2064656ec39ff09f9880e5b1b1, offsets: [0, 3, 13, 22] }, validity: [0b_____111] } |
+--------+---------------------------------------------------------------------------------------------------------------------------------------------------+


ast            : TRY_CAST(a AS BINARY)
raw expr       : TRY_CAST(a::String NULL AS Binary)
checked expr   : try_to_binary<String NULL>(a)
evaluation:
+--------+----------------------------+----------------------+
|        | a                          | Output               |
+--------+----------------------------+----------------------+
| Type   | String NULL                | Binary NULL          |
| Domain | {"Abc"..="ß😀山"} ∪ {NULL} | Undefined ∪ {NULL}   |
| Row 0  | 'Abc'                      | 416263               |
| Row 1  | 'Dobrý den'                | 446F6272C3BD2064656E |
| Row 2  | NULL                       | NULL                 |
+--------+----------------------------+----------------------+
evaluation (internal):
+--------+---------------------------------------------------------------------------------------------------------------------------------------------------+
| Column | Data                                                                                                                                              |
+--------+---------------------------------------------------------------------------------------------------------------------------------------------------+
| a      | NullableColumn { column: StringColumn { data: 0x416263446f6272c3bd2064656ec39ff09f9880e5b1b1, offsets: [0, 3, 13, 22] }, validity: [0b_____011] } |
| Output | NullableColumn { column: BinaryColumn { data: 0x416263446f6272c3bd2064656ec39ff09f9880e5b1b1, offsets: [0, 3, 13, 22] }, validity: [0b_____011] } |
+--------+---------------------------------------------------------------------------------------------------------------------------------------------------+


ast            : TRY_CAST(a AS BINARY NULL)
raw expr       : TRY_CAST(a::String NULL AS Binary NULL)
checked expr   : TRY_CAST(a AS Binary NULL)
evaluation:
+--------+----------------------------+----------------------+
|        | a                          | Output               |
+--------+----------------------------+----------------------+
| Type   | String NULL                | Binary NULL          |
| Domain | {"Abc"..="ß😀山"} ∪ {NULL} | Undefined ∪ {NULL}   |
| Row 0  | 'Abc'                      | 416263               |
| Row 1  | 'Dobrý den'                | 446F6272C3BD2064656E |
| Row 2  | NULL                       | NULL                 |
+--------+----------------------------+----------------------+
evaluation (internal):
+--------+---------------------------------------------------------------------------------------------------------------------------------------------------+
| Column | Data                                                                                                                                              |
+--------+---------------------------------------------------------------------------------------------------------------------------------------------------+
| a      | NullableColumn { column: StringColumn { data: 0x416263446f6272c3bd2064656ec39ff09f9880e5b1b1, offsets: [0, 3, 13, 22] }, validity: [0b_____011] } |
| Output | NullableColumn { column: BinaryColumn { data: 0x416263446f6272c3bd2064656ec39ff09f9880e5b1b1, offsets: [0, 3, 13, 22] }, validity: [0b_____011] } |
+--------+---------------------------------------------------------------------------------------------------------------------------------------------------+


ast            : TRY_CAST(TRY_CAST('Abc' AS BINARY) AS STRING)
raw expr       : TRY_CAST(TRY_CAST('Abc' AS Binary) AS String)
checked expr   : try_to_string<Binary NULL>(try_to_binary<String>("Abc"))
optimized expr : "Abc"
output type    : String NULL
output domain  : {"Abc"..="Abc"}
output         : 'Abc'


ast            : TRY_CAST(TRY_CAST('Dobrý den' AS BINARY) AS STRING)
raw expr       : TRY_CAST(TRY_CAST('Dobrý den' AS Binary) AS String)
checked expr   : try_to_string<Binary NULL>(try_to_binary<String>("Dobrý den"))
optimized expr : "Dobrý den"
output type    : String NULL
output domain  : {"Dobrý den"..="Dobrý den"}
output         : 'Dobrý den'


ast            : TRY_CAST(TRY_CAST('ß😀山' AS BINARY) AS STRING)
raw expr       : TRY_CAST(TRY_CAST('ß😀山' AS Binary) AS String)
checked expr   : try_to_string<Binary NULL>(try_to_binary<String>("ß😀山"))
optimized expr : "ß😀山"
output type    : String NULL
output domain  : {"ß😀山"..="ß😀山"}
output         : 'ß😀山'


ast            : TRY_CAST(TRY_CAST(NULL AS BINARY) AS STRING)
raw expr       : TRY_CAST(TRY_CAST(NULL AS Binary) AS String)
checked expr   : try_to_string<Binary NULL>(try_to_binary<String NULL>(CAST(NULL AS String NULL)))
optimized expr : NULL
output type    : String NULL
output domain  : {NULL}
output         : NULL


ast            : TRY_CAST(TRY_CAST(NULL AS BINARY NULL) AS STRING NULL)
raw expr       : TRY_CAST(TRY_CAST(NULL AS Binary NULL) AS String NULL)
checked expr   : TRY_CAST(TRY_CAST(NULL AS Binary NULL) AS String NULL)
optimized expr : NULL
output type    : String NULL
output domain  : {NULL}
output         : NULL


ast            : TRY_CAST(TRY_CAST(a AS BINARY) AS STRING)
raw expr       : TRY_CAST(TRY_CAST(a::String AS Binary) AS String)
checked expr   : try_to_string<Binary NULL>(try_to_binary<String>(a))
evaluation:
+--------+-------------------+-----------------+
|        | a                 | Output          |
+--------+-------------------+-----------------+
| Type   | String            | String NULL     |
| Domain | {"Abc"..="ß😀山"} | {""..} ∪ {NULL} |
| Row 0  | 'Abc'             | 'Abc'           |
| Row 1  | 'Dobrý den'       | 'Dobrý den'     |
| Row 2  | 'ß😀山'           | 'ß😀山'         |
+--------+-------------------+-----------------+
evaluation (internal):
+--------+---------------------------------------------------------------------------------------------------------------------------------------------------+
| Column | Data                                                                                                                                              |
+--------+---------------------------------------------------------------------------------------------------------------------------------------------------+
| a      | StringColumn { data: 0x416263446f6272c3bd2064656ec39ff09f9880e5b1b1, offsets: [0, 3, 13, 22] }                                                    |
| Output | NullableColumn { column: StringColumn { data: 0x416263446f6272c3bd2064656ec39ff09f9880e5b1b1, offsets: [0, 3, 13, 22] }, validity: [0b_____111] } |
+--------+---------------------------------------------------------------------------------------------------------------------------------------------------+


ast            : TRY_CAST(TRY_CAST(a AS BINARY) AS STRING)
raw expr       : TRY_CAST(TRY_CAST(a::String NULL AS Binary) AS String)
checked expr   : try_to_string<Binary NULL>(try_to_binary<String NULL>(a))
evaluation:
+--------+----------------------------+-----------------+
|        | a                          | Output          |
+--------+----------------------------+-----------------+
| Type   | String NULL                | String NULL     |
| Domain | {"Abc"..="ß😀山"} ∪ {NULL} | {""..} ∪ {NULL} |
| Row 0  | 'Abc'                      | 'Abc'           |
| Row 1  | 'Dobrý den'                | 'Dobrý den'     |
| Row 2  | NULL                       | NULL            |
+--------+----------------------------+-----------------+
evaluation (internal):
+--------+---------------------------------------------------------------------------------------------------------------------------------------------------+
| Column | Data                                                                                                                                              |
+--------+---------------------------------------------------------------------------------------------------------------------------------------------------+
| a      | NullableColumn { column: StringColumn { data: 0x416263446f6272c3bd2064656ec39ff09f9880e5b1b1, offsets: [0, 3, 13, 22] }, validity: [0b_____011] } |
| Output | NullableColumn { column: StringColumn { data: 0x416263446f6272c3bd2064656ec39ff09f9880e5b1b1, offsets: [0, 3, 13, 22] }, validity: [0b_____011] } |
+--------+---------------------------------------------------------------------------------------------------------------------------------------------------+


ast            : TRY_CAST(TRY_CAST(a AS BINARY NULL) AS STRING NULL)
raw expr       : TRY_CAST(TRY_CAST(a::String NULL AS Binary NULL) AS String NULL)
checked expr   : TRY_CAST(TRY_CAST(a AS Binary NULL) AS String NULL)
evaluation:
+--------+----------------------------+-----------------+
|        | a                          | Output          |
+--------+----------------------------+-----------------+
| Type   | String NULL                | String NULL     |
| Domain | {"Abc"..="ß😀山"} ∪ {NULL} | {""..} ∪ {NULL} |
| Row 0  | 'Abc'                      | 'Abc'           |
| Row 1  | 'Dobrý den'                | 'Dobrý den'     |
| Row 2  | NULL                       | NULL            |
+--------+----------------------------+-----------------+
evaluation (internal):
+--------+---------------------------------------------------------------------------------------------------------------------------------------------------+
| Column | Data                                                                                                                                              |
+--------+---------------------------------------------------------------------------------------------------------------------------------------------------+
| a      | NullableColumn { column: StringColumn { data: 0x416263446f6272c3bd2064656ec39ff09f9880e5b1b1, offsets: [0, 3, 13, 22] }, validity: [0b_____011] } |
| Output | NullableColumn { column: StringColumn { data: 0x416263446f6272c3bd2064656ec39ff09f9880e5b1b1, offsets: [0, 3, 13, 22] }, validity: [0b_____011] } |
+--------+---------------------------------------------------------------------------------------------------------------------------------------------------+

<|MERGE_RESOLUTION|>--- conflicted
+++ resolved
@@ -1362,11 +1362,7 @@
   --> SQL:1:1
   |
 1 | TO_TIMESTAMP('2022')
-<<<<<<< HEAD
-  | ^^^^^^^^^^^^^^^^^^^^ cannot parse to type `TIMESTAMP` while evaluating function `to_timestamp('2022')` in expr `to_timestamp('2022')`
-=======
-  | ^^^^^^^^^^^^^^^^^^^^ cannot parse to type `TIMESTAMP`. BadArguments. Code: 1006, Text = unexpected argument. while evaluating function `to_timestamp('2022')`
->>>>>>> 0e9e31c8
+  | ^^^^^^^^^^^^^^^^^^^^ cannot parse to type `TIMESTAMP`. BadArguments. Code: 1006, Text = unexpected argument. while evaluating function `to_timestamp('2022')` in expr `to_timestamp('2022')`
 
 
 
@@ -1374,11 +1370,7 @@
   --> SQL:1:1
   |
 1 | TO_TIMESTAMP('2022-01')
-<<<<<<< HEAD
-  | ^^^^^^^^^^^^^^^^^^^^^^^ cannot parse to type `TIMESTAMP` while evaluating function `to_timestamp('2022-01')` in expr `to_timestamp('2022-01')`
-=======
-  | ^^^^^^^^^^^^^^^^^^^^^^^ cannot parse to type `TIMESTAMP`. BadArguments. Code: 1006, Text = unexpected argument. while evaluating function `to_timestamp('2022-01')`
->>>>>>> 0e9e31c8
+  | ^^^^^^^^^^^^^^^^^^^^^^^ cannot parse to type `TIMESTAMP`. BadArguments. Code: 1006, Text = unexpected argument. while evaluating function `to_timestamp('2022-01')` in expr `to_timestamp('2022-01')`
 
 
 
@@ -1395,11 +1387,7 @@
   --> SQL:1:1
   |
 1 | TO_TIMESTAMP('A NON-TIMESTAMP STR')
-<<<<<<< HEAD
-  | ^^^^^^^^^^^^^^^^^^^^^^^^^^^^^^^^^^^ cannot parse to type `TIMESTAMP` while evaluating function `to_timestamp('A NON-TIMESTAMP STR')` in expr `to_timestamp('A NON-TIMESTAMP STR')`
-=======
-  | ^^^^^^^^^^^^^^^^^^^^^^^^^^^^^^^^^^^ cannot parse to type `TIMESTAMP`. BadBytes. Code: 1046, Text = Date Parsing Error: The value 'A NON-TIME' could not be parsed into a valid Date, cause: input contains invalid characters. while evaluating function `to_timestamp('A NON-TIMESTAMP STR')`
->>>>>>> 0e9e31c8
+  | ^^^^^^^^^^^^^^^^^^^^^^^^^^^^^^^^^^^ cannot parse to type `TIMESTAMP`. BadBytes. Code: 1046, Text = Date Parsing Error: The value 'A NON-TIME' could not be parsed into a valid Date, cause: input contains invalid characters. while evaluating function `to_timestamp('A NON-TIMESTAMP STR')` in expr `to_timestamp('A NON-TIMESTAMP STR')`
 
 
 
@@ -1574,11 +1562,7 @@
   --> SQL:1:1
   |
 1 | TO_DATE('2022')
-<<<<<<< HEAD
-  | ^^^^^^^^^^^^^^^ cannot parse to type `DATE` while evaluating function `to_date('2022')` in expr `to_date('2022')`
-=======
-  | ^^^^^^^^^^^^^^^ cannot parse to type `DATE`. BadArguments. Code: 1006, Text = unexpected argument. while evaluating function `to_date('2022')`
->>>>>>> 0e9e31c8
+  | ^^^^^^^^^^^^^^^ cannot parse to type `DATE`. BadArguments. Code: 1006, Text = unexpected argument. while evaluating function `to_date('2022')` in expr `to_date('2022')`
 
 
 
@@ -1586,11 +1570,7 @@
   --> SQL:1:1
   |
 1 | TO_DATE('2022-01')
-<<<<<<< HEAD
-  | ^^^^^^^^^^^^^^^^^^ cannot parse to type `DATE` while evaluating function `to_date('2022-01')` in expr `to_date('2022-01')`
-=======
-  | ^^^^^^^^^^^^^^^^^^ cannot parse to type `DATE`. BadArguments. Code: 1006, Text = unexpected argument. while evaluating function `to_date('2022-01')`
->>>>>>> 0e9e31c8
+  | ^^^^^^^^^^^^^^^^^^ cannot parse to type `DATE`. BadArguments. Code: 1006, Text = unexpected argument. while evaluating function `to_date('2022-01')` in expr `to_date('2022-01')`
 
 
 
@@ -1607,11 +1587,7 @@
   --> SQL:1:1
   |
 1 | TO_DATE('A NON-DATE STR')
-<<<<<<< HEAD
-  | ^^^^^^^^^^^^^^^^^^^^^^^^^ cannot parse to type `DATE` while evaluating function `to_date('A NON-DATE STR')` in expr `to_date('A NON-DATE STR')`
-=======
-  | ^^^^^^^^^^^^^^^^^^^^^^^^^ cannot parse to type `DATE`. BadBytes. Code: 1046, Text = Date Parsing Error: The value 'A NON-DATE' could not be parsed into a valid Date, cause: input contains invalid characters. while evaluating function `to_date('A NON-DATE STR')`
->>>>>>> 0e9e31c8
+  | ^^^^^^^^^^^^^^^^^^^^^^^^^ cannot parse to type `DATE`. BadBytes. Code: 1046, Text = Date Parsing Error: The value 'A NON-DATE' could not be parsed into a valid Date, cause: input contains invalid characters. while evaluating function `to_date('A NON-DATE STR')` in expr `to_date('A NON-DATE STR')`
 
 
 
