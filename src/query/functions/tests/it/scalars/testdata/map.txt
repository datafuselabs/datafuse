--- conflicted
+++ resolved
@@ -793,7 +793,87 @@
 +--------+-----------------------------------------------------------------------------------------------------------------+
 
 
-<<<<<<< HEAD
+ast            : map_pick({'a':1,'b':2,'c':3}, 'a', 'b')
+raw expr       : map_pick(map(array('a', 'b', 'c'), array(1, 2, 3)), 'a', 'b')
+checked expr   : map_pick<Map(String, UInt8), String, String>(map<T0=String, T1=UInt8><Array(T0), Array(T1)>(array<T0=String><T0, T0, T0>("a", "b", "c"), array<T0=UInt8><T0, T0, T0>(1_u8, 2_u8, 3_u8)), "a", "b")
+optimized expr : {"a":1_u8, "b":2_u8}
+output type    : Map(String, UInt8)
+output domain  : {[{"a"..="b"}], [{1..=2}]}
+output         : {'a':1, 'b':2}
+
+
+ast            : map_pick({'a':1,'b':2,'c':3}, ['a', 'b'])
+raw expr       : map_pick(map(array('a', 'b', 'c'), array(1, 2, 3)), array('a', 'b'))
+checked expr   : map_pick<Map(String, UInt8), Array(String)>(map<T0=String, T1=UInt8><Array(T0), Array(T1)>(array<T0=String><T0, T0, T0>("a", "b", "c"), array<T0=UInt8><T0, T0, T0>(1_u8, 2_u8, 3_u8)), array<T0=String><T0, T0>("a", "b"))
+optimized expr : {"a":1_u8, "b":2_u8}
+output type    : Map(String, UInt8)
+output domain  : {[{"a"..="b"}], [{1..=2}]}
+output         : {'a':1, 'b':2}
+
+
+ast            : map_pick({'a':1,'b':2,'c':3}, [])
+raw expr       : map_pick(map(array('a', 'b', 'c'), array(1, 2, 3)), array())
+checked expr   : map_pick<Map(String, UInt8), Array(Nothing)>(map<T0=String, T1=UInt8><Array(T0), Array(T1)>(array<T0=String><T0, T0, T0>("a", "b", "c"), array<T0=UInt8><T0, T0, T0>(1_u8, 2_u8, 3_u8)), array<>())
+optimized expr : {}
+output type    : Map(String, UInt8)
+output domain  : {}
+output         : {}
+
+
+ast            : map_pick({1:'a',2:'b',3:'c'}, 1, 3)
+raw expr       : map_pick(map(array(1, 2, 3), array('a', 'b', 'c')), 1, 3)
+checked expr   : map_pick<Map(UInt8, String), UInt8, UInt8>(map<T0=UInt8, T1=String><Array(T0), Array(T1)>(array<T0=UInt8><T0, T0, T0>(1_u8, 2_u8, 3_u8), array<T0=String><T0, T0, T0>("a", "b", "c")), 1_u8, 3_u8)
+optimized expr : {1_u8:"a", 3_u8:"c"}
+output type    : Map(UInt8, String)
+output domain  : {[{1..=3}], [{"a"..="c"}]}
+output         : {1:'a', 3:'c'}
+
+
+ast            : map_pick({}, 'a', 'b')
+raw expr       : map_pick(map(array(), array()), 'a', 'b')
+checked expr   : map_pick<Map(Nothing), String, String>(map<Array(Nothing), Array(Nothing)>(array<>(), array<>()), "a", "b")
+optimized expr : {} :: Map(Nothing)
+output type    : Map(Nothing)
+output domain  : {}
+output         : {}
+
+
+ast            : map_pick({}, [])
+raw expr       : map_pick(map(array(), array()), array())
+checked expr   : map_pick<Map(Nothing), Array(Nothing)>(map<Array(Nothing), Array(Nothing)>(array<>(), array<>()), array<>())
+optimized expr : {} :: Map(Nothing)
+output type    : Map(Nothing)
+output domain  : {}
+output         : {}
+
+
+ast            : map_pick(map([a_col, b_col, c_col], [d_col, e_col, f_col]), 'a', 'b')
+raw expr       : map_pick(map(array(a_col::String, b_col::String, c_col::String), array(d_col::String NULL, e_col::String NULL, f_col::String NULL)), 'a', 'b')
+checked expr   : map_pick<Map(String, String NULL), String, String>(map<T0=String, T1=String NULL><Array(T0), Array(T1)>(array<T0=String><T0, T0, T0>(a_col, b_col, c_col), array<T0=String NULL><T0, T0, T0>(d_col, e_col, f_col)), "a", "b")
+evaluation:
++--------+-------------+-------------+-------------+---------------+----------------------+----------------------+--------------------------+
+|        | a_col       | b_col       | c_col       | d_col         | e_col                | f_col                | Output                   |
++--------+-------------+-------------+-------------+---------------+----------------------+----------------------+--------------------------+
+| Type   | String      | String      | String      | String NULL   | String NULL          | String NULL          | Map(String, String NULL) |
+| Domain | {"a"..="c"} | {"d"..="f"} | {"x"..="z"} | {"v1"..="v3"} | {""..="v5"} ∪ {NULL} | {""..="v7"} ∪ {NULL} | Unknown                  |
+| Row 0  | 'a'         | 'd'         | 'x'         | 'v1'          | 'v4'                 | 'v6'                 | {'a':'v1'}               |
+| Row 1  | 'b'         | 'e'         | 'y'         | 'v2'          | 'v5'                 | NULL                 | {'b':'v2'}               |
+| Row 2  | 'c'         | 'f'         | 'z'         | 'v3'          | NULL                 | 'v7'                 | {}                       |
++--------+-------------+-------------+-------------+---------------+----------------------+----------------------+--------------------------+
+evaluation (internal):
++--------+---------------------------------------------------------------------------------------------------------------------------------------------------------------------------------------------------------------------+
+| Column | Data                                                                                                                                                                                                                |
++--------+---------------------------------------------------------------------------------------------------------------------------------------------------------------------------------------------------------------------+
+| a_col  | StringColumn { data: 0x616263, offsets: [0, 1, 2, 3] }                                                                                                                                                              |
+| b_col  | StringColumn { data: 0x646566, offsets: [0, 1, 2, 3] }                                                                                                                                                              |
+| c_col  | StringColumn { data: 0x78797a, offsets: [0, 1, 2, 3] }                                                                                                                                                              |
+| d_col  | NullableColumn { column: StringColumn { data: 0x763176327633, offsets: [0, 2, 4, 6] }, validity: [0b_____111] }                                                                                                     |
+| e_col  | NullableColumn { column: StringColumn { data: 0x76347635, offsets: [0, 2, 4, 4] }, validity: [0b_____011] }                                                                                                         |
+| f_col  | NullableColumn { column: StringColumn { data: 0x76367637, offsets: [0, 2, 2, 4] }, validity: [0b_____101] }                                                                                                         |
+| Output | ArrayColumn { values: Tuple([StringColumn { data: 0x6162, offsets: [0, 1, 2] }, NullableColumn { column: StringColumn { data: 0x76317632, offsets: [0, 2, 4] }, validity: [0b______11] }]), offsets: [0, 1, 2, 2] } |
++--------+---------------------------------------------------------------------------------------------------------------------------------------------------------------------------------------------------------------------+
+
+
 ast            : map_insert({}, 'k1', 'v1')
 raw expr       : map_insert(map(array(), array()), 'k1', 'v1')
 checked expr   : map_insert<T0=String, T1=String><Map(Nothing), T0, T1>(map<Array(Nothing), Array(Nothing)>(array<>(), array<>()), "k1", "v1")
@@ -911,86 +991,4 @@
 | e_col  | NullableColumn { column: StringColumn { data: 0x76347635, offsets: [0, 2, 4, 4] }, validity: [0b_____011] }                                                                                                                                                                                                                                       |
 | f_col  | NullableColumn { column: StringColumn { data: 0x76367637, offsets: [0, 2, 2, 4] }, validity: [0b_____101] }                                                                                                                                                                                                                                       |
 | Output | ArrayColumn { values: Tuple([StringColumn { data: 0x6164786265796163667a61, offsets: [0, 1, 2, 3, 4, 5, 6, 7, 8, 9, 10, 11] }, NullableColumn { column: StringColumn { data: 0x7631763476367632763576313076337637763130, offsets: [0, 2, 4, 6, 8, 10, 10, 13, 15, 15, 17, 20] }, validity: [0b11011111, 0b_____110] }]), offsets: [0, 3, 7, 11] } |
-+--------+---------------------------------------------------------------------------------------------------------------------------------------------------------------------------------------------------------------------------------------------------------------------------------------------------------------------------------------------------+
-=======
-ast            : map_pick({'a':1,'b':2,'c':3}, 'a', 'b')
-raw expr       : map_pick(map(array('a', 'b', 'c'), array(1, 2, 3)), 'a', 'b')
-checked expr   : map_pick<Map(String, UInt8), String, String>(map<T0=String, T1=UInt8><Array(T0), Array(T1)>(array<T0=String><T0, T0, T0>("a", "b", "c"), array<T0=UInt8><T0, T0, T0>(1_u8, 2_u8, 3_u8)), "a", "b")
-optimized expr : {"a":1_u8, "b":2_u8}
-output type    : Map(String, UInt8)
-output domain  : {[{"a"..="b"}], [{1..=2}]}
-output         : {'a':1, 'b':2}
-
-
-ast            : map_pick({'a':1,'b':2,'c':3}, ['a', 'b'])
-raw expr       : map_pick(map(array('a', 'b', 'c'), array(1, 2, 3)), array('a', 'b'))
-checked expr   : map_pick<Map(String, UInt8), Array(String)>(map<T0=String, T1=UInt8><Array(T0), Array(T1)>(array<T0=String><T0, T0, T0>("a", "b", "c"), array<T0=UInt8><T0, T0, T0>(1_u8, 2_u8, 3_u8)), array<T0=String><T0, T0>("a", "b"))
-optimized expr : {"a":1_u8, "b":2_u8}
-output type    : Map(String, UInt8)
-output domain  : {[{"a"..="b"}], [{1..=2}]}
-output         : {'a':1, 'b':2}
-
-
-ast            : map_pick({'a':1,'b':2,'c':3}, [])
-raw expr       : map_pick(map(array('a', 'b', 'c'), array(1, 2, 3)), array())
-checked expr   : map_pick<Map(String, UInt8), Array(Nothing)>(map<T0=String, T1=UInt8><Array(T0), Array(T1)>(array<T0=String><T0, T0, T0>("a", "b", "c"), array<T0=UInt8><T0, T0, T0>(1_u8, 2_u8, 3_u8)), array<>())
-optimized expr : {}
-output type    : Map(String, UInt8)
-output domain  : {}
-output         : {}
-
-
-ast            : map_pick({1:'a',2:'b',3:'c'}, 1, 3)
-raw expr       : map_pick(map(array(1, 2, 3), array('a', 'b', 'c')), 1, 3)
-checked expr   : map_pick<Map(UInt8, String), UInt8, UInt8>(map<T0=UInt8, T1=String><Array(T0), Array(T1)>(array<T0=UInt8><T0, T0, T0>(1_u8, 2_u8, 3_u8), array<T0=String><T0, T0, T0>("a", "b", "c")), 1_u8, 3_u8)
-optimized expr : {1_u8:"a", 3_u8:"c"}
-output type    : Map(UInt8, String)
-output domain  : {[{1..=3}], [{"a"..="c"}]}
-output         : {1:'a', 3:'c'}
-
-
-ast            : map_pick({}, 'a', 'b')
-raw expr       : map_pick(map(array(), array()), 'a', 'b')
-checked expr   : map_pick<Map(Nothing), String, String>(map<Array(Nothing), Array(Nothing)>(array<>(), array<>()), "a", "b")
-optimized expr : {} :: Map(Nothing)
-output type    : Map(Nothing)
-output domain  : {}
-output         : {}
-
-
-ast            : map_pick({}, [])
-raw expr       : map_pick(map(array(), array()), array())
-checked expr   : map_pick<Map(Nothing), Array(Nothing)>(map<Array(Nothing), Array(Nothing)>(array<>(), array<>()), array<>())
-optimized expr : {} :: Map(Nothing)
-output type    : Map(Nothing)
-output domain  : {}
-output         : {}
-
-
-ast            : map_pick(map([a_col, b_col, c_col], [d_col, e_col, f_col]), 'a', 'b')
-raw expr       : map_pick(map(array(a_col::String, b_col::String, c_col::String), array(d_col::String NULL, e_col::String NULL, f_col::String NULL)), 'a', 'b')
-checked expr   : map_pick<Map(String, String NULL), String, String>(map<T0=String, T1=String NULL><Array(T0), Array(T1)>(array<T0=String><T0, T0, T0>(a_col, b_col, c_col), array<T0=String NULL><T0, T0, T0>(d_col, e_col, f_col)), "a", "b")
-evaluation:
-+--------+-------------+-------------+-------------+---------------+----------------------+----------------------+--------------------------+
-|        | a_col       | b_col       | c_col       | d_col         | e_col                | f_col                | Output                   |
-+--------+-------------+-------------+-------------+---------------+----------------------+----------------------+--------------------------+
-| Type   | String      | String      | String      | String NULL   | String NULL          | String NULL          | Map(String, String NULL) |
-| Domain | {"a"..="c"} | {"d"..="f"} | {"x"..="z"} | {"v1"..="v3"} | {""..="v5"} ∪ {NULL} | {""..="v7"} ∪ {NULL} | Unknown                  |
-| Row 0  | 'a'         | 'd'         | 'x'         | 'v1'          | 'v4'                 | 'v6'                 | {'a':'v1'}               |
-| Row 1  | 'b'         | 'e'         | 'y'         | 'v2'          | 'v5'                 | NULL                 | {'b':'v2'}               |
-| Row 2  | 'c'         | 'f'         | 'z'         | 'v3'          | NULL                 | 'v7'                 | {}                       |
-+--------+-------------+-------------+-------------+---------------+----------------------+----------------------+--------------------------+
-evaluation (internal):
-+--------+---------------------------------------------------------------------------------------------------------------------------------------------------------------------------------------------------------------------+
-| Column | Data                                                                                                                                                                                                                |
-+--------+---------------------------------------------------------------------------------------------------------------------------------------------------------------------------------------------------------------------+
-| a_col  | StringColumn { data: 0x616263, offsets: [0, 1, 2, 3] }                                                                                                                                                              |
-| b_col  | StringColumn { data: 0x646566, offsets: [0, 1, 2, 3] }                                                                                                                                                              |
-| c_col  | StringColumn { data: 0x78797a, offsets: [0, 1, 2, 3] }                                                                                                                                                              |
-| d_col  | NullableColumn { column: StringColumn { data: 0x763176327633, offsets: [0, 2, 4, 6] }, validity: [0b_____111] }                                                                                                     |
-| e_col  | NullableColumn { column: StringColumn { data: 0x76347635, offsets: [0, 2, 4, 4] }, validity: [0b_____011] }                                                                                                         |
-| f_col  | NullableColumn { column: StringColumn { data: 0x76367637, offsets: [0, 2, 2, 4] }, validity: [0b_____101] }                                                                                                         |
-| Output | ArrayColumn { values: Tuple([StringColumn { data: 0x6162, offsets: [0, 1, 2] }, NullableColumn { column: StringColumn { data: 0x76317632, offsets: [0, 2, 4] }, validity: [0b______11] }]), offsets: [0, 1, 2, 2] } |
-+--------+---------------------------------------------------------------------------------------------------------------------------------------------------------------------------------------------------------------------+
->>>>>>> 094f72df
-
++--------+---------------------------------------------------------------------------------------------------------------------------------------------------------------------------------------------------------------------------------------------------------------------------------------------------------------------------------------------------+