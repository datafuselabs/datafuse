--- conflicted
+++ resolved
@@ -568,13 +568,8 @@
         let from_type = args_type[0].remove_nullable();
 
         if !matches!(
-<<<<<<< HEAD
             from_type,
-            DataType::Number(_) | DataType::Decimal(_) | DataType::String
-=======
-            args_type[0].remove_nullable(),
             DataType::Boolean | DataType::Number(_) | DataType::Decimal(_) | DataType::String
->>>>>>> 47eb8d49
         ) {
             return None;
         }
@@ -722,7 +717,6 @@
     }
 }
 
-<<<<<<< HEAD
 fn convert_to_decimal_domain(domain: &Domain, ty: DecimalDataType) -> Option<DecimalDomain> {
     match domain {
         Domain::Number(number_domain) => {
@@ -735,7 +729,9 @@
         Domain::Decimal(d) => decimal_to_decimal_domain(d, &ty),
         Domain::String(d) => string_to_decimal_domain(d, &ty),
         _ => None,
-=======
+    }
+}
+
 fn boolean_to_decimal_column<T: Decimal>(
     boolean_column: &Bitmap,
     size: DecimalSize,
@@ -783,7 +779,6 @@
             };
             Value::Scalar(Scalar::Decimal(scalar))
         }
->>>>>>> 47eb8d49
     }
 }
 
