// Copyright 2021 Datafuse Labs
//
// Licensed under the Apache License, Version 2.0 (the "License");
// you may not use this file except in compliance with the License.
// You may obtain a copy of the License at
//
//     http://www.apache.org/licenses/LICENSE-2.0
//
// Unless required by applicable law or agreed to in writing, software
// distributed under the License is distributed on an "AS IS" BASIS,
// WITHOUT WARRANTIES OR CONDITIONS OF ANY KIND, either express or implied.
// See the License for the specific language governing permissions and
// limitations under the License.

use std::borrow::Cow;
use std::collections::BTreeSet;
use std::collections::HashSet;
use std::iter::once;
use std::sync::Arc;

use bstr::ByteSlice;
use chrono::Datelike;
use databend_common_arrow::arrow::bitmap::Bitmap;
use databend_common_arrow::arrow::bitmap::MutableBitmap;
use databend_common_arrow::arrow::temporal_conversions::EPOCH_DAYS_FROM_CE;
use databend_common_expression::types::binary::BinaryColumnBuilder;
use databend_common_expression::types::date::string_to_date;
use databend_common_expression::types::nullable::NullableColumn;
use databend_common_expression::types::nullable::NullableColumnBuilder;
use databend_common_expression::types::nullable::NullableDomain;
use databend_common_expression::types::number::*;
use databend_common_expression::types::string::StringColumnBuilder;
use databend_common_expression::types::timestamp::string_to_timestamp;
use databend_common_expression::types::variant::cast_scalar_to_variant;
use databend_common_expression::types::variant::cast_scalars_to_variants;
use databend_common_expression::types::AnyType;
use databend_common_expression::types::ArrayType;
use databend_common_expression::types::BooleanType;
use databend_common_expression::types::DataType;
use databend_common_expression::types::DateType;
use databend_common_expression::types::GenericType;
use databend_common_expression::types::NullableType;
use databend_common_expression::types::NumberDataType;
use databend_common_expression::types::NumberType;
use databend_common_expression::types::StringType;
use databend_common_expression::types::TimestampType;
use databend_common_expression::types::VariantType;
use databend_common_expression::types::ALL_NUMERICS_TYPES;
use databend_common_expression::vectorize_1_arg;
use databend_common_expression::vectorize_with_builder_1_arg;
use databend_common_expression::vectorize_with_builder_2_arg;
use databend_common_expression::vectorize_with_builder_3_arg;
use databend_common_expression::with_number_mapped_type;
use databend_common_expression::Column;
use databend_common_expression::ColumnBuilder;
use databend_common_expression::Domain;
use databend_common_expression::EvalContext;
use databend_common_expression::Function;
use databend_common_expression::FunctionDomain;
use databend_common_expression::FunctionEval;
use databend_common_expression::FunctionRegistry;
use databend_common_expression::FunctionSignature;
use databend_common_expression::Scalar;
use databend_common_expression::ScalarRef;
use databend_common_expression::Value;
use databend_common_expression::ValueRef;
use jsonb::RawJsonb;
use jsonb::build_array;
use jsonb::build_object;
use jsonb::jsonpath::parse_json_path;
use jsonb::jsonpath::JsonPath;
use jsonb::keypath::parse_key_paths;
use jsonb::parse_value;

pub fn register(registry: &mut FunctionRegistry) {
    registry.register_aliases("json_object_keys", &["object_keys"]);
    registry.register_aliases("to_string", &["json_to_string"]);

    registry.register_passthrough_nullable_1_arg::<VariantType, VariantType, _, _>(
        "parse_json",
        |_, _| FunctionDomain::MayThrow,
        vectorize_with_builder_1_arg::<VariantType, VariantType>(|s, output, ctx| {
            if let Some(validity) = &ctx.validity {
                if !validity.get_bit(output.len()) {
                    output.commit_row();
                    return;
                }
            }
            // Variant value may be an invalid JSON, convert them to string and then parse.
            let val = RawJsonb(s).to_string();
            match parse_value(val.as_bytes()) {
                Ok(value) => {
                    value.write_to_vec(&mut output.data);
                }
                Err(err) => {
                    if ctx.func_ctx.disable_variant_check {
                        output.put_str("");
                    } else {
                        ctx.set_error(output.len(), err.to_string());
                    }
                }
            }
            output.commit_row();
        }),
    );

    registry.register_passthrough_nullable_1_arg::<StringType, VariantType, _, _>(
        "parse_json",
        |_, _| FunctionDomain::MayThrow,
        vectorize_with_builder_1_arg::<StringType, VariantType>(|s, output, ctx| {
            if let Some(validity) = &ctx.validity {
                if !validity.get_bit(output.len()) {
                    output.commit_row();
                    return;
                }
            }
            match parse_value(s.as_bytes()) {
                Ok(value) => {
                    value.write_to_vec(&mut output.data);
                }
                Err(err) => {
                    if ctx.func_ctx.disable_variant_check {
                        output.put_str("");
                    } else {
                        ctx.set_error(output.len(), err.to_string());
                    }
                }
            }
            output.commit_row();
        }),
    );

    registry.register_combine_nullable_1_arg::<VariantType, VariantType, _, _>(
        "try_parse_json",
        |_, _| FunctionDomain::Full,
        vectorize_with_builder_1_arg::<VariantType, NullableType<VariantType>>(|s, output, ctx| {
            if let Some(validity) = &ctx.validity {
                if !validity.get_bit(output.len()) {
                    output.push_null();
                    return;
                }
            }
            // Variant value may be an invalid JSON, convert them to string and then parse.
            let val = RawJsonb(s).to_string();
            match parse_value(val.as_bytes()) {
                Ok(value) => {
                    output.validity.push(true);
                    value.write_to_vec(&mut output.builder.data);
                    output.builder.commit_row();
                }
                Err(_) => output.push_null(),
            }
        }),
    );

    registry.register_combine_nullable_1_arg::<StringType, VariantType, _, _>(
        "try_parse_json",
        |_, _| FunctionDomain::Full,
        vectorize_with_builder_1_arg::<StringType, NullableType<VariantType>>(|s, output, ctx| {
            if let Some(validity) = &ctx.validity {
                if !validity.get_bit(output.len()) {
                    output.push_null();
                    return;
                }
            }
            match parse_value(s.as_bytes()) {
                Ok(value) => {
                    output.validity.push(true);
                    value.write_to_vec(&mut output.builder.data);
                    output.builder.commit_row();
                }
                Err(_) => output.push_null(),
            }
        }),
    );

    registry.register_combine_nullable_1_arg::<VariantType, StringType, _, _>(
        "check_json",
        |_, _| FunctionDomain::Full,
        vectorize_with_builder_1_arg::<VariantType, NullableType<StringType>>(|s, output, ctx| {
            if let Some(validity) = &ctx.validity {
                if !validity.get_bit(output.len()) {
                    output.push_null();
                    return;
                }
            }
            // Variant value may be an invalid JSON, convert them to string and then check.
            let val = RawJsonb(s).to_string();
            match parse_value(val.as_bytes()) {
                Ok(_) => output.push_null(),
                Err(e) => output.push(&e.to_string()),
            }
        }),
    );

    registry.register_combine_nullable_1_arg::<StringType, StringType, _, _>(
        "check_json",
        |_, _| FunctionDomain::Full,
        vectorize_with_builder_1_arg::<StringType, NullableType<StringType>>(|s, output, ctx| {
            if let Some(validity) = &ctx.validity {
                if !validity.get_bit(output.len()) {
                    output.push_null();
                    return;
                }
            }
            match parse_value(s.as_bytes()) {
                Ok(_) => output.push_null(),
                Err(e) => output.push(&e.to_string()),
            }
        }),
    );

    registry.register_1_arg_core::<NullableType<VariantType>, NullableType<UInt32Type>, _, _>(
        "length",
        |_, _| FunctionDomain::Full,
        vectorize_1_arg::<NullableType<VariantType>, NullableType<UInt32Type>>(|val, _| {
            val.and_then(|v| {
                match RawJsonb(v).array_length() {
                    Ok(len) => len.map(|len| len as u32),
                    Err(_) => {
                        parse_value(v).ok().and_then(|v| v.array_length().map(|len| len as u32))
                    }
                }
            })
        }),
    );

    registry.register_1_arg_core::<NullableType<VariantType>, NullableType<VariantType>, _, _>(
        "json_object_keys",
        |_, _| FunctionDomain::Full,
        vectorize_1_arg::<NullableType<VariantType>, NullableType<VariantType>>(|val, _| {
            val.and_then(|v| {
                match RawJsonb(v).object_keys() {
                    Ok(obj_keys) => obj_keys,
                    Err(_) => {
                        parse_value(v).ok().and_then(|v| v.object_keys().map(|obj_keys| {
                            let mut buf = Vec::new();
                            obj_keys.write_to_vec(&mut buf);
                            buf
                        }))
                    }
                }
            })
        }),
    );

    // get_by_keypath
    // get_by_keypath_string


    registry.register_combine_nullable_2_arg::<VariantType, StringType, VariantType, _, _>(
        "get",
        |_, _, _| FunctionDomain::Full,
        vectorize_with_builder_2_arg::<VariantType, StringType, NullableType<VariantType>>(
            |val, name, output, ctx| {
                if let Some(validity) = &ctx.validity {
                    if !validity.get_bit(output.len()) {
                        output.push_null();
                        return;
                    }
                }
                match RawJsonb(val).get_by_name(name, false) {
                    Ok(Some(v)) => {
                        output.push(&v);
                    }
                    Ok(None) => {
                        output.push_null();
                    }
                    Err(_) => {
                        if let Ok(val) = parse_value(val) {
                            // todo
                            if let Some(res_val) = val.get_by_name_ignore_case(name) {
                                let mut buf = Vec::new();
                                res_val.write_to_vec(&mut buf);
                                output.push(&buf);
                                return;
                            }
                        }
                        output.push_null();
                    }
                }
            },
        ),
    );

    registry.register_combine_nullable_2_arg::<VariantType, Int64Type, VariantType, _, _>(
        "get",
        |_, _, _| FunctionDomain::Full,
        vectorize_with_builder_2_arg::<VariantType, Int64Type, NullableType<VariantType>>(
            |val, idx, output, ctx| {
                if let Some(validity) = &ctx.validity {
                    if !validity.get_bit(output.len()) {
                        output.push_null();
                        return;
                    }
                }
                if idx < 0 || idx > i32::MAX.into() {
                    output.push_null();
                } else {
                    match RawJsonb(val).get_by_index(idx as usize) {
                        Ok(Some(v)) => {
                            output.push(&v);
                        }
                        Ok(None) => {
                            output.push_null();
                        }
                        Err(_) => {
                            if let Ok(val) = parse_value(val) {
                                // todo
                                let name = "a";
                                if let Some(res_val) = val.get_by_name_ignore_case(&name) {
                                    let mut buf = Vec::new();
                                    res_val.write_to_vec(&mut buf);
                                    output.push(&buf);
                                    return;
                                }
                            }
                            output.push_null();
                        }
                    }
                }
            },
        ),
    );

    registry.register_combine_nullable_2_arg::<VariantType, StringType, VariantType, _, _>(
        "get_ignore_case",
        |_, _, _| FunctionDomain::Full,
        vectorize_with_builder_2_arg::<VariantType, StringType, NullableType<VariantType>>(
            |val, name, output, ctx| {
                if let Some(validity) = &ctx.validity {
                    if !validity.get_bit(output.len()) {
                        output.push_null();
                        return;
                    }
                }
                match RawJsonb(val).get_by_name(name, true) {
                    Ok(Some(v)) => output.push(&v),
                    Ok(None) => output.push_null(),
                    Err(_) => {
                        if let Ok(val) = parse_value(val) {
                            // todo
                            if let Some(res_val) = val.get_by_name_ignore_case(&name) {
                                let mut buf = Vec::new();
                                res_val.write_to_vec(&mut buf);
                                output.push(&buf);
                                return;
                            }
                        }
                        output.push_null();
                    }
                }
            },
        ),
    );

    registry.register_combine_nullable_2_arg::<VariantType, StringType, StringType, _, _>(
        "get_string",
        |_, _, _| FunctionDomain::Full,
        vectorize_with_builder_2_arg::<VariantType, StringType, NullableType<StringType>>(
            |val, name, output, ctx| {
                if let Some(validity) = &ctx.validity {
                    if !validity.get_bit(output.len()) {
                        output.push_null();
                        return;
                    }
                }
                match RawJsonb(val).get_by_name(name, false) {
                    Ok(Some(v)) => {
                        let json_str = RawJsonb(v).to_string();
                        output.push(&json_str);
                    }
                    Ok(None) => output.push_null(),
                    Err(_) => {
                        if let Ok(val) = parse_value(val) {
                            // todo
                            if let Some(res_val) = val.get_by_name_ignore_case(&name) {
                                let json_str = format!("{}", res_val);
                                output.push(&json_str);
                                return;
                            }
                        }
                        output.push_null();
                    }
                }
            },
        ),
    );

    registry.register_combine_nullable_2_arg::<VariantType, Int64Type, StringType, _, _>(
        "get_string",
        |_, _, _| FunctionDomain::Full,
        vectorize_with_builder_2_arg::<VariantType, Int64Type, NullableType<StringType>>(
            |val, idx, output, ctx| {
                if let Some(validity) = &ctx.validity {
                    if !validity.get_bit(output.len()) {
                        output.push_null();
                        return;
                    }
                }
                if idx < 0 || idx > i32::MAX.into() {
                    output.push_null();
                } else {
                    match RawJsonb(val).get_by_index(idx as usize) {
                        Ok(Some(v)) => {
                            let json_str = RawJsonb(v).to_string();
                            output.push(&json_str);
                        }
                        Ok(None) => {
                            output.push_null();
                        }
                        Err(_) => {
                            if let Ok(val) = parse_value(val) {
                                // todo
                                let name = "a";
                                if let Some(res_val) = val.get_by_name_ignore_case(&name) {
                                    let json_str = format!("{}", res_val);
                                    output.push(&json_str);
                                    return;
                                }
                            }
                            output.push_null();
                        }
                    }
                }
            },
        ),
    );

    // json_path_query_array
    // json_path_query_first
    // json_path_match
    // json_path_exists
    // get_path
    // json_extract_path_text


    registry.register_combine_nullable_1_arg::<VariantType, BooleanType, _, _>(
        "as_boolean",
        |_, _| FunctionDomain::Full,
        vectorize_with_builder_1_arg::<VariantType, NullableType<BooleanType>>(|v, output, ctx| {
            if let Some(validity) = &ctx.validity {
                if !validity.get_bit(output.len()) {
                    output.push_null();
                    return;
                }
            }
            match RawJsonb(v).as_bool() {
                Ok(Some(res)) => output.push(res),
                Ok(None) => output.push_null(),
                Err(_) => {
                    match parse_value(v).ok().and_then(|v| v.as_bool()) {
                        Some(res) => output.push(res),
                        None => output.push_null(),
                    }
                }
            }
        }),
    );

    registry.register_combine_nullable_1_arg::<VariantType, Int64Type, _, _>(
        "as_integer",
        |_, _| FunctionDomain::Full,
        vectorize_with_builder_1_arg::<VariantType, NullableType<Int64Type>>(|v, output, ctx| {
            if let Some(validity) = &ctx.validity {
                if !validity.get_bit(output.len()) {
                    output.push_null();
                    return;
                }
            }
            match RawJsonb(v).as_i64() {
                Ok(Some(res)) => output.push(res),
                Ok(None) => output.push_null(),
                Err(_) => {
                    match parse_value(v).ok().and_then(|v| v.as_i64()) {
                        Some(res) => output.push(res),
                        None => output.push_null(),
                    }
                }
            }
        }),
    );

    registry.register_combine_nullable_1_arg::<VariantType, Float64Type, _, _>(
        "as_float",
        |_, _| FunctionDomain::Full,
        vectorize_with_builder_1_arg::<VariantType, NullableType<Float64Type>>(|v, output, ctx| {
            if let Some(validity) = &ctx.validity {
                if !validity.get_bit(output.len()) {
                    output.push_null();
                    return;
                }
            }
            match RawJsonb(v).as_f64() {
                Ok(Some(res)) => output.push(res.into()),
                Ok(None) => output.push_null(),
                Err(_) => {
                    match parse_value(v).ok().and_then(|v| v.as_f64()) {
                        Some(res) => output.push(res.into()),
                        None => output.push_null(),
                    }
                }
            }
        }),
    );

    registry.register_combine_nullable_1_arg::<VariantType, StringType, _, _>(
        "as_string",
        |_, _| FunctionDomain::Full,
        vectorize_with_builder_1_arg::<VariantType, NullableType<StringType>>(|v, output, ctx| {
            if let Some(validity) = &ctx.validity {
                if !validity.get_bit(output.len()) {
                    output.push_null();
                    return;
                }
            }
            match RawJsonb(v).as_str() {
                Ok(Some(res)) => output.push(&res),
                Ok(None) => output.push_null(),
                Err(_) => {
                    if let Ok(val) = parse_value(v) {
                        if let Some(res) = val.as_str() {
                            output.push(res);
                            return;
                        }
                    }
                    output.push_null();
                }
            }
        }),
    );

    registry.register_combine_nullable_1_arg::<VariantType, VariantType, _, _>(
        "as_array",
        |_, _| FunctionDomain::Full,
        vectorize_with_builder_1_arg::<VariantType, NullableType<VariantType>>(|v, output, ctx| {
            if let Some(validity) = &ctx.validity {
                if !validity.get_bit(output.len()) {
                    output.push_null();
                    return;
                }
            }
            match RawJsonb(v).is_array() {
                Ok(true) => output.push(v.as_bytes()),
                Ok(false) => output.push_null(),
                Err(_) => {
                    if let Ok(val) = parse_value(v) {
                        if val.is_array() {
                            let mut buf = Vec::new();
                            val.write_to_vec(&mut buf);
                            output.push(&buf);
                            return;
                        }
                    }
                    output.push_null();
                }
            }
        }),
    );

    registry.register_combine_nullable_1_arg::<VariantType, VariantType, _, _>(
        "as_object",
        |_, _| FunctionDomain::Full,
        vectorize_with_builder_1_arg::<VariantType, NullableType<VariantType>>(|v, output, ctx| {
            if let Some(validity) = &ctx.validity {
                if !validity.get_bit(output.len()) {
                    output.push_null();
                    return;
                }
            }
            match RawJsonb(v).is_object() {
                Ok(true) => output.push(v.as_bytes()),
                Ok(false) => output.push_null(),
                Err(_) => {
                    if let Ok(val) = parse_value(v) {
                        if val.is_object() {
                            let mut buf = Vec::new();
                            val.write_to_vec(&mut buf);
                            output.push(&buf);
                            return;
                        }
                    }
                    output.push_null();
                }
            }
        }),
    );

    registry.register_passthrough_nullable_1_arg::<VariantType, BooleanType, _, _>(
        "is_null_value",
        |_, _| FunctionDomain::Full,
        vectorize_with_builder_1_arg::<VariantType, BooleanType>(|v, output, ctx| {
            if let Some(validity) = &ctx.validity {
                if !validity.get_bit(output.len()) {
                    output.push(false);
                    return;
                }
            }
            match RawJsonb(v).is_null() {
                Ok(res) => output.push(res),
                Err(_) => {
                    match parse_value(v).ok().and_then(|v| Some(v.is_null())) {
                        Some(res) => output.push(res),
                        None => output.push(false),
                    }
                }
            }
        }),
    );

    registry.register_passthrough_nullable_1_arg::<VariantType, BooleanType, _, _>(
        "is_boolean",
        |_, _| FunctionDomain::Full,
        vectorize_with_builder_1_arg::<VariantType, BooleanType>(|v, output, ctx| {
            if let Some(validity) = &ctx.validity {
                if !validity.get_bit(output.len()) {
                    output.push(false);
                    return;
                }
            }
            match RawJsonb(v).is_boolean() {
                Ok(res) => output.push(res),
                Err(_) => {
                    match parse_value(v).ok().and_then(|v| Some(v.is_boolean())) {
                        Some(res) => output.push(res),
                        None => output.push(false),
                    }
                }
            }
        }),
    );

    registry.register_passthrough_nullable_1_arg::<VariantType, BooleanType, _, _>(
        "is_integer",
        |_, _| FunctionDomain::Full,
        vectorize_with_builder_1_arg::<VariantType, BooleanType>(|v, output, ctx| {
            if let Some(validity) = &ctx.validity {
                if !validity.get_bit(output.len()) {
                    output.push(false);
                    return;
                }
            }
            match RawJsonb(v).is_i64() {
                Ok(res) => output.push(res),
                Err(_) => {
                    match parse_value(v).ok().and_then(|v| Some(v.is_i64())) {
                        Some(res) => output.push(res),
                        None => output.push(false),
                    }
                }
            }
        }),
    );

    registry.register_passthrough_nullable_1_arg::<VariantType, BooleanType, _, _>(
        "is_float",
        |_, _| FunctionDomain::Full,
        vectorize_with_builder_1_arg::<VariantType, BooleanType>(|v, output, ctx| {
            if let Some(validity) = &ctx.validity {
                if !validity.get_bit(output.len()) {
                    output.push(false);
                    return;
                }
            }
            match RawJsonb(v).is_f64() {
                Ok(res) => output.push(res),
                Err(_) => {
                    match parse_value(v).ok().and_then(|v| Some(v.is_f64())) {
                        Some(res) => output.push(res),
                        None => output.push(false),
                    }
                }
            }
        }),
    );

    registry.register_passthrough_nullable_1_arg::<VariantType, BooleanType, _, _>(
        "is_string",
        |_, _| FunctionDomain::Full,
        vectorize_with_builder_1_arg::<VariantType, BooleanType>(|v, output, ctx| {
            if let Some(validity) = &ctx.validity {
                if !validity.get_bit(output.len()) {
                    output.push(false);
                    return;
                }
            }
            match RawJsonb(v).is_string() {
                Ok(res) => output.push(res),
                Err(_) => {
                    match parse_value(v).ok().and_then(|v| Some(v.is_string())) {
                        Some(res) => output.push(res),
                        None => output.push(false),
                    }
                }
            }
        }),
    );

    registry.register_passthrough_nullable_1_arg::<VariantType, BooleanType, _, _>(
        "is_array",
        |_, _| FunctionDomain::Full,
        vectorize_with_builder_1_arg::<VariantType, BooleanType>(|v, output, ctx| {
            if let Some(validity) = &ctx.validity {
                if !validity.get_bit(output.len()) {
                    output.push(false);
                    return;
                }
            }
            match RawJsonb(v).is_array() {
                Ok(res) => output.push(res),
                Err(_) => {
                    match parse_value(v).ok().and_then(|v| Some(v.is_array())) {
                        Some(res) => output.push(res),
                        None => output.push(false),
                    }
                }
            }
        }),
    );

    registry.register_passthrough_nullable_1_arg::<VariantType, BooleanType, _, _>(
        "is_object",
        |_, _| FunctionDomain::Full,
        vectorize_with_builder_1_arg::<VariantType, BooleanType>(|v, output, ctx| {
            if let Some(validity) = &ctx.validity {
                if !validity.get_bit(output.len()) {
                    output.push(false);
                    return;
                }
            }
            match RawJsonb(v).is_object() {
                Ok(res) => output.push(res),
                Err(_) => {
                    match parse_value(v).ok().and_then(|v| Some(v.is_object())) {
                        Some(res) => output.push(res),
                        None => output.push(false),
                    }
                }
            }
        }),
    );

    registry.register_function_factory("to_variant", |_, args_type| {
        if args_type.len() != 1 {
            return None;
        }
        let return_type = if args_type[0].is_nullable_or_null() {
            DataType::Nullable(Box::new(DataType::Variant))
        } else {
            DataType::Variant
        };

        Some(Arc::new(Function {
            signature: FunctionSignature {
                name: "to_variant".to_string(),
                args_type: vec![DataType::Generic(0)],
                return_type,
            },
            eval: FunctionEval::Scalar {
                calc_domain: Box::new(|_, args_domain| match &args_domain[0] {
                    Domain::Nullable(nullable_domain) => {
                        FunctionDomain::Domain(Domain::Nullable(NullableDomain {
                            has_null: nullable_domain.has_null,
                            value: Some(Box::new(Domain::Undefined)),
                        }))
                    }
                    _ => FunctionDomain::Domain(Domain::Undefined),
                }),
                eval: Box::new(|args, ctx| match &args[0] {
                    ValueRef::Scalar(scalar) => match scalar {
                        ScalarRef::Null => Value::Scalar(Scalar::Null),
                        _ => {
                            let mut buf = Vec::new();
                            cast_scalar_to_variant(scalar.clone(), ctx.func_ctx.tz, &mut buf);
                            Value::Scalar(Scalar::Variant(buf))
                        }
                    },
                    ValueRef::Column(col) => {
                        let validity = match col {
                            Column::Null { len } => Some(Bitmap::new_constant(false, *len)),
                            Column::Nullable(box ref nullable_column) => {
                                Some(nullable_column.validity.clone())
                            }
                            _ => None,
                        };
                        let new_col = cast_scalars_to_variants(col.iter(), ctx.func_ctx.tz);
                        if let Some(validity) = validity {
                            Value::Column(NullableColumn::new_column(
                                Column::Variant(new_col),
                                validity,
                            ))
                        } else {
                            Value::Column(Column::Variant(new_col))
                        }
                    }
                }),
            },
        }))
    });

    registry.register_combine_nullable_1_arg::<GenericType<0>, VariantType, _, _>(
        "try_to_variant",
        |_, domain| {
            let has_null = match domain {
                Domain::Nullable(nullable_domain) => nullable_domain.has_null,
                _ => false,
            };
            FunctionDomain::Domain(NullableDomain {
                has_null,
                value: Some(Box::new(())),
            })
        },
        |val, ctx| match val {
            ValueRef::Scalar(scalar) => match scalar {
                ScalarRef::Null => Value::Scalar(None),
                _ => {
                    let mut buf = Vec::new();
                    cast_scalar_to_variant(scalar, ctx.func_ctx.tz, &mut buf);
                    Value::Scalar(Some(buf))
                }
            },
            ValueRef::Column(col) => {
                let validity = match col {
                    Column::Null { len } => Bitmap::new_constant(false, len),
                    Column::Nullable(box ref nullable_column) => nullable_column.validity.clone(),
                    _ => Bitmap::new_constant(true, col.len()),
                };
                let new_col = cast_scalars_to_variants(col.iter(), ctx.func_ctx.tz);
                Value::Column(NullableColumn::new(new_col, validity))
            }
        },
    );

    registry.register_passthrough_nullable_1_arg::<VariantType, BooleanType, _, _>(
        "to_boolean",
        |_, _| FunctionDomain::MayThrow,
        vectorize_with_builder_1_arg::<VariantType, BooleanType>(|v, output, ctx| {
            if let Some(validity) = &ctx.validity {
                if !validity.get_bit(output.len()) {
                    output.push(false);
                    return;
                }
            }
            match cast_to_bool(v) {
                Ok(res) => output.push(res),
                Err(_) => {
                    ctx.set_error(output.len(), "unable to cast to type `BOOLEAN`");
                    output.push(false);
                }
            }
        }),
    );

    registry.register_combine_nullable_1_arg::<VariantType, BooleanType, _, _>(
        "try_to_boolean",
        |_, _| FunctionDomain::Full,
        vectorize_with_builder_1_arg::<VariantType, NullableType<BooleanType>>(
            |v, output, ctx| {
                if let Some(validity) = &ctx.validity {
                    if !validity.get_bit(output.len()) {
                        output.push_null();
                        return;
                    }
                }
                match cast_to_bool(v) {
                    Ok(res) => output.push(res),
                    Err(_) => output.push_null(),
                }
            },
        ),
    );

    registry.register_passthrough_nullable_1_arg::<VariantType, StringType, _, _>(
        "to_string",
        |_, _| FunctionDomain::Full,
        vectorize_with_builder_1_arg::<VariantType, StringType>(|v, output, ctx| {
            if let Some(validity) = &ctx.validity {
                if !validity.get_bit(output.len()) {
                    output.commit_row();
                    return;
                }
            }
<<<<<<< HEAD
            let json_str = cast_to_string(v);
            output.put_str(&json_str);
            output.commit_row();
=======
            let json_str = cast_to_string(val);
            output.put_and_commit(json_str);
>>>>>>> 6debfa29
        }),
    );

    registry.register_combine_nullable_1_arg::<VariantType, StringType, _, _>(
        "try_to_string",
        |_, _| FunctionDomain::Full,
        vectorize_with_builder_1_arg::<VariantType, NullableType<StringType>>(
            |v, output, ctx| {
                if let Some(validity) = &ctx.validity {
                    if !validity.get_bit(output.len()) {
                        output.push_null();
                        return;
                    }
                }
                let json_str = cast_to_string(v);
                output.push(&json_str);
            },
        ),
    );

    registry.register_passthrough_nullable_1_arg::<VariantType, DateType, _, _>(
        "to_date",
        |_, _| FunctionDomain::MayThrow,
        vectorize_with_builder_1_arg::<VariantType, DateType>(|v, output, ctx| {
            if let Some(validity) = &ctx.validity {
                if !validity.get_bit(output.len()) {
                    output.push(0);
                    return;
                }
            }
            match cast_to_str(v) {
                Ok(val) => match string_to_date(
                    val.as_bytes(),
                    ctx.func_ctx.tz.tz,
                    ctx.func_ctx.enable_dst_hour_fix,
                ) {
                    Ok(d) => output.push(d.num_days_from_ce() - EPOCH_DAYS_FROM_CE),
                    Err(e) => {
                        ctx.set_error(
                            output.len(),
                            format!("unable to cast to type `DATE`. {}", e),
                        );
                        output.push(0);
                    }
                },
                Err(_) => {
                    ctx.set_error(output.len(), "unable to cast to type `DATE`");
                    output.push(0);
                }
            }
        }),
    );

    registry.register_combine_nullable_1_arg::<VariantType, DateType, _, _>(
        "try_to_date",
        |_, _| FunctionDomain::Full,
        vectorize_with_builder_1_arg::<VariantType, NullableType<DateType>>(|v, output, ctx| {
            if let Some(validity) = &ctx.validity {
                if !validity.get_bit(output.len()) {
                    output.push_null();
                    return;
                }
            }
            match cast_to_str(v) {
                Ok(val) => match string_to_date(
                    val.as_bytes(),
                    ctx.func_ctx.tz.tz,
                    ctx.func_ctx.enable_dst_hour_fix,
                ) {
                    Ok(d) => output.push(d.num_days_from_ce() - EPOCH_DAYS_FROM_CE),
                    Err(_) => output.push_null(),
                },
                Err(_) => output.push_null(),
            }
        }),
    );

    registry.register_passthrough_nullable_1_arg::<VariantType, TimestampType, _, _>(
        "to_timestamp",
        |_, _| FunctionDomain::MayThrow,
        vectorize_with_builder_1_arg::<VariantType, TimestampType>(|v, output, ctx| {
            if let Some(validity) = &ctx.validity {
                if !validity.get_bit(output.len()) {
                    output.push(0);
                    return;
                }
            }
            match cast_to_str(v) {
                Ok(val) => match string_to_timestamp(
                    val.as_bytes(),
                    ctx.func_ctx.tz.tz,
                    ctx.func_ctx.enable_dst_hour_fix,
                ) {
                    Ok(ts) => output.push(ts.timestamp_micros()),
                    Err(e) => {
                        ctx.set_error(
                            output.len(),
                            format!("unable to cast to type `TIMESTAMP`. {}", e),
                        );
                        output.push(0);
                    }
                },
                Err(_) => {
                    ctx.set_error(output.len(), "unable to cast to type `TIMESTAMP`");
                    output.push(0);
                }
            }
        }),
    );

    registry.register_combine_nullable_1_arg::<VariantType, TimestampType, _, _>(
        "try_to_timestamp",
        |_, _| FunctionDomain::Full,
        vectorize_with_builder_1_arg::<VariantType, NullableType<TimestampType>>(
            |v, output, ctx| {
                if let Some(validity) = &ctx.validity {
                    if !validity.get_bit(output.len()) {
                        output.push_null();
                        return;
                    }
                }
                match cast_to_str(v) {
                    Ok(val) => match string_to_timestamp(
                        val.as_bytes(),
                        ctx.func_ctx.tz.tz,
                        ctx.func_ctx.enable_dst_hour_fix,
                    ) {
                        Ok(ts) => output.push(ts.timestamp_micros()),
                        Err(_) => {
                            output.push_null();
                        }
                    },
                    Err(_) => {
                        output.push_null();
                    }
                }
            },
        ),
    );

    for dest_type in ALL_NUMERICS_TYPES {
        with_number_mapped_type!(|NUM_TYPE| match dest_type {
            NumberDataType::NUM_TYPE => {
                let name = format!("to_{dest_type}").to_lowercase();
                registry
                    .register_passthrough_nullable_1_arg::<VariantType, NumberType<NUM_TYPE>, _, _>(
                        &name,
                        |_, _| FunctionDomain::MayThrow,
                        vectorize_with_builder_1_arg::<VariantType, NumberType<NUM_TYPE>>(
                            move |v, output, ctx| {
                                if let Some(validity) = &ctx.validity {
                                    if !validity.get_bit(output.len()) {
                                        output.push(NUM_TYPE::default());
                                        return;
                                    }
                                }
                                type Native = <NUM_TYPE as Number>::Native;

                                let value: Option<Native> = if dest_type.is_float() {
                                    cast_to_f64(v).ok().and_then(num_traits::cast::cast)
                                } else if dest_type.is_signed() {
                                    cast_to_i64(v).ok().and_then(num_traits::cast::cast)
                                } else {
                                    cast_to_u64(v).ok().and_then(num_traits::cast::cast)
                                };
                                match value {
                                    Some(value) => output.push(value.into()),
                                    None => {
                                        ctx.set_error(
                                            output.len(),
                                            format!("unable to cast to type {dest_type}",),
                                        );
                                        output.push(NUM_TYPE::default());
                                    }
                                }
                            },
                        ),
                    );

                let name = format!("try_to_{dest_type}").to_lowercase();
                registry
                    .register_combine_nullable_1_arg::<VariantType, NumberType<NUM_TYPE>, _, _>(
                        &name,
                        |_, _| FunctionDomain::Full,
                        vectorize_with_builder_1_arg::<
                            VariantType,
                            NullableType<NumberType<NUM_TYPE>>,
                        >(move |v, output, ctx| {
                            if let Some(validity) = &ctx.validity {
                                if !validity.get_bit(output.len()) {
                                    output.push_null();
                                    return;
                                }
                            }
                            if dest_type.is_float() {
                                if let Ok(value) = cast_to_f64(v) {
                                    if let Some(new_value) = num_traits::cast::cast(value) {
                                        output.push(new_value);
                                    } else {
                                        output.push_null();
                                    }
                                } else {
                                    output.push_null();
                                }
                            } else if dest_type.is_signed() {
                                if let Ok(value) = cast_to_i64(v) {
                                    if let Some(new_value) = num_traits::cast::cast(value) {
                                        output.push(new_value);
                                    } else {
                                        output.push_null();
                                    }
                                } else {
                                    output.push_null();
                                }
                            } else {
                                if let Ok(value) = cast_to_u64(v) {
                                    if let Some(new_value) = num_traits::cast::cast(value) {
                                        output.push(new_value);
                                    } else {
                                        output.push_null();
                                    }
                                } else {
                                    output.push_null();
                                }
                            }
                        }),
                    );
            }
        });
    }

    registry.register_passthrough_nullable_1_arg::<VariantType, StringType, _, _>(
        "json_pretty",
        |_, _| FunctionDomain::Full,
        vectorize_with_builder_1_arg::<VariantType, StringType>(|val, output, ctx| {
            if let Some(validity) = &ctx.validity {
                if !validity.get_bit(output.len()) {
                    output.commit_row();
                    return;
                }
            }
            let s = RawJsonb(val).to_pretty_string();
            output.put_str(&s);
            output.commit_row();
        }),
    );

    registry.register_passthrough_nullable_1_arg(
        "json_strip_nulls",
        |_, _| FunctionDomain::MayThrow,
        vectorize_with_builder_1_arg::<VariantType, VariantType>(|val, output, ctx| {
            if let Some(validity) = &ctx.validity {
                if !validity.get_bit(output.len()) {
                    output.commit_row();
                    return;
                }
            }
            if let Err(err) = RawJsonb(val).strip_nulls(&mut output.data) {
                // todo
                ctx.set_error(output.len(), err.to_string());
            };
            output.commit_row();
        }),
    );

    registry.register_passthrough_nullable_2_arg(
        "concat",
        |_, _, _| FunctionDomain::MayThrow,
        vectorize_with_builder_2_arg::<VariantType, VariantType, VariantType>(
            |left, right, output, ctx| {
                if let Some(validity) = &ctx.validity {
                    if !validity.get_bit(output.len()) {
                        output.commit_row();
                        return;
                    }
                }
                let left_val = RawJsonb(left);
                let right_val = RawJsonb(right);
                if let Err(err) = left_val.concat(right_val, &mut output.data) {
                    ctx.set_error(output.len(), err.to_string());
                };
                output.commit_row();
            },
        ),
    );

    registry.register_passthrough_nullable_2_arg(
        "minus",
        |_, _, _| FunctionDomain::MayThrow,
        vectorize_with_builder_2_arg::<VariantType, Int32Type, VariantType>(
            |val, index, output, ctx| {
                if let Some(validity) = &ctx.validity {
                    if !validity.get_bit(output.len()) {
                        output.commit_row();
                        return;
                    }
                }
                if let Err(err) = RawJsonb(val).delete_by_index(index, &mut output.data) {
                    ctx.set_error(output.len(), err.to_string());
                };
                output.commit_row();
            },
        ),
    );

    registry.register_passthrough_nullable_2_arg(
        "minus",
        |_, _, _| FunctionDomain::MayThrow,
        vectorize_with_builder_2_arg::<VariantType, StringType, VariantType>(
            |val, name, output, ctx| {
                if let Some(validity) = &ctx.validity {
                    if !validity.get_bit(output.len()) {
                        output.commit_row();
                        return;
                    }
                }
                if let Err(err) = RawJsonb(val).delete_by_name(name, &mut output.data) {
                    ctx.set_error(output.len(), err.to_string());
                };
                output.commit_row();
            },
        ),
    );

    registry.register_passthrough_nullable_3_arg::<VariantType, Int32Type, VariantType, VariantType, _, _>(
        "json_array_insert",
        |_, _, _, _| FunctionDomain::MayThrow,
        vectorize_with_builder_3_arg::<VariantType, Int32Type, VariantType, VariantType>(
            |val, pos, new_val, output, ctx| {
                if let Some(validity) = &ctx.validity {
                    if !validity.get_bit(output.len()) {
                        output.commit_row();
                        return;
                    }
                }
                let new_value = RawJsonb(new_val);
                match RawJsonb(val).array_insert(pos, new_value, &mut output.data) {
                    Ok(_) => {}
                    Err(err) => {
                        ctx.set_error(output.len(), err.to_string());
                    }
                }
                output.commit_row();
            },
        ),
    );

    registry.register_passthrough_nullable_1_arg::<VariantType, VariantType, _, _>(
        "json_array_distinct",
        |_, _| FunctionDomain::MayThrow,
        vectorize_with_builder_1_arg::<VariantType, VariantType>(|val, output, ctx| {
            if let Some(validity) = &ctx.validity {
                if !validity.get_bit(output.len()) {
                    output.commit_row();
                    return;
                }
            }
            match RawJsonb(val).array_distinct(&mut output.data) {
                Ok(_) => {}
                Err(err) => {
                    ctx.set_error(output.len(), err.to_string());
                }
            }
            output.commit_row();
        }),
    );

    registry.register_passthrough_nullable_2_arg::<VariantType, VariantType, VariantType, _, _>(
        "json_array_intersection",
        |_, _, _| FunctionDomain::MayThrow,
        vectorize_with_builder_2_arg::<VariantType, VariantType, VariantType>(
            |left, right, output, ctx| {
                if let Some(validity) = &ctx.validity {
                    if !validity.get_bit(output.len()) {
                        output.commit_row();
                        return;
                    }
                }
                let left_val = RawJsonb(left);
                let right_val = RawJsonb(right);
                match left_val.array_intersection(right_val, &mut output.data) {
                    Ok(_) => {}
                    Err(err) => {
                        ctx.set_error(output.len(), err.to_string());
                    }
                }
                output.commit_row();
            },
        ),
    );

    registry.register_passthrough_nullable_2_arg::<VariantType, VariantType, VariantType, _, _>(
        "json_array_except",
        |_, _, _| FunctionDomain::MayThrow,
        vectorize_with_builder_2_arg::<VariantType, VariantType, VariantType>(
            |left, right, output, ctx| {
                if let Some(validity) = &ctx.validity {
                    if !validity.get_bit(output.len()) {
                        output.commit_row();
                        return;
                    }
                }
                let left_val = RawJsonb(left);
                let right_val = RawJsonb(right);
                match left_val.array_except(right_val, &mut output.data) {
                    Ok(_) => {}
                    Err(err) => {
                        ctx.set_error(output.len(), err.to_string());
                    }
                }
                output.commit_row();
            },
        ),
    );

    registry.register_passthrough_nullable_2_arg::<VariantType, VariantType, BooleanType, _, _>(
        "json_array_overlap",
        |_, _, _| FunctionDomain::MayThrow,
        vectorize_with_builder_2_arg::<VariantType, VariantType, BooleanType>(
            |left, right, output, ctx| {
                if let Some(validity) = &ctx.validity {
                    if !validity.get_bit(output.len()) {
                        output.push(false);
                        return;
                    }
                }
                let left_val = RawJsonb(left);
                let right_val = RawJsonb(right);
                match left_val.array_overlap(right_val) {
                    Ok(res) => {
                        output.push(res);
                    }
                    Err(err) => {
                        output.push(false);
                        ctx.set_error(output.len(), err.to_string());
                    }
                }
            },
        ),
    );

    // todo
    // delete_by_keypath


    registry.register_passthrough_nullable_1_arg(
        "json_typeof",
        |_, _| FunctionDomain::MayThrow,
        vectorize_with_builder_1_arg::<VariantType, StringType>(|v, output, ctx| {
            if let Some(validity) = &ctx.validity {
                if !validity.get_bit(output.len()) {
                    output.commit_row();
                    return;
                }
            }
            match RawJsonb(v).type_of() {
                Ok(result) => output.put_str(result),
                Err(err) => {
                    if err.to_string() == "InvalidJsonb" {
                        if let Ok(val) = parse_value(v) {
                            output.put_str(val.type_of());
                            return;
                        }
                    }
                    ctx.set_error(output.len(), err.to_string());
                }
            };
            output.commit_row();
        }),
    );

    registry.register_function_factory("json_object", |_, args_type| {
        Some(Arc::new(Function {
            signature: FunctionSignature {
                name: "json_object".to_string(),
                args_type: (0..args_type.len()).map(DataType::Generic).collect(),
                return_type: DataType::Variant,
            },
            eval: FunctionEval::Scalar {
                calc_domain: Box::new(|_, _| FunctionDomain::MayThrow),
                eval: Box::new(json_object_fn),
            },
        }))
    });

    registry.register_function_factory("try_json_object", |_, args_type| {
        let f = Function {
            signature: FunctionSignature {
                name: "try_json_object".to_string(),
                args_type: (0..args_type.len()).map(DataType::Generic).collect(),
                return_type: DataType::Variant,
            },
            eval: FunctionEval::Scalar {
                calc_domain: Box::new(|_, _| FunctionDomain::Full),
                eval: Box::new(json_object_fn),
            },
        };
        Some(Arc::new(f.error_to_null()))
    });

    registry.register_function_factory("json_object_keep_null", |_, args_type| {
        Some(Arc::new(Function {
            signature: FunctionSignature {
                name: "json_object_keep_null".to_string(),
                args_type: (0..args_type.len()).map(DataType::Generic).collect(),
                return_type: DataType::Variant,
            },
            eval: FunctionEval::Scalar {
                calc_domain: Box::new(|_, _| FunctionDomain::MayThrow),
                eval: Box::new(json_object_keep_null_fn),
            },
        }))
    });

    registry.register_function_factory("try_json_object_keep_null", |_, args_type| {
        let f = Function {
            signature: FunctionSignature {
                name: "try_json_object_keep_null".to_string(),
                args_type: (0..args_type.len()).map(DataType::Generic).collect(),
                return_type: DataType::Variant,
            },
            eval: FunctionEval::Scalar {
                calc_domain: Box::new(|_, _| FunctionDomain::Full),
                eval: Box::new(json_object_keep_null_fn),
            },
        };
        Some(Arc::new(f.error_to_null()))
    });

    registry.register_function_factory("json_array", |_, args_type| {
        Some(Arc::new(Function {
            signature: FunctionSignature {
                name: "json_array".to_string(),
                args_type: (0..args_type.len()).map(DataType::Generic).collect(),
                return_type: DataType::Variant,
            },
            eval: FunctionEval::Scalar {
                calc_domain: Box::new(|_, _| FunctionDomain::MayThrow),
                eval: Box::new(json_array_fn),
            },
        }))
    });

    registry.register_passthrough_nullable_2_arg(
        "json_contains_in_left",
        |_, _, _| FunctionDomain::MayThrow,
        vectorize_with_builder_2_arg::<VariantType, VariantType, BooleanType>(
            |left, right, output, ctx| {
                if let Some(validity) = &ctx.validity {
                    if !validity.get_bit(output.len()) {
                        output.push(false);
                        return;
                    }
                }
                let left_val = RawJsonb(left);
                let right_val = RawJsonb(right);
                match left_val.contains(right_val) {
                    Ok(res) => output.push(res),
                    Err(err) => {
                        ctx.set_error(output.len(), err.to_string());
                        output.push(false);
                    }
                }
            },
        ),
    );

    registry.register_passthrough_nullable_2_arg(
        "json_contains_in_right",
        |_, _, _| FunctionDomain::MayThrow,
        vectorize_with_builder_2_arg::<VariantType, VariantType, BooleanType>(
            |left, right, output, ctx| {
                if let Some(validity) = &ctx.validity {
                    if !validity.get_bit(output.len()) {
                        output.push(false);
                        return;
                    }
                }
                let left_val = RawJsonb(left);
                let right_val = RawJsonb(right);
                match right_val.contains(left_val) {
                    Ok(res) => output.push(res),
                    Err(err) => {
                        ctx.set_error(output.len(), err.to_string());
                        output.push(false);
                    }
                }
            },
        ),
    );

    registry.register_passthrough_nullable_2_arg(
        "json_exists_any_keys",
        |_, _, _| FunctionDomain::MayThrow,
        vectorize_with_builder_2_arg::<VariantType, ArrayType<StringType>, BooleanType>(
            |v, keys, output, ctx| {
                if let Some(validity) = &ctx.validity {
                    if !validity.get_bit(output.len()) {
                        output.push(false);
                        return;
                    }
                }
                match RawJsonb(v).exists_any_keys(keys.iter().map(|k| k.as_bytes())) {
                    Ok(res) => output.push(res),
                    Err(err) => {
                        ctx.set_error(output.len(), err.to_string());
                        output.push(false);
                    }
                }
            },
        ),
    );

    registry.register_passthrough_nullable_2_arg(
        "json_exists_all_keys",
        |_, _, _| FunctionDomain::MayThrow,
        vectorize_with_builder_2_arg::<VariantType, ArrayType<StringType>, BooleanType>(
            |v, keys, output, ctx| {
                if let Some(validity) = &ctx.validity {
                    if !validity.get_bit(output.len()) {
                        output.push(false);
                        return;
                    }
                }
                match RawJsonb(v).exists_all_keys(keys.iter().map(|k| k.as_bytes())) {
                    Ok(res) => output.push(res),
                    Err(err) => {
                        ctx.set_error(output.len(), err.to_string());
                        output.push(false);
                    }
                }
            },
        ),
    );

    registry.register_passthrough_nullable_2_arg(
        "json_exists_key",
        |_, _, _| FunctionDomain::MayThrow,
        vectorize_with_builder_2_arg::<VariantType, StringType, BooleanType>(
            |v, key, output, ctx| {
                if let Some(validity) = &ctx.validity {
                    if !validity.get_bit(output.len()) {
                        output.push(false);
                        return;
                    }
                }
                match RawJsonb(v).exists_all_keys(once(key.as_bytes())) {
                    Ok(res) => output.push(res),
                    Err(err) => {
                        ctx.set_error(output.len(), err.to_string());
                        output.push(false);
                    }
                }
            },
        ),
    );

    registry.register_function_factory("json_object_insert", |_, args_type| {
        if args_type.len() != 3 && args_type.len() != 4 {
            return None;
        }
        if (args_type[0].remove_nullable() != DataType::Variant && args_type[0] != DataType::Null)
            || (args_type[1].remove_nullable() != DataType::String
                && args_type[1] != DataType::Null)
        {
            return None;
        }
        if args_type.len() == 4
            && args_type[3].remove_nullable() != DataType::Boolean
            && args_type[3] != DataType::Null
        {
            return None;
        }
        let is_nullable = args_type[0].is_nullable_or_null();
        let return_type = if is_nullable {
            DataType::Nullable(Box::new(DataType::Variant))
        } else {
            DataType::Variant
        };
        Some(Arc::new(Function {
            signature: FunctionSignature {
                name: "json_object_insert".to_string(),
                args_type: args_type.to_vec(),
                return_type,
            },
            eval: FunctionEval::Scalar {
                calc_domain: Box::new(|_, _| FunctionDomain::MayThrow),
                eval: Box::new(move |args, ctx| json_object_insert_fn(args, ctx, is_nullable)),
            },
        }))
    });

    registry.register_function_factory("json_object_pick", |_, args_type| {
        if args_type.len() < 2 {
            return None;
        }
        if args_type[0].remove_nullable() != DataType::Variant && args_type[0] != DataType::Null {
            return None;
        }
        for arg_type in args_type.iter().skip(1) {
            if arg_type.remove_nullable() != DataType::String && *arg_type != DataType::Null {
                return None;
            }
        }
        let is_nullable = args_type[0].is_nullable_or_null();
        let return_type = if is_nullable {
            DataType::Nullable(Box::new(DataType::Variant))
        } else {
            DataType::Variant
        };
        Some(Arc::new(Function {
            signature: FunctionSignature {
                name: "json_object_pick".to_string(),
                args_type: args_type.to_vec(),
                return_type,
            },
            eval: FunctionEval::Scalar {
                calc_domain: Box::new(|_, _| FunctionDomain::MayThrow),
                eval: Box::new(move |args, ctx| {
                    json_object_pick_or_delete_fn(args, ctx, true, is_nullable)
                }),
            },
        }))
    });

    registry.register_function_factory("json_object_delete", |_, args_type| {
        if args_type.len() < 2 {
            return None;
        }
        if args_type[0].remove_nullable() != DataType::Variant && args_type[0] != DataType::Null {
            return None;
        }
        for arg_type in args_type.iter().skip(1) {
            if arg_type.remove_nullable() != DataType::String && *arg_type != DataType::Null {
                return None;
            }
        }
        let is_nullable = args_type[0].is_nullable_or_null();
        let return_type = if is_nullable {
            DataType::Nullable(Box::new(DataType::Variant))
        } else {
            DataType::Variant
        };
        Some(Arc::new(Function {
            signature: FunctionSignature {
                name: "json_object_delete".to_string(),
                args_type: args_type.to_vec(),
                return_type,
            },
            eval: FunctionEval::Scalar {
                calc_domain: Box::new(|_, _| FunctionDomain::MayThrow),
                eval: Box::new(move |args, ctx| {
                    json_object_pick_or_delete_fn(args, ctx, false, is_nullable)
                }),
            },
        }))
    });


}

fn json_array_fn(args: &[ValueRef<AnyType>], ctx: &mut EvalContext) -> Value<AnyType> {
    let (columns, len) = prepare_args_columns(args, ctx);
    let cap = len.unwrap_or(1);
    let mut builder = BinaryColumnBuilder::with_capacity(cap, cap * 50);
    let mut items = Vec::with_capacity(columns.len());

    for idx in 0..cap {
        items.clear();
        for column in &columns {
            let v = unsafe { column.index_unchecked(idx) };
            let mut val = vec![];
            cast_scalar_to_variant(v, ctx.func_ctx.tz, &mut val);
            items.push(val);
        }
        if let Err(err) = build_array(items.iter().map(|b| &b[..]), &mut builder.data) {
            ctx.set_error(builder.len(), err.to_string());
        };
        builder.commit_row();
    }
    match len {
        Some(_) => Value::Column(Column::Variant(builder.build())),
        None => Value::Scalar(Scalar::Variant(builder.build_scalar())),
    }
}

fn json_object_fn(args: &[ValueRef<AnyType>], ctx: &mut EvalContext) -> Value<AnyType> {
    json_object_impl_fn(args, ctx, false)
}

fn json_object_keep_null_fn(args: &[ValueRef<AnyType>], ctx: &mut EvalContext) -> Value<AnyType> {
    json_object_impl_fn(args, ctx, true)
}

fn json_object_impl_fn(
    args: &[ValueRef<AnyType>],
    ctx: &mut EvalContext,
    keep_null: bool,
) -> Value<AnyType> {
    let (columns, len) = prepare_args_columns(args, ctx);
    let cap = len.unwrap_or(1);
    let mut builder = BinaryColumnBuilder::with_capacity(cap, cap * 50);
    if columns.len() % 2 != 0 {
        for i in 0..cap {
            ctx.set_error(i, "The number of keys and values must be equal");
            builder.commit_row();
        }
    } else {
        let mut set = HashSet::new();
        let mut kvs = Vec::with_capacity(columns.len() / 2);
        for idx in 0..cap {
            set.clear();
            kvs.clear();
            let mut has_err = false;
            for i in (0..columns.len()).step_by(2) {
                let k = unsafe { columns[i].index_unchecked(idx) };
                if k == ScalarRef::Null {
                    continue;
                }
                let v = unsafe { columns[i + 1].index_unchecked(idx) };
                if v == ScalarRef::Null && !keep_null {
                    continue;
                }
                let key = match k {
                    ScalarRef::String(v) => v,
                    _ => {
                        has_err = true;
                        ctx.set_error(builder.len(), "Key must be a string value");
                        break;
                    }
                };
                if set.contains(&key) {
                    has_err = true;
                    ctx.set_error(builder.len(), "Keys have to be unique");
                    break;
                }
                set.insert(key);
                let mut val = vec![];
                cast_scalar_to_variant(v, ctx.func_ctx.tz, &mut val);
                kvs.push((key, val));
            }
            if !has_err {
                if let Err(err) =
                    build_object(kvs.iter().map(|(k, v)| (k, &v[..])), &mut builder.data)
                {
                    ctx.set_error(builder.len(), err.to_string());
                }
            }
            builder.commit_row();
        }
    }
    match len {
        Some(_) => Value::Column(Column::Variant(builder.build())),
        None => Value::Scalar(Scalar::Variant(builder.build_scalar())),
    }
}

fn prepare_args_columns(
    args: &[ValueRef<AnyType>],
    ctx: &EvalContext,
) -> (Vec<Column>, Option<usize>) {
    let len_opt = args.iter().find_map(|arg| match arg {
        ValueRef::Column(col) => Some(col.len()),
        _ => None,
    });
    let len = len_opt.unwrap_or(1);
    let mut columns = Vec::with_capacity(args.len());
    for (i, arg) in args.iter().enumerate() {
        let column = match arg {
            ValueRef::Column(column) => column.clone(),
            ValueRef::Scalar(s) => {
                let column_builder = ColumnBuilder::repeat(s, len, &ctx.generics[i]);
                column_builder.build()
            }
        };
        columns.push(column);
    }
    (columns, len_opt)
}

<<<<<<< HEAD
=======
fn delete_by_keypath_fn(args: &[ValueRef<AnyType>], ctx: &mut EvalContext) -> Value<AnyType> {
    let scalar_keypath = match &args[1] {
        ValueRef::Scalar(ScalarRef::String(v)) => Some(parse_key_paths(v.as_bytes())),
        _ => None,
    };
    let len_opt = args.iter().find_map(|arg| match arg {
        ValueRef::Column(col) => Some(col.len()),
        _ => None,
    });
    let len = len_opt.unwrap_or(1);

    let mut builder = BinaryColumnBuilder::with_capacity(len, len * 50);
    let mut validity = MutableBitmap::with_capacity(len);

    for idx in 0..len {
        let keypath = match &args[1] {
            ValueRef::Scalar(_) => Cow::Borrowed(&scalar_keypath),
            ValueRef::Column(col) => {
                let scalar = unsafe { col.index_unchecked(idx) };
                let path = match scalar {
                    ScalarRef::String(buf) => Some(parse_key_paths(buf.as_bytes())),
                    _ => None,
                };
                Cow::Owned(path)
            }
        };
        match keypath.as_ref() {
            Some(result) => match result {
                Ok(path) => {
                    let json_row = match &args[0] {
                        ValueRef::Scalar(scalar) => scalar.clone(),
                        ValueRef::Column(col) => unsafe { col.index_unchecked(idx) },
                    };
                    match json_row {
                        ScalarRef::Variant(json) => {
                            match delete_by_keypath(json, path.paths.iter(), &mut builder.data) {
                                Ok(_) => validity.push(true),
                                Err(err) => {
                                    ctx.set_error(builder.len(), err.to_string());
                                    validity.push(false);
                                }
                            }
                        }
                        _ => validity.push(false),
                    }
                }
                Err(err) => {
                    ctx.set_error(builder.len(), err.to_string());
                    validity.push(false);
                }
            },
            None => validity.push(false),
        }
        builder.commit_row();
    }

    let validity: Bitmap = validity.into();

    match len_opt {
        Some(_) => Value::Column(Column::Variant(builder.build())).wrap_nullable(Some(validity)),
        None => {
            if !validity.get_bit(0) {
                Value::Scalar(Scalar::Null)
            } else {
                Value::Scalar(Scalar::Variant(builder.build_scalar()))
            }
        }
    }
}

fn get_by_keypath_fn(
    args: &[ValueRef<AnyType>],
    ctx: &mut EvalContext,
    string_res: bool,
) -> Value<AnyType> {
    let scalar_keypath = match &args[1] {
        ValueRef::Scalar(ScalarRef::String(v)) => Some(parse_key_paths(v.as_bytes())),
        _ => None,
    };
    let len_opt = args.iter().find_map(|arg| match arg {
        ValueRef::Column(col) => Some(col.len()),
        _ => None,
    });
    let len = len_opt.unwrap_or(1);

    let mut builder = if string_res {
        ColumnBuilder::String(StringColumnBuilder::with_capacity(len))
    } else {
        ColumnBuilder::Variant(BinaryColumnBuilder::with_capacity(len, len * 50))
    };

    let mut validity = MutableBitmap::with_capacity(len);

    for idx in 0..len {
        let keypath = match &args[1] {
            ValueRef::Scalar(_) => Cow::Borrowed(&scalar_keypath),
            ValueRef::Column(col) => {
                let scalar = unsafe { col.index_unchecked(idx) };
                let path = match scalar {
                    ScalarRef::String(buf) => Some(parse_key_paths(buf.as_bytes())),
                    _ => None,
                };
                Cow::Owned(path)
            }
        };

        match keypath.as_ref() {
            Some(result) => match result {
                Ok(path) => {
                    let json_row = match &args[0] {
                        ValueRef::Scalar(scalar) => scalar.clone(),
                        ValueRef::Column(col) => unsafe { col.index_unchecked(idx) },
                    };
                    match json_row {
                        ScalarRef::Variant(json) => match get_by_keypath(json, path.paths.iter()) {
                            Some(res) => {
                                match &mut builder {
                                    ColumnBuilder::String(builder) => {
                                        let json_str = cast_to_string(&res);
                                        builder.put_str(&json_str);
                                    }
                                    ColumnBuilder::Variant(builder) => {
                                        builder.put_slice(&res);
                                    }
                                    _ => unreachable!(),
                                }
                                validity.push(true);
                            }
                            None => validity.push(false),
                        },
                        _ => validity.push(false),
                    }
                }
                Err(err) => {
                    ctx.set_error(builder.len(), err.to_string());
                    validity.push(false);
                }
            },
            None => validity.push(false),
        }

        match &mut builder {
            ColumnBuilder::String(builder) => {
                builder.commit_row();
            }
            ColumnBuilder::Variant(builder) => {
                builder.commit_row();
            }
            _ => unreachable!(),
        }
    }

    let builder = ColumnBuilder::Nullable(Box::new(NullableColumnBuilder { builder, validity }));

    match len_opt {
        Some(_) => Value::Column(builder.build()),
        None => Value::Scalar(builder.build_scalar()),
    }
}

fn path_predicate_fn<'a, P>(
    args: &'a [ValueRef<AnyType>],
    ctx: &'a mut EvalContext,
    predicate: P,
) -> Value<AnyType>
where
    P: Fn(&'a [u8], JsonPath<'a>) -> Result<bool, jsonb::Error>,
{
    let scalar_jsonpath = match &args[1] {
        ValueRef::Scalar(ScalarRef::String(v)) => {
            let res = parse_json_path(v.as_bytes()).map_err(|_| format!("Invalid JSON Path '{v}'"));
            Some(res)
        }
        _ => None,
    };

    let len_opt = args.iter().find_map(|arg| match arg {
        ValueRef::Column(col) => Some(col.len()),
        _ => None,
    });
    let len = len_opt.unwrap_or(1);

    let mut output = MutableBitmap::with_capacity(len);
    let mut validity = MutableBitmap::with_capacity(len);

    for idx in 0..len {
        let jsonpath = match &args[1] {
            ValueRef::Scalar(_) => scalar_jsonpath.clone(),
            ValueRef::Column(col) => {
                let scalar = unsafe { col.index_unchecked(idx) };
                match scalar {
                    ScalarRef::String(buf) => {
                        let res = parse_json_path(buf.as_bytes())
                            .map_err(|_| format!("Invalid JSON Path '{buf}'"));
                        Some(res)
                    }
                    _ => None,
                }
            }
        };
        match jsonpath {
            Some(result) => match result {
                Ok(path) => {
                    let json_row = match &args[0] {
                        ValueRef::Scalar(scalar) => scalar.clone(),
                        ValueRef::Column(col) => unsafe { col.index_unchecked(idx) },
                    };
                    match json_row {
                        ScalarRef::Variant(json) => match predicate(json, path) {
                            Ok(r) => {
                                output.push(r);
                                validity.push(true);
                            }
                            Err(err) => {
                                ctx.set_error(output.len(), err.to_string());
                                output.push(false);
                                validity.push(false);
                            }
                        },
                        _ => {
                            output.push(false);
                            validity.push(false);
                        }
                    }
                }
                Err(err) => {
                    ctx.set_error(output.len(), err);
                    output.push(false);
                    validity.push(false);
                }
            },
            None => {
                output.push(false);
                validity.push(false);
            }
        }
    }

    let validity: Bitmap = validity.into();

    match len_opt {
        Some(_) => Value::Column(Column::Boolean(output.into())).wrap_nullable(Some(validity)),
        None => {
            if !validity.get_bit(0) {
                Value::Scalar(Scalar::Null)
            } else {
                Value::Scalar(Scalar::Boolean(output.get(0)))
            }
        }
    }
}

>>>>>>> 6debfa29
fn json_object_insert_fn(
    args: &[ValueRef<AnyType>],
    ctx: &mut EvalContext,
    is_nullable: bool,
) -> Value<AnyType> {
    let len_opt = args.iter().find_map(|arg| match arg {
        ValueRef::Column(col) => Some(col.len()),
        _ => None,
    });
    let len = len_opt.unwrap_or(1);
    let mut validity = MutableBitmap::with_capacity(len);
    let mut builder = BinaryColumnBuilder::with_capacity(len, len * 50);
    for idx in 0..len {
        let val = match &args[0] {
            ValueRef::Scalar(scalar) => scalar.clone(),
            ValueRef::Column(col) => unsafe { col.index_unchecked(idx) },
        };
        if val == ScalarRef::Null {
            builder.commit_row();
            validity.push(false);
            continue;
        }
        let v = val.as_variant().unwrap();
        let value = RawJsonb(v);
        if !value.is_object().unwrap_or_default() {
            ctx.set_error(builder.len(), "Invalid json object");
            builder.commit_row();
            validity.push(false);
            continue;
        }
        let new_key = match &args[1] {
            ValueRef::Scalar(scalar) => scalar.clone(),
            ValueRef::Column(col) => unsafe { col.index_unchecked(idx) },
        };
        let new_val = match &args[2] {
            ValueRef::Scalar(scalar) => scalar.clone(),
            ValueRef::Column(col) => unsafe { col.index_unchecked(idx) },
        };
        if new_key == ScalarRef::Null || new_val == ScalarRef::Null {
            builder.put(value.0);
            builder.commit_row();
            validity.push(true);
            continue;
        }
        let update_flag = if args.len() == 4 {
            let v = match &args[3] {
                ValueRef::Scalar(scalar) => scalar.clone(),
                ValueRef::Column(col) => unsafe { col.index_unchecked(idx) },
            };
            match v {
                ScalarRef::Boolean(v) => v,
                _ => false,
            }
        } else {
            false
        };
        let new_key = new_key.as_string().unwrap();
        let res = match new_val {
            ScalarRef::Variant(new_val) => {
                value.object_insert(new_key, RawJsonb(&new_val), update_flag, &mut builder.data)
            }
            _ => {
                // if the new value is not a json value, cast it to json.
                let mut new_val_buf = vec![];
                cast_scalar_to_variant(new_val.clone(), ctx.func_ctx.tz, &mut new_val_buf);
                value.object_insert(new_key, RawJsonb(&new_val_buf.as_bytes()), update_flag, &mut builder.data)
            }
        };
        if let Err(err) = res {
            validity.push(false);
            ctx.set_error(builder.len(), err.to_string());
        } else {
            validity.push(true);
        }
        builder.commit_row();
    }
    if is_nullable {
        let validity: Bitmap = validity.into();
        match len_opt {
            Some(_) => {
                Value::Column(Column::Variant(builder.build())).wrap_nullable(Some(validity))
            }
            None => {
                if !validity.get_bit(0) {
                    Value::Scalar(Scalar::Null)
                } else {
                    Value::Scalar(Scalar::Variant(builder.build_scalar()))
                }
            }
        }
    } else {
        match len_opt {
            Some(_) => Value::Column(Column::Variant(builder.build())),
            None => Value::Scalar(Scalar::Variant(builder.build_scalar())),
        }
    }
}

fn json_object_pick_or_delete_fn(
    args: &[ValueRef<AnyType>],
    ctx: &mut EvalContext,
    is_pick: bool,
    is_nullable: bool,
) -> Value<AnyType> {
    let len_opt = args.iter().find_map(|arg| match arg {
        ValueRef::Column(col) => Some(col.len()),
        _ => None,
    });
    let len = len_opt.unwrap_or(1);
    let mut keys = BTreeSet::new();
    let mut validity = MutableBitmap::with_capacity(len);
    let mut builder = BinaryColumnBuilder::with_capacity(len, len * 50);
    for idx in 0..len {
        let val = match &args[0] {
            ValueRef::Scalar(scalar) => scalar.clone(),
            ValueRef::Column(col) => unsafe { col.index_unchecked(idx) },
        };
        if val == ScalarRef::Null {
            builder.commit_row();
            validity.push(false);
            continue;
        }
        let v = val.as_variant().unwrap();
        let value = RawJsonb(v);
        if !value.is_object().unwrap_or_default() {
            ctx.set_error(builder.len(), "Invalid json object");
            builder.commit_row();
            validity.push(false);
            continue;
        }
        keys.clear();
        for arg in args.iter().skip(1) {
            let key = match &arg {
                ValueRef::Scalar(scalar) => scalar.clone(),
                ValueRef::Column(col) => unsafe { col.index_unchecked(idx) },
            };
            if key == ScalarRef::Null {
                continue;
            }
            let key = key.as_string().unwrap();
            keys.insert(*key);
        }
        let res = if is_pick {
            value.object_pick(&keys, &mut builder.data)
        } else {
            value.object_delete(&keys, &mut builder.data)
        };
        if let Err(err) = res {
            validity.push(false);
            ctx.set_error(builder.len(), err.to_string());
        } else {
            validity.push(true);
        }
        builder.commit_row();
    }
    if is_nullable {
        let validity: Bitmap = validity.into();
        match len_opt {
            Some(_) => {
                Value::Column(Column::Variant(builder.build())).wrap_nullable(Some(validity))
            }
            None => {
                if !validity.get_bit(0) {
                    Value::Scalar(Scalar::Null)
                } else {
                    Value::Scalar(Scalar::Variant(builder.build_scalar()))
                }
            }
        }
    } else {
        match len_opt {
            Some(_) => Value::Column(Column::Variant(builder.build())),
            None => Value::Scalar(Scalar::Variant(builder.build_scalar())),
        }
    }
}

// Extract string for string type, other types convert to JSON string.
fn cast_to_string(v: &[u8]) -> String {
    let raw_jsonb = RawJsonb(v);
    match raw_jsonb.to_str() {
        Ok(v) => v,
        Err(_) => raw_jsonb.to_string(),
    }
}

fn cast_to_str(v: &[u8]) -> Result<String, jsonb::Error> {
    match RawJsonb(v).to_str() {
        Ok(val) => {
            Ok(val)
        }
        Err(err) => {
            if err.to_string() == "InvalidJsonb" {
                if let Ok(val) = parse_value(v) {
                    return val.to_str();
                }
            }
            Err(err)
        }
    }
}

fn cast_to_bool(v: &[u8]) -> Result<bool, jsonb::Error> {
    match RawJsonb(v).to_bool() {
        Ok(val) => {
            Ok(val)
        }
        Err(err) => {
            if err.to_string() == "InvalidJsonb" {
                if let Ok(val) = parse_value(v) {
                    return val.to_bool();
                }
            }
            Err(err)
        }
    }
}


fn cast_to_i64(v: &[u8]) -> Result<i64, jsonb::Error> {
    match RawJsonb(v).to_i64() {
        Ok(val) => {
            Ok(val)
        }
        Err(err) => {
            if err.to_string() == "InvalidJsonb" {
                if let Ok(val) = parse_value(v) {
                    return val.to_i64();
                }
            }
            Err(err)
        }
    }
}

fn cast_to_u64(v: &[u8]) -> Result<u64, jsonb::Error> {
    match RawJsonb(v).to_u64() {
        Ok(val) => {
            Ok(val)
        }
        Err(err) => {
            if err.to_string() == "InvalidJsonb" {
                if let Ok(val) = parse_value(v) {
                    return val.to_u64();
                }
            }
            Err(err)
        }
    }
}

fn cast_to_f64(v: &[u8]) -> Result<f64, jsonb::Error> {
    match RawJsonb(v).to_f64() {
        Ok(val) => {
            Ok(val)
        }
        Err(err) => {
            if err.to_string() == "InvalidJsonb" {
                if let Ok(val) = parse_value(v) {
                    return val.to_f64();
                }
            }
            Err(err)
        }
    }
}
<|MERGE_RESOLUTION|>--- conflicted
+++ resolved
@@ -880,14 +880,8 @@
                     return;
                 }
             }
-<<<<<<< HEAD
             let json_str = cast_to_string(v);
-            output.put_str(&json_str);
-            output.commit_row();
-=======
-            let json_str = cast_to_string(val);
             output.put_and_commit(json_str);
->>>>>>> 6debfa29
         }),
     );
 
@@ -903,7 +897,7 @@
                     }
                 }
                 let json_str = cast_to_string(v);
-                output.push(&json_str);
+            	output.put_and_commit(json_str);
             },
         ),
     );
@@ -1768,8 +1762,6 @@
     (columns, len_opt)
 }
 
-<<<<<<< HEAD
-=======
 fn delete_by_keypath_fn(args: &[ValueRef<AnyType>], ctx: &mut EvalContext) -> Value<AnyType> {
     let scalar_keypath = match &args[1] {
         ValueRef::Scalar(ScalarRef::String(v)) => Some(parse_key_paths(v.as_bytes())),
@@ -2022,7 +2014,6 @@
     }
 }
 
->>>>>>> 6debfa29
 fn json_object_insert_fn(
     args: &[ValueRef<AnyType>],
     ctx: &mut EvalContext,
