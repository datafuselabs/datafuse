--- conflicted
+++ resolved
@@ -40,6 +40,7 @@
 use geo::HasDimensions;
 use geo::HaversineDistance;
 use geo::Point;
+use geo_types::coord;
 use geo_types::Polygon;
 use geohash::decode_bbox;
 use geohash::encode;
@@ -1438,17 +1439,10 @@
                     }
                 }
 
-                #[allow(unused_assignments)]
-                let mut from_srid = 0;
-
                 // All representations of the geo types supported by crates under the GeoRust organization, have not implemented srid().
                 // Currently, the srid() of all types returns the default value `None`, so we need to parse it manually here.
-                from_srid = match Ewkb(original).to_geos().unwrap().srid() {
-<<<<<<< HEAD
+                let from_srid = match Ewkb(original).to_geos().unwrap().srid() {
                     Some(srid) => srid,
-=======
-                    Some(srid)=> srid,
->>>>>>> 959abfae
                     _ => {
                         ctx.set_error(
                             builder.len(),
@@ -1469,7 +1463,9 @@
                                     geom.transform(&proj)
                                         .map_err(|e| ErrorCode::GeometryError(e.to_string()))
                                         .and_then(|_| {
-                                            geom.to_ewkb(geom.dims(), Some(srid))
+                                            let round_geom = round_geometry_coordinates(geom);
+                                            round_geom
+                                                .to_ewkb(round_geom.dims(), Some(srid))
                                                 .map_err(ErrorCode::from)
                                         })
                                 })
@@ -1510,7 +1506,8 @@
                         let old = Ewkb(original.to_vec());
                         Ewkb(old.to_ewkb(old.dims(), Some(from_srid)).unwrap()).to_geo().map_err(ErrorCode::from).and_then(|mut geom| {
                             geom.transform(&proj).map_err(|e|ErrorCode::GeometryError(e.to_string())).and_then(|_| {
-                                geom.to_ewkb(old.dims(), Some(to_srid)).map_err(ErrorCode::from)
+                                let round_geom = round_geometry_coordinates(geom);
+                                round_geom.to_ewkb(round_geom.dims(), Some(to_srid)).map_err(ErrorCode::from)
                             })
                         })
                     })
@@ -1788,4 +1785,121 @@
             Some(coord)
         }
     }
+}
+/// The last three decimal places of the f64 type are inconsistent between aarch64 and x86 platforms,
+/// causing unit test results to fail. We will only retain six decimal places.
+fn round_geometry_coordinates(geom: geo::Geometry<f64>) -> geo::Geometry<f64> {
+    fn round_coordinate(coord: f64) -> f64 {
+        (coord * 1_000_000.0).round() / 1_000_000.0
+    }
+
+    match geom {
+        geo::Geometry::Point(point) => geo::Geometry::Point(Point::new(
+            round_coordinate(point.x()),
+            round_coordinate(point.y()),
+        )),
+        geo::Geometry::LineString(linestring) => geo::Geometry::LineString(
+            linestring
+                .into_iter()
+                .map(|coord| coord!(x:round_coordinate(coord.x), y:round_coordinate(coord.y)))
+                .collect(),
+        ),
+        geo::Geometry::Polygon(polygon) => {
+            let outer_ring = polygon.exterior();
+            let mut rounded_inner_rings = Vec::new();
+
+            for inner_ring in polygon.interiors() {
+                let rounded_coords: Vec<Coord<f64>> = inner_ring
+                    .into_iter()
+                    .map(
+                        |coord| coord!( x: round_coordinate(coord.x), y: round_coordinate(coord.y)),
+                    )
+                    .collect();
+                rounded_inner_rings.push(LineString(rounded_coords));
+            }
+
+            let rounded_polygon = Polygon::new(
+                LineString(
+                    outer_ring
+                        .into_iter()
+                        .map(|coord| coord!( x:round_coordinate(coord.x), y:round_coordinate(coord.y)))
+                        .collect(),
+                ),
+                rounded_inner_rings.try_into().unwrap(),
+            );
+
+            geo::Geometry::Polygon(rounded_polygon)
+        }
+        geo::Geometry::MultiPoint(multipoint) => geo::Geometry::MultiPoint(
+            multipoint
+                .into_iter()
+                .map(|point| Point::new(round_coordinate(point.x()), round_coordinate(point.y())))
+                .collect(),
+        ),
+        geo::Geometry::MultiLineString(multilinestring) => {
+            let rounded_lines: Vec<LineString<f64>> = multilinestring
+                .into_iter()
+                .map(|linestring| {
+                    LineString(
+                        linestring
+                            .into_iter()
+                            .map(|coord| coord!(x: round_coordinate(coord.x), y: round_coordinate(coord.y)))
+                            .collect(),
+                    )
+                })
+                .collect();
+
+            geo::Geometry::MultiLineString(geo::MultiLineString::new(rounded_lines))
+        }
+        geo::Geometry::MultiPolygon(multipolygon) => {
+            let rounded_polygons: Vec<Polygon<f64>> = multipolygon
+                .into_iter()
+                .map(|polygon| {
+                    let outer_ring = polygon.exterior().into_iter()
+                        .map(|coord| coord!( x:round_coordinate(coord.x), y:round_coordinate(coord.y)))
+                        .collect::<Vec<Coord<f64>>>();
+
+                    let mut rounded_inner_rings = Vec::new();
+                    for inner_ring in polygon.interiors() {
+                        let rounded_coords: Vec<Coord<f64>> = inner_ring
+                            .into_iter()
+                            .map(|coord| coord!( x:round_coordinate(coord.x), y: coord.y))
+                            .collect();
+                        rounded_inner_rings.push(LineString(rounded_coords));
+                    }
+
+                    Polygon::new(LineString(outer_ring), rounded_inner_rings.try_into().unwrap())
+                })
+                .collect();
+            geo::Geometry::MultiPolygon(geo::MultiPolygon::new(rounded_polygons))
+        }
+        geo::Geometry::GeometryCollection(geometrycollection) => geo::Geometry::GeometryCollection(
+            geometrycollection
+                .into_iter()
+                .map(round_geometry_coordinates)
+                .collect(),
+        ),
+        geo::Geometry::Line(line) => geo::Geometry::Line(geo::Line::new(
+            Point::new(
+                round_coordinate(line.start.x),
+                round_coordinate(line.start.y),
+            ),
+            Point::new(round_coordinate(line.end.x), round_coordinate(line.end.y)),
+        )),
+        geo::Geometry::Rect(rect) => geo::Geometry::Rect(geo::Rect::new(
+            Point::new(
+                round_coordinate(rect.min().x),
+                round_coordinate(rect.min().y),
+            ),
+            Point::new(
+                round_coordinate(rect.max().x),
+                round_coordinate(rect.max().y),
+            ),
+        )),
+        geo::Geometry::Triangle(triangle) => geo::Geometry::Triangle(geo::Triangle::new(
+            coord!(x: round_coordinate(triangle.0.x), y: round_coordinate(triangle.0.y)),
+            coord!(x: round_coordinate(triangle.1.x), y: round_coordinate(triangle.1.y)),
+            coord!(x: round_coordinate(triangle.2.x), y: round_coordinate(triangle.2.y)),
+        )),
+    }
 }