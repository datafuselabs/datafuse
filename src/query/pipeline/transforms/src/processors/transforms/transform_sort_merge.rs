// Copyright 2021 Datafuse Labs
//
// Licensed under the Apache License, Version 2.0 (the "License");
// you may not use this file except in compliance with the License.
// You may obtain a copy of the License at
//
//     http://www.apache.org/licenses/LICENSE-2.0
//
// Unless required by applicable law or agreed to in writing, software
// distributed under the License is distributed on an "AS IS" BASIS,
// WITHOUT WARRANTIES OR CONDITIONS OF ANY KIND, either express or implied.
// See the License for the specific language governing permissions and
// limitations under the License.

use std::cmp::Reverse;
use std::collections::BinaryHeap;
use std::intrinsics::unlikely;
use std::marker::PhantomData;
use std::sync::atomic::AtomicBool;
use std::sync::atomic::Ordering;
use std::sync::Arc;

use common_exception::ErrorCode;
use common_exception::Result;
use common_expression::row::RowConverter as CommonRowConverter;
use common_expression::types::string::StringColumn;
use common_expression::types::DataType;
use common_expression::types::DateType;
use common_expression::types::NumberDataType;
use common_expression::types::NumberType;
use common_expression::types::StringType;
use common_expression::types::TimestampType;
use common_expression::with_number_mapped_type;
use common_expression::BlockEntry;
use common_expression::DataBlock;
use common_expression::DataSchemaRef;
use common_expression::SortColumnDescription;
use common_expression::Value;
use common_pipeline_core::processors::InputPort;
use common_pipeline_core::processors::OutputPort;
use common_pipeline_core::processors::Processor;

use super::sort::Cursor;
use super::sort::RowConverter;
use super::sort::Rows;
use super::sort::SimpleRowConverter;
use super::sort::SimpleRows;
use super::Compactor;
use super::TransformCompact;

/// Merge sort blocks without limit.
///
/// For merge sort with limit, see [`super::transform_sort_merge_limit`]
pub struct SortMergeCompactor<R, Converter> {
    block_size: usize,
    row_converter: Converter,
    sort_desc: Vec<SortColumnDescription>,

    aborting: Arc<AtomicBool>,

    /// If the next transform of current transform is [`super::transform_multi_sort_merge::MultiSortMergeProcessor`],
    /// we can generate and output the order column to avoid the extra converting in the next transform.
    output_order_col: bool,
    /// If this transform is after an Exchange transform,
    /// it means it will compact the data from cluster nodes.
    /// And the order column is already generated in each cluster node,
    /// so we don't need to generate the order column again.
    order_col_generated: bool,

    _c: PhantomData<Converter>,
    _r: PhantomData<R>,
}

impl<R, Converter> SortMergeCompactor<R, Converter>
where
    R: Rows,
    Converter: RowConverter<R>,
{
    pub fn try_create(
        schema: DataSchemaRef,
        block_size: usize,
        sort_desc: Vec<SortColumnDescription>,
        order_col_generated: bool,
        output_order_col: bool,
    ) -> Result<Self> {
        debug_assert!(if order_col_generated {
            // If the order column is already generated,
            // it means this transform is after a exchange source and it's the last transform for sorting.
            // We should remove the order column.
            !output_order_col
        } else {
            true
        });

        let row_converter = Converter::create(&sort_desc, schema)?;
        Ok(SortMergeCompactor {
            row_converter,
            block_size,
            sort_desc,
            aborting: Arc::new(AtomicBool::new(false)),
            order_col_generated,
            output_order_col,
            _c: PhantomData,
            _r: PhantomData,
        })
    }
}

impl<R, Converter> Compactor for SortMergeCompactor<R, Converter>
where
    R: Rows,
    Converter: RowConverter<R>,
{
    fn name() -> &'static str {
        "SortMergeTransform"
    }

    fn interrupt(&self) {
        self.aborting.store(true, Ordering::Release);
    }

    fn compact_final(&mut self, blocks: Vec<DataBlock>) -> Result<Vec<DataBlock>> {
        if blocks.is_empty() {
            return Ok(vec![]);
        }

        let output_size = blocks.iter().map(|b| b.num_rows()).sum::<usize>();
        if output_size == 0 {
            return Ok(vec![]);
        }

        let mut blocks = blocks
            .into_iter()
            .filter(|b| !b.is_empty())
            .collect::<Vec<_>>();

        if blocks.len() == 1 {
<<<<<<< HEAD
            if self.gen_order_col {
                let block = blocks
                    .get_mut(0)
                    .ok_or_else(|| ErrorCode::Internal("It's a bug"))?;
=======
            let block = blocks.get_mut(0).ok_or(ErrorCode::Internal("It's a bug"))?;
            if self.order_col_generated {
                // Need to remove order column.
                block.pop_columns(1);
                return Ok(blocks);
            }
            if self.output_order_col {
>>>>>>> 8323496f
                let columns = self
                    .sort_desc
                    .iter()
                    .map(|d| block.get_by_offset(d.offset).clone())
                    .collect::<Vec<_>>();
                let rows = self.row_converter.convert(&columns, block.num_rows())?;
                let order_col = rows.to_column();
                if self.output_order_col {
                    block.add_column(BlockEntry {
                        data_type: order_col.data_type(),
                        value: Value::Column(order_col),
                    });
                }
            }
            return Ok(blocks);
        }

        let output_block_num = output_size.div_ceil(self.block_size);
        let mut output_blocks = Vec::with_capacity(output_block_num);
        let mut output_indices = Vec::with_capacity(output_size);
        let mut heap: BinaryHeap<Reverse<Cursor<R>>> = BinaryHeap::with_capacity(blocks.len());

        // 1. Put all blocks into a min-heap.
        for (i, block) in blocks.iter_mut().enumerate() {
            let rows = if self.order_col_generated {
                let order_col = block
                    .columns()
                    .last()
                    .unwrap()
                    .value
                    .as_column()
                    .unwrap()
                    .clone();
                let rows = R::from_column(order_col, &self.sort_desc)
                    .ok_or_else(|| ErrorCode::BadDataValueType("Order column type mismatched."))?;
                // Need to remove order column.
                block.pop_columns(1);
                rows
            } else {
                let columns = self
                    .sort_desc
                    .iter()
                    .map(|d| block.get_by_offset(d.offset).clone())
                    .collect::<Vec<_>>();
                let rows = self.row_converter.convert(&columns, block.num_rows())?;
                if self.output_order_col {
                    let order_col = rows.to_column();
                    block.add_column(BlockEntry {
                        data_type: order_col.data_type(),
                        value: Value::Column(order_col),
                    });
                }
                rows
            };
            let cursor = Cursor::new(i, rows);
            heap.push(Reverse(cursor));
        }

        // 2. Drain the heap
        while let Some(Reverse(mut cursor)) = heap.pop() {
            if unlikely(self.aborting.load(Ordering::Relaxed)) {
                return Err(ErrorCode::AbortedQuery(
                    "Aborted query, because the server is shutting down or the query was killed.",
                ));
            }

            let block_idx = cursor.input_index;
            if heap.is_empty() {
                // If there is no other block in the heap, we can drain the whole block.
                while !cursor.is_finished() {
                    output_indices.push((block_idx, cursor.advance()));
                }
            } else {
                let next_cursor = &heap.peek().unwrap().0;
                // If the last row of current block is smaller than the next cursor,
                // we can drain the whole block.
                if cursor.last().le(&next_cursor.current()) {
                    while !cursor.is_finished() {
                        output_indices.push((block_idx, cursor.advance()));
                    }
                } else {
                    while !cursor.is_finished() && cursor.le(next_cursor) {
                        // If the cursor is smaller than the next cursor, don't need to push the cursor back to the heap.
                        output_indices.push((block_idx, cursor.advance()));
                    }
                    if !cursor.is_finished() {
                        heap.push(Reverse(cursor));
                    }
                }
            }
        }

        // 3. Build final blocks from `output_indices`.
        for i in 0..output_block_num {
            if unlikely(self.aborting.load(Ordering::Relaxed)) {
                return Err(ErrorCode::AbortedQuery(
                    "Aborted query, because the server is shutting down or the query was killed.",
                ));
            }

            let start = i * self.block_size;
            let end = (start + self.block_size).min(output_indices.len());
            // Convert indices to merge slice.
            let mut merge_slices = Vec::with_capacity(output_indices.len());
            let (block_idx, row_idx) = output_indices[start];
            merge_slices.push((block_idx, row_idx, 1));
            for (block_idx, row_idx) in output_indices.iter().take(end).skip(start + 1) {
                if *block_idx == merge_slices.last().unwrap().0 {
                    // If the block index is the same as the last one, we can merge them.
                    merge_slices.last_mut().unwrap().2 += 1;
                } else {
                    merge_slices.push((*block_idx, *row_idx, 1));
                }
            }
            let block = DataBlock::take_by_slices_limit_from_blocks(&blocks, &merge_slices, None);
            output_blocks.push(block);
        }

        Ok(output_blocks)
    }
}

type SimpleDateCompactor = SortMergeCompactor<SimpleRows<DateType>, SimpleRowConverter<DateType>>;
type SimpleDateSort = TransformCompact<SimpleDateCompactor>;

type SimpleTimestampCompactor =
    SortMergeCompactor<SimpleRows<TimestampType>, SimpleRowConverter<TimestampType>>;
type SimpleTimestampSort = TransformCompact<SimpleTimestampCompactor>;

type SimpleStringCompactor =
    SortMergeCompactor<SimpleRows<StringType>, SimpleRowConverter<StringType>>;
type SimpleStringSort = TransformCompact<SimpleStringCompactor>;

type CommonCompactor = SortMergeCompactor<StringColumn, CommonRowConverter>;
type CommonSort = TransformCompact<CommonCompactor>;

pub fn try_create_transform_sort_merge(
    input: Arc<InputPort>,
    output: Arc<OutputPort>,
    output_schema: DataSchemaRef,
    block_size: usize,
    sort_desc: Vec<SortColumnDescription>,
    order_col_generated: bool,
    output_order_col: bool,
) -> Result<Box<dyn Processor>> {
    if sort_desc.len() == 1 {
        let sort_type = output_schema.field(sort_desc[0].offset).data_type();
        match sort_type {
            DataType::Number(num_ty) => with_number_mapped_type!(|NUM_TYPE| match num_ty {
                NumberDataType::NUM_TYPE => TransformCompact::<
                    SortMergeCompactor<
                        SimpleRows<NumberType<NUM_TYPE>>,
                        SimpleRowConverter<NumberType<NUM_TYPE>>,
                    >,
                >::try_create(
                    input,
                    output,
                    SortMergeCompactor::<
                        SimpleRows<NumberType<NUM_TYPE>>,
                        SimpleRowConverter<NumberType<NUM_TYPE>>,
                    >::try_create(
                        output_schema,
                        block_size,
                        sort_desc,
                        order_col_generated,
                        output_order_col
                    )?
                ),
            }),
            DataType::Date => SimpleDateSort::try_create(
                input,
                output,
                SimpleDateCompactor::try_create(
                    output_schema,
                    block_size,
                    sort_desc,
                    order_col_generated,
                    output_order_col,
                )?,
            ),
            DataType::Timestamp => SimpleTimestampSort::try_create(
                input,
                output,
                SimpleTimestampCompactor::try_create(
                    output_schema,
                    block_size,
                    sort_desc,
                    order_col_generated,
                    output_order_col,
                )?,
            ),
            DataType::String => SimpleStringSort::try_create(
                input,
                output,
                SimpleStringCompactor::try_create(
                    output_schema,
                    block_size,
                    sort_desc,
                    order_col_generated,
                    output_order_col,
                )?,
            ),
            _ => CommonSort::try_create(
                input,
                output,
                CommonCompactor::try_create(
                    output_schema,
                    block_size,
                    sort_desc,
                    order_col_generated,
                    output_order_col,
                )?,
            ),
        }
    } else {
        CommonSort::try_create(
            input,
            output,
            CommonCompactor::try_create(
                output_schema,
                block_size,
                sort_desc,
                order_col_generated,
                output_order_col,
            )?,
        )
    }
}

pub fn sort_merge(
    data_schema: DataSchemaRef,
    block_size: usize,
    sort_desc: Vec<SortColumnDescription>,
    data_blocks: Vec<DataBlock>,
) -> Result<Vec<DataBlock>> {
    let mut compactor =
        CommonCompactor::try_create(data_schema, block_size, sort_desc, false, false)?;
    compactor.compact_final(data_blocks)
}<|MERGE_RESOLUTION|>--- conflicted
+++ resolved
@@ -135,20 +135,15 @@
             .collect::<Vec<_>>();
 
         if blocks.len() == 1 {
-<<<<<<< HEAD
-            if self.gen_order_col {
-                let block = blocks
-                    .get_mut(0)
-                    .ok_or_else(|| ErrorCode::Internal("It's a bug"))?;
-=======
-            let block = blocks.get_mut(0).ok_or(ErrorCode::Internal("It's a bug"))?;
+            let block = blocks
+                .get_mut(0)
+                .ok_or_else(|| ErrorCode::Internal("It's a bug"))?;
             if self.order_col_generated {
                 // Need to remove order column.
                 block.pop_columns(1);
                 return Ok(blocks);
             }
             if self.output_order_col {
->>>>>>> 8323496f
                 let columns = self
                     .sort_desc
                     .iter()
