--- conflicted
+++ resolved
@@ -43,19 +43,6 @@
         }))
     }
 
-<<<<<<< HEAD
-    #[async_backtrace::framed]
-    async fn listener_tcp(listening: SocketAddr) -> Result<(TcpListenerStream, SocketAddr)> {
-        let listener = TcpListener::bind(listening).await.map_err(|e| {
-            ErrorCode::TokioError(format!("{{{}:{}}} {}", listening.ip(), listening.port(), e))
-        })?;
-
-        let listener_addr = listener.local_addr()?;
-        Ok((TcpListenerStream::new(listener), listener_addr))
-    }
-
-=======
->>>>>>> f69c23b7
     fn shutdown_notify(&self) -> impl Future<Output = ()> + 'static {
         let notified = self.abort_notify.clone();
         async move {
