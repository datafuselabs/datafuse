// Copyright 2021 Datafuse Labs
//
// Licensed under the Apache License, Version 2.0 (the "License");
// you may not use this file except in compliance with the License.
// You may obtain a copy of the License at
//
//     http://www.apache.org/licenses/LICENSE-2.0
//
// Unless required by applicable law or agreed to in writing, software
// distributed under the License is distributed on an "AS IS" BASIS,
// WITHOUT WARRANTIES OR CONDITIONS OF ANY KIND, either express or implied.
// See the License for the specific language governing permissions and
// limitations under the License.

use std::any::Any;
use std::fmt::Debug;
use std::sync::Arc;

use databend_common_catalog::catalog::StorageDescription;
use databend_common_catalog::database::Database;
use databend_common_catalog::table::Table;
use databend_common_catalog::table_args::TableArgs;
use databend_common_catalog::table_function::TableFunction;
use databend_common_exception::ErrorCode;
use databend_common_exception::Result;
use databend_common_meta_app::schema::database_name_ident::DatabaseNameIdent;
use databend_common_meta_app::schema::dictionary_name_ident::DictionaryNameIdent;
use databend_common_meta_app::schema::least_visible_time_ident::LeastVisibleTimeIdent;
use databend_common_meta_app::schema::CatalogInfo;
use databend_common_meta_app::schema::CommitTableMetaReply;
use databend_common_meta_app::schema::CommitTableMetaReq;
use databend_common_meta_app::schema::CreateDatabaseReply;
use databend_common_meta_app::schema::CreateDatabaseReq;
use databend_common_meta_app::schema::CreateDictionaryReply;
use databend_common_meta_app::schema::CreateDictionaryReq;
use databend_common_meta_app::schema::CreateIndexReply;
use databend_common_meta_app::schema::CreateIndexReq;
use databend_common_meta_app::schema::CreateLockRevReply;
use databend_common_meta_app::schema::CreateLockRevReq;
use databend_common_meta_app::schema::CreateSequenceReply;
use databend_common_meta_app::schema::CreateSequenceReq;
use databend_common_meta_app::schema::CreateTableIndexReq;
use databend_common_meta_app::schema::CreateTableReply;
use databend_common_meta_app::schema::CreateTableReq;
use databend_common_meta_app::schema::CreateVirtualColumnReq;
use databend_common_meta_app::schema::DeleteLockRevReq;
use databend_common_meta_app::schema::DictionaryMeta;
use databend_common_meta_app::schema::DropDatabaseReply;
use databend_common_meta_app::schema::DropDatabaseReq;
use databend_common_meta_app::schema::DropIndexReq;
use databend_common_meta_app::schema::DropSequenceReply;
use databend_common_meta_app::schema::DropSequenceReq;
use databend_common_meta_app::schema::DropTableByIdReq;
use databend_common_meta_app::schema::DropTableIndexReq;
use databend_common_meta_app::schema::DropTableReply;
use databend_common_meta_app::schema::DropVirtualColumnReq;
use databend_common_meta_app::schema::DroppedId;
use databend_common_meta_app::schema::ExtendLockRevReq;
use databend_common_meta_app::schema::GcDroppedTableReq;
use databend_common_meta_app::schema::GetDictionaryReply;
use databend_common_meta_app::schema::GetIndexReply;
use databend_common_meta_app::schema::GetIndexReq;
use databend_common_meta_app::schema::GetSequenceNextValueReply;
use databend_common_meta_app::schema::GetSequenceNextValueReq;
use databend_common_meta_app::schema::GetSequenceReply;
use databend_common_meta_app::schema::GetSequenceReq;
use databend_common_meta_app::schema::GetTableCopiedFileReply;
use databend_common_meta_app::schema::GetTableCopiedFileReq;
use databend_common_meta_app::schema::IndexMeta;
use databend_common_meta_app::schema::LeastVisibleTime;
use databend_common_meta_app::schema::ListDictionaryReq;
use databend_common_meta_app::schema::ListDroppedTableReq;
use databend_common_meta_app::schema::ListIndexesByIdReq;
use databend_common_meta_app::schema::ListIndexesReq;
use databend_common_meta_app::schema::ListLockRevReq;
use databend_common_meta_app::schema::ListLocksReq;
use databend_common_meta_app::schema::ListVirtualColumnsReq;
use databend_common_meta_app::schema::LockInfo;
use databend_common_meta_app::schema::LockMeta;
use databend_common_meta_app::schema::RenameDatabaseReply;
use databend_common_meta_app::schema::RenameDatabaseReq;
use databend_common_meta_app::schema::RenameDictionaryReq;
use databend_common_meta_app::schema::RenameTableReply;
use databend_common_meta_app::schema::RenameTableReq;
use databend_common_meta_app::schema::SetTableColumnMaskPolicyReply;
use databend_common_meta_app::schema::SetTableColumnMaskPolicyReq;
use databend_common_meta_app::schema::TableInfo;
use databend_common_meta_app::schema::TableMeta;
use databend_common_meta_app::schema::TruncateTableReply;
use databend_common_meta_app::schema::TruncateTableReq;
use databend_common_meta_app::schema::UndropDatabaseReply;
use databend_common_meta_app::schema::UndropDatabaseReq;
use databend_common_meta_app::schema::UndropTableByIdReq;
use databend_common_meta_app::schema::UndropTableReq;
use databend_common_meta_app::schema::UpdateDictionaryReply;
use databend_common_meta_app::schema::UpdateDictionaryReq;
use databend_common_meta_app::schema::UpdateIndexReply;
use databend_common_meta_app::schema::UpdateIndexReq;
use databend_common_meta_app::schema::UpdateMultiTableMetaReq;
use databend_common_meta_app::schema::UpdateMultiTableMetaResult;
use databend_common_meta_app::schema::UpdateVirtualColumnReq;
use databend_common_meta_app::schema::UpsertTableOptionReply;
use databend_common_meta_app::schema::UpsertTableOptionReq;
use databend_common_meta_app::schema::VirtualColumnMeta;
use databend_common_meta_app::tenant::Tenant;
use databend_common_meta_types::MetaId;
use databend_common_meta_types::SeqV;
use databend_storages_common_session::SessionState;
use databend_storages_common_session::TempTblMgrRef;
use databend_storages_common_session::TxnManagerRef;
use databend_storages_common_session::TxnState;
use databend_storages_common_table_meta::table::OPT_KEY_TEMP_PREFIX;
use databend_storages_common_table_meta::table_id_ranges::is_temp_table_id;

use crate::catalogs::default::MutableCatalog;
use crate::catalogs::Catalog;
#[derive(Clone, Debug)]
pub struct SessionCatalog {
    inner: MutableCatalog,
    txn_mgr: TxnManagerRef,
    temp_tbl_mgr: TempTblMgrRef,
}

impl SessionCatalog {
    pub fn create(inner: MutableCatalog, session_state: SessionState) -> Self {
        let SessionState {
            txn_mgr,
            temp_tbl_mgr,
        } = session_state;
        SessionCatalog {
            inner,
            txn_mgr,
            temp_tbl_mgr,
        }
    }
}

#[async_trait::async_trait]
impl Catalog for SessionCatalog {
    /// Catalog itself

    // Get the name of the catalog.
    fn name(&self) -> String {
        self.inner.name()
    }
    // Get the info of the catalog.
    fn info(&self) -> Arc<CatalogInfo> {
        self.inner.info()
    }

    /// Database.

    // Get the database by name.
    async fn get_database(&self, tenant: &Tenant, db_name: &str) -> Result<Arc<dyn Database>> {
        self.inner.get_database(tenant, db_name).await
    }

    // Get all the databases.
    async fn list_databases(&self, tenant: &Tenant) -> Result<Vec<Arc<dyn Database>>> {
        self.inner.list_databases(tenant).await
    }

    // Operation with database.
    async fn create_database(&self, req: CreateDatabaseReq) -> Result<CreateDatabaseReply> {
        self.inner.create_database(req).await
    }

    async fn drop_database(&self, req: DropDatabaseReq) -> Result<DropDatabaseReply> {
        self.inner.drop_database(req).await
    }

    async fn undrop_database(&self, req: UndropDatabaseReq) -> Result<UndropDatabaseReply> {
        self.inner.undrop_database(req).await
    }

    async fn create_index(&self, req: CreateIndexReq) -> Result<CreateIndexReply> {
        if is_temp_table_id(req.meta.table_id) {
            return Err(ErrorCode::StorageUnsupported(format!(
                "CreateIndex: table id {} is a temporary table id",
                req.meta.table_id
            )));
        }
        self.inner.create_index(req).await
    }

    async fn drop_index(&self, req: DropIndexReq) -> Result<()> {
        self.inner.drop_index(req).await
    }

    async fn get_index(&self, req: GetIndexReq) -> Result<GetIndexReply> {
        self.inner.get_index(req).await
    }

    async fn update_index(&self, req: UpdateIndexReq) -> Result<UpdateIndexReply> {
        self.inner.update_index(req).await
    }

    async fn list_indexes(&self, req: ListIndexesReq) -> Result<Vec<(u64, String, IndexMeta)>> {
        if req.table_id.is_some_and(is_temp_table_id) {
            return Ok(vec![]);
        }
        self.inner.list_indexes(req).await
    }

    async fn list_index_ids_by_table_id(&self, req: ListIndexesByIdReq) -> Result<Vec<u64>> {
        if is_temp_table_id(req.table_id) {
            return Ok(vec![]);
        }
        self.inner.list_index_ids_by_table_id(req).await
    }

    async fn list_indexes_by_table_id(
        &self,
        req: ListIndexesByIdReq,
    ) -> Result<Vec<(u64, String, IndexMeta)>> {
        if is_temp_table_id(req.table_id) {
            return Ok(vec![]);
        }
        self.inner.list_indexes_by_table_id(req).await
    }

    async fn create_virtual_column(&self, req: CreateVirtualColumnReq) -> Result<()> {
        if is_temp_table_id(req.name_ident.table_id()) {
            return Err(ErrorCode::StorageUnsupported(format!(
                "CreateVirtualColumn: table id {} is a temporary table id",
                req.name_ident.table_id()
            )));
        }
        self.inner.create_virtual_column(req).await
    }

    async fn update_virtual_column(&self, req: UpdateVirtualColumnReq) -> Result<()> {
        if is_temp_table_id(req.name_ident.table_id()) {
            return Err(ErrorCode::StorageUnsupported(format!(
                "UpdateVirtualColumn: table id {} is a temporary table id",
                req.name_ident.table_id()
            )));
        }
        self.inner.update_virtual_column(req).await
    }

    async fn drop_virtual_column(&self, req: DropVirtualColumnReq) -> Result<()> {
        if is_temp_table_id(req.name_ident.table_id()) {
            return Err(ErrorCode::StorageUnsupported(format!(
                "DropVirtualColumn: table id {} is a temporary table id",
                req.name_ident.table_id()
            )));
        }
        self.inner.drop_virtual_column(req).await
    }

    async fn list_virtual_columns(
        &self,
        req: ListVirtualColumnsReq,
    ) -> Result<Vec<VirtualColumnMeta>> {
        if req.table_id.is_some_and(is_temp_table_id) {
            return Ok(vec![]);
        }
        self.inner.list_virtual_columns(req).await
    }

    async fn rename_database(&self, req: RenameDatabaseReq) -> Result<RenameDatabaseReply> {
        self.inner.rename_database(req).await
    }

    /// Table.

    // Build a `Arc<dyn Table>` from `TableInfo`.
    fn get_table_by_info(&self, table_info: &TableInfo) -> Result<Arc<dyn Table>> {
        self.inner.get_table_by_info(table_info)
    }

    async fn get_table_meta_by_id(&self, table_id: MetaId) -> Result<Option<SeqV<TableMeta>>> {
        if let Some(t) = {
            let guard = self.txn_mgr.lock();
            if guard.is_active() {
                guard.get_table_from_buffer_by_id(table_id)
            } else {
                None
            }
        } {
            return Ok(Some(SeqV::new(t.ident.seq, t.meta.clone())));
        }
        if is_temp_table_id(table_id) {
            self.temp_tbl_mgr.lock().get_table_meta_by_id(table_id)
        } else {
            self.inner.get_table_meta_by_id(table_id).await
        }
    }

    async fn mget_table_names_by_ids(
        &self,
        tenant: &Tenant,
        table_ids: &[MetaId],
    ) -> databend_common_exception::Result<Vec<Option<String>>> {
        self.inner.mget_table_names_by_ids(tenant, table_ids).await
    }

    async fn get_table_name_by_id(&self, table_id: MetaId) -> Result<Option<String>> {
        if let Some(name) = self.temp_tbl_mgr.lock().get_table_name_by_id(table_id) {
            return Ok(Some(name));
        }
        self.inner.get_table_name_by_id(table_id).await
    }

    // Get the db name by meta id.
    async fn get_db_name_by_id(&self, db_id: MetaId) -> Result<String> {
        self.inner.get_db_name_by_id(db_id).await
    }

    async fn mget_databases(
        &self,
        tenant: &Tenant,
        db_names: &[DatabaseNameIdent],
    ) -> Result<Vec<Arc<dyn Database>>> {
        self.inner.mget_databases(tenant, db_names).await
    }

    // Mget the dbs name by meta ids.
    async fn mget_database_names_by_ids(
        &self,
        tenant: &Tenant,
        db_ids: &[MetaId],
    ) -> databend_common_exception::Result<Vec<Option<String>>> {
        self.inner.mget_database_names_by_ids(tenant, db_ids).await
    }

    // Get one table by db and table name.
    async fn get_table(
        &self,
        tenant: &Tenant,
        db_name: &str,
        table_name: &str,
    ) -> Result<Arc<dyn Table>> {
        let (table_in_txn, is_active) = {
            let guard = self.txn_mgr.lock();
            if guard.is_active() {
                (
                    guard
                        .get_table_from_buffer(tenant, db_name, table_name)
                        .map(|table_info| self.get_table_by_info(&table_info)),
                    true,
                )
            } else {
                (None, false)
            }
        };
        if let Some(table) = table_in_txn {
            return table;
        }
        if let Some(table) = self.temp_tbl_mgr.lock().get_table(db_name, table_name)? {
            return self.get_table_by_info(&table);
        }
        let table = self.inner.get_table(tenant, db_name, table_name).await?;
        if table.is_stream() && is_active {
            self.txn_mgr
                .lock()
                .upsert_table_desc_to_id(table.get_table_info().clone());
        }
        Ok(table)
    }

    async fn list_tables(&self, tenant: &Tenant, db_name: &str) -> Result<Vec<Arc<dyn Table>>> {
        self.inner.list_tables(tenant, db_name).await
    }

    fn list_temporary_tables(&self) -> Result<Vec<TableInfo>> {
        self.temp_tbl_mgr.lock().list_tables()
    }

    // Get one table identified as dropped by db and table name.
    async fn get_table_history(
        &self,
        tenant: &Tenant,
        db_name: &str,
        table_name: &str,
    ) -> Result<Vec<Arc<dyn Table>>> {
        self.inner
            .get_table_history(tenant, db_name, table_name)
            .await
    }

    async fn list_tables_history(
        &self,
        tenant: &Tenant,
        db_name: &str,
    ) -> Result<Vec<Arc<dyn Table>>> {
        self.inner.list_tables_history(tenant, db_name).await
    }

    async fn get_drop_table_infos(
        &self,
        req: ListDroppedTableReq,
    ) -> Result<(Vec<Arc<dyn Table>>, Vec<DroppedId>)> {
        self.inner.get_drop_table_infos(req).await
    }

    async fn gc_drop_tables(&self, req: GcDroppedTableReq) -> Result<()> {
        self.inner.gc_drop_tables(req).await
    }

    async fn create_table(&self, req: CreateTableReq) -> Result<CreateTableReply> {
        match req.table_meta.options.get(OPT_KEY_TEMP_PREFIX) {
            Some(_) => self.temp_tbl_mgr.lock().create_table(req),
            None => self.inner.create_table(req).await,
        }
    }

    async fn drop_table_by_id(&self, req: DropTableByIdReq) -> Result<DropTableReply> {
        if let Some(reply) = databend_storages_common_session::drop_table_by_id(
            self.temp_tbl_mgr.clone(),
            req.clone(),
        )
        .await?
        {
            return Ok(reply);
        }
        self.inner.drop_table_by_id(req).await
    }

    async fn undrop_table(&self, req: UndropTableReq) -> Result<()> {
        self.inner.undrop_table(req).await
    }

    async fn undrop_table_by_id(&self, req: UndropTableByIdReq) -> Result<()> {
        self.inner.undrop_table_by_id(req).await
    }

    async fn commit_table_meta(&self, req: CommitTableMetaReq) -> Result<CommitTableMetaReply> {
        if is_temp_table_id(req.table_id) {
            self.temp_tbl_mgr.lock().commit_table_meta(&req)
        } else {
            self.inner.commit_table_meta(req).await
        }
    }

    async fn rename_table(&self, req: RenameTableReq) -> Result<RenameTableReply> {
        let reply = self.temp_tbl_mgr.lock().rename_table(&req)?;
        match reply {
            Some(r) => Ok(r),
            None => self.inner.rename_table(req).await,
        }
    }

    async fn upsert_table_option(
        &self,
        tenant: &Tenant,
        db_name: &str,
        req: UpsertTableOptionReq,
    ) -> Result<UpsertTableOptionReply> {
        if is_temp_table_id(req.table_id) {
            self.temp_tbl_mgr.lock().upsert_table_option(req)
        } else {
            self.inner.upsert_table_option(tenant, db_name, req).await
        }
    }

    async fn retryable_update_multi_table_meta(
        &self,
        mut req: UpdateMultiTableMetaReq,
    ) -> Result<UpdateMultiTableMetaResult> {
        let state = self.txn_mgr.lock().state();
        match state {
            TxnState::AutoCommit => {
                let update_temp_tables = std::mem::take(&mut req.update_temp_tables);
                let reply = if req.is_empty() {
                    Ok(Default::default())
                } else {
                    self.inner.retryable_update_multi_table_meta(req).await?
                };
                self.temp_tbl_mgr
                    .lock()
                    .update_multi_table_meta(update_temp_tables);
                Ok(reply)
            }
            TxnState::Active => {
                self.txn_mgr.lock().update_multi_table_meta(req);
                Ok(Ok(Default::default()))
            }
            TxnState::Fail => unreachable!(),
        }
    }

    async fn set_table_column_mask_policy(
        &self,
        req: SetTableColumnMaskPolicyReq,
    ) -> Result<SetTableColumnMaskPolicyReply> {
        if is_temp_table_id(req.table_id) {
            return Err(ErrorCode::StorageUnsupported(format!(
                "SetTableColumnMaskPolicy: table id {} is a temporary table id",
                req.table_id
            )));
        }
        self.inner.set_table_column_mask_policy(req).await
    }

    async fn create_table_index(&self, req: CreateTableIndexReq) -> Result<()> {
        if is_temp_table_id(req.table_id) {
            return Err(ErrorCode::StorageUnsupported(format!(
                "CreateTableIndex: table id {} is a temporary table id",
                req.table_id
            )));
        }
        self.inner.create_table_index(req).await
    }

    async fn drop_table_index(&self, req: DropTableIndexReq) -> Result<()> {
        if is_temp_table_id(req.table_id) {
            return Err(ErrorCode::StorageUnsupported(format!(
                "DropTableIndex: table id {} is a temporary table id",
                req.table_id
            )));
        }
        self.inner.drop_table_index(req).await
    }

    async fn get_table_copied_file_info(
        &self,
        tenant: &Tenant,
        db_name: &str,
        req: GetTableCopiedFileReq,
    ) -> Result<GetTableCopiedFileReply> {
        let table_id = req.table_id;
        let mut reply = if is_temp_table_id(table_id) {
            self.temp_tbl_mgr
                .lock()
                .get_table_copied_file_info(req.clone())?
        } else {
            self.inner
                .get_table_copied_file_info(tenant, db_name, req)
                .await?
        };
        reply
            .file_info
            .extend(self.txn_mgr.lock().get_table_copied_file_info(table_id));
        Ok(reply)
    }

    async fn truncate_table(
        &self,
        table_info: &TableInfo,
        req: TruncateTableReq,
    ) -> Result<TruncateTableReply> {
        if is_temp_table_id(req.table_id) {
            self.temp_tbl_mgr.lock().truncate_table(req.table_id)
        } else {
            self.inner.truncate_table(table_info, req).await
        }
    }

    async fn list_lock_revisions(&self, req: ListLockRevReq) -> Result<Vec<(u64, LockMeta)>> {
        if is_temp_table_id(req.lock_key.get_table_id()) {
            return Ok(vec![]);
        }
        self.inner.list_lock_revisions(req).await
    }

    async fn create_lock_revision(&self, req: CreateLockRevReq) -> Result<CreateLockRevReply> {
        if is_temp_table_id(req.lock_key.get_table_id()) {
            return Err(ErrorCode::StorageUnsupported(format!(
                "CreateLockRevision: table id {} is a temporary table id",
                req.lock_key.get_table_id()
            )));
        }
        self.inner.create_lock_revision(req).await
    }

    async fn extend_lock_revision(&self, req: ExtendLockRevReq) -> Result<()> {
        if is_temp_table_id(req.lock_key.get_table_id()) {
            return Err(ErrorCode::StorageUnsupported(format!(
                "ExtendLockRevision: table id {} is a temporary table id",
                req.lock_key.get_table_id()
            )));
        }
        self.inner.extend_lock_revision(req).await
    }

    async fn delete_lock_revision(&self, req: DeleteLockRevReq) -> Result<()> {
        if is_temp_table_id(req.lock_key.get_table_id()) {
            return Err(ErrorCode::StorageUnsupported(format!(
                "DeleteLockRevision: table id {} is a temporary table id",
                req.lock_key.get_table_id()
            )));
        }
        self.inner.delete_lock_revision(req).await
    }

    async fn list_locks(&self, req: ListLocksReq) -> Result<Vec<LockInfo>> {
        self.inner.list_locks(req).await
    }

    /// Table function

    // Get function by name.
    fn get_table_function(
        &self,
        func_name: &str,
        tbl_args: TableArgs,
    ) -> Result<Arc<dyn TableFunction>> {
        self.inner.get_table_function(func_name, tbl_args)
    }

    fn exists_table_function(&self, func_name: &str) -> bool {
        self.inner.exists_table_function(func_name)
    }

    // List all table functions' names.
    fn list_table_functions(&self) -> Vec<String> {
        self.inner.list_table_functions()
    }

    fn as_any(&self) -> &dyn Any {
        self
    }

    // Get table engines
    fn get_table_engines(&self) -> Vec<StorageDescription> {
        self.inner.get_table_engines()
    }

    // Get stream source table from buffer by stream desc.
    fn get_stream_source_table(
        &self,
        stream_desc: &str,
        max_batch_size: Option<u64>,
    ) -> Result<Option<Arc<dyn Table>>> {
        let is_active = self.txn_mgr.lock().is_active();
        if is_active {
            self.txn_mgr
                .lock()
                .get_stream_table(stream_desc)
                .map(|stream| {
                    if stream.max_batch_size != max_batch_size {
                        Err(ErrorCode::StorageUnsupported(
                            "Within the same transaction, the batch size for a stream must remain consistent",
                        ))
                    } else {
                        self.get_table_by_info(&stream.source)
                    }
                    })
                .transpose()
        } else {
            Ok(None)
        }
    }

    // Cache stream source table to buffer.
    fn cache_stream_source_table(
        &self,
        stream: TableInfo,
        source: TableInfo,
        max_batch_size: Option<u64>,
    ) {
        let is_active = self.txn_mgr.lock().is_active();
        if is_active {
            self.txn_mgr
                .lock()
                .upsert_stream_table(stream, source, max_batch_size);
        }
    }

    async fn create_sequence(&self, req: CreateSequenceReq) -> Result<CreateSequenceReply> {
        self.inner.create_sequence(req).await
    }
    async fn get_sequence(&self, req: GetSequenceReq) -> Result<GetSequenceReply> {
        self.inner.get_sequence(req).await
    }

    async fn get_sequence_next_value(
        &self,
        req: GetSequenceNextValueReq,
    ) -> Result<GetSequenceNextValueReply> {
        self.inner.get_sequence_next_value(req).await
    }

    async fn drop_sequence(&self, req: DropSequenceReq) -> Result<DropSequenceReply> {
        self.inner.drop_sequence(req).await
    }

    /// Dictionary
    async fn create_dictionary(&self, req: CreateDictionaryReq) -> Result<CreateDictionaryReply> {
        self.inner.create_dictionary(req).await
    }

    async fn update_dictionary(&self, req: UpdateDictionaryReq) -> Result<UpdateDictionaryReply> {
        self.inner.update_dictionary(req).await
    }

    async fn drop_dictionary(
        &self,
        dict_ident: DictionaryNameIdent,
    ) -> Result<Option<SeqV<DictionaryMeta>>> {
        self.inner.drop_dictionary(dict_ident).await
    }

    async fn get_dictionary(&self, req: DictionaryNameIdent) -> Result<Option<GetDictionaryReply>> {
        self.inner.get_dictionary(req).await
    }

    async fn list_dictionaries(
        &self,
        req: ListDictionaryReq,
    ) -> Result<Vec<(String, DictionaryMeta)>> {
        self.inner.list_dictionaries(req).await
    }

<<<<<<< HEAD
    async fn set_table_lvt(
        &self,
        name_ident: &LeastVisibleTimeIdent,
        value: &LeastVisibleTime,
    ) -> Result<LeastVisibleTime> {
        self.inner.set_table_lvt(name_ident, value).await
=======
    async fn rename_dictionary(&self, req: RenameDictionaryReq) -> Result<()> {
        self.inner.rename_dictionary(req).await
>>>>>>> 9778d23e
    }
}

impl SessionCatalog {
    pub fn disable_table_info_refresh(&mut self) {
        self.inner.disable_table_info_refresh();
    }

    pub fn inner(&self) -> MutableCatalog {
        self.inner.clone()
    }
}<|MERGE_RESOLUTION|>--- conflicted
+++ resolved
@@ -704,17 +704,16 @@
         self.inner.list_dictionaries(req).await
     }
 
-<<<<<<< HEAD
     async fn set_table_lvt(
         &self,
         name_ident: &LeastVisibleTimeIdent,
         value: &LeastVisibleTime,
     ) -> Result<LeastVisibleTime> {
         self.inner.set_table_lvt(name_ident, value).await
-=======
+    }
+
     async fn rename_dictionary(&self, req: RenameDictionaryReq) -> Result<()> {
         self.inner.rename_dictionary(req).await
->>>>>>> 9778d23e
     }
 }
 
