--- conflicted
+++ resolved
@@ -1150,30 +1150,6 @@
             }
         })?;
 
-<<<<<<< HEAD
-=======
-        if join.join_type == JoinType::LeftMark {
-            self.main_pipeline.try_resize(1)?;
-            self.main_pipeline.add_transform(|input, output| {
-                let transform = TransformMarkJoin::try_create(
-                    input,
-                    output,
-                    MarkJoinCompactor::create(state.clone()),
-                )?;
-
-                if self.enable_profiling {
-                    Ok(ProcessorPtr::create(ProfileWrapper::create(
-                        transform,
-                        join.plan_id,
-                        self.prof_span_set.clone(),
-                    )))
-                } else {
-                    Ok(ProcessorPtr::create(transform))
-                }
-            })?;
-        }
-
->>>>>>> f2ffd0f7
         Ok(())
     }
 
