--- conflicted
+++ resolved
@@ -17,6 +17,7 @@
 
 use chrono::Utc;
 use common_base::runtime::GlobalIORuntime;
+use common_catalog::plan::StageTableInfo;
 use common_catalog::table::AppendMode;
 use common_catalog::table::Table;
 use common_catalog::table_context::TableContext;
@@ -43,7 +44,6 @@
 use crate::pipelines::processors::TransformCastSchema;
 use crate::sessions::QueryContext;
 
-<<<<<<< HEAD
 pub enum CopyPlanType {
     CopyIntoTablePlanOption(CopyIntoTablePlan),
     DistributedCopyIntoTable(DistributedCopyIntoTable),
@@ -53,20 +53,10 @@
     ctx: Arc<QueryContext>,
     main_pipeline: &mut Pipeline,
     plan: CopyPlanType,
-=======
-/// Build a pipeline for append data in local mode.
-/// 1. commit append data
-/// 2. purge files if PURGE = true
-pub fn build_local_append_data_pipeline(
-    ctx: Arc<QueryContext>,
-    main_pipeline: &mut Pipeline,
-    plan: CopyIntoTablePlan,
->>>>>>> 8de6f7eb
     source_schema: Arc<DataSchema>,
     to_table: Arc<dyn Table>,
     files: Vec<StageFileInfo>,
 ) -> Result<()> {
-<<<<<<< HEAD
     let plan_required_source_schema: DataSchemaRef;
     let plan_required_values_schema: DataSchemaRef;
     let plan_values_consts: Vec<Scalar>;
@@ -97,15 +87,6 @@
             source_node_id = plan.local_node_id;
         }
     }
-
-=======
-    let plan_required_source_schema = plan.required_source_schema;
-    let plan_required_values_schema = plan.required_values_schema;
-    let plan_values_consts = plan.values_consts;
-    let plan_stage_table_info = plan.stage_table_info;
-    let plan_force = plan.force;
-    let plan_write_mode = plan.write_mode;
-    let source_node_id = ctx.get_cluster().local_id.clone();
 
     if source_schema != plan_required_source_schema {
         // only parquet need cast
@@ -131,94 +112,6 @@
         )?;
     }
 
-    let mut purge = true;
-    let stage_info = plan_stage_table_info.stage_info;
-    let write_mode = plan_write_mode;
-    match write_mode {
-        CopyIntoTableMode::Insert { overwrite } => {
-            build_append2table_pipeline(
-                ctx.clone(),
-                main_pipeline,
-                to_table,
-                plan_required_values_schema,
-                None,
-                overwrite,
-                AppendMode::Copy,
-            )?;
-        }
-        CopyIntoTableMode::Replace => {}
-        CopyIntoTableMode::Copy => {
-            if !stage_info.copy_options.purge {
-                purge = false;
-            }
-
-            let copied_files = build_upsert_copied_files_to_meta_req(
-                ctx.clone(),
-                to_table.clone(),
-                stage_info.clone(),
-                files.clone(),
-                plan_force,
-            )?;
-            build_append2table_pipeline(
-                ctx.clone(),
-                main_pipeline,
-                to_table,
-                plan_required_values_schema,
-                copied_files,
-                false,
-                AppendMode::Copy,
-            )?;
-        }
-    }
-
-    // set finished callback to pipeline.
-    set_pipeline_finish_callback(ctx, main_pipeline, source_node_id, stage_info, files, purge)
-}
-
-/// Build a pipeline for append data for distributed mode.
-/// 1. only append data to table not commit
-/// 2. not purge files
-pub fn build_distributed_append_data_pipeline(
-    ctx: Arc<QueryContext>,
-    main_pipeline: &mut Pipeline,
-    plan: DistributedCopyIntoTable,
-    source_schema: Arc<DataSchema>,
-    to_table: Arc<dyn Table>,
-    files: Vec<StageFileInfo>,
-) -> Result<()> {
-    let plan_required_source_schema = plan.required_source_schema;
-    let plan_required_values_schema = plan.required_values_schema;
-    let plan_values_consts = plan.values_consts;
-    let plan_stage_table_info = plan.stage_table_info;
-    let plan_write_mode = plan.write_mode;
-    let source_node_id = plan.local_node_id;
-
->>>>>>> 8de6f7eb
-    if source_schema != plan_required_source_schema {
-        // only parquet need cast
-        let func_ctx = ctx.get_function_context()?;
-        main_pipeline.add_transform(|transform_input_port, transform_output_port| {
-            TransformCastSchema::try_create(
-                transform_input_port,
-                transform_output_port,
-                source_schema.clone(),
-                plan_required_source_schema.clone(),
-                func_ctx.clone(),
-            )
-        })?;
-    }
-
-    if !plan_values_consts.is_empty() {
-        fill_const_columns(
-            ctx.clone(),
-            main_pipeline,
-            source_schema,
-            plan_required_values_schema.clone(),
-            plan_values_consts,
-        )?;
-    }
-
-<<<<<<< HEAD
     // append data without commit.
     let stage_info = plan_stage_table_info.stage_info;
     let write_mode = plan_write_mode;
@@ -233,44 +126,22 @@
                 AppendMode::Copy,
             )?
         }
+        CopyIntoTableMode::Replace => {}
         CopyIntoTableMode::Copy => {
             if !stage_info.copy_options.purge {
                 copy_purge_option = false;
-=======
-    let mut purge = true;
-    let stage_info = plan_stage_table_info.stage_info;
-    // Only append to table, not commit.
-    let write_mode = plan_write_mode;
-    match write_mode {
-        CopyIntoTableMode::Insert { overwrite: _ } => build_append2table_without_commit_pipeline(
-            ctx.clone(),
-            main_pipeline,
-            to_table,
-            plan_required_values_schema,
-            AppendMode::Copy,
-        )?,
-        CopyIntoTableMode::Replace => {}
-        CopyIntoTableMode::Copy => {
-            if !stage_info.copy_options.purge {
-                purge = false;
->>>>>>> 8de6f7eb
             }
 
             build_append2table_without_commit_pipeline(
                 ctx.clone(),
                 main_pipeline,
-<<<<<<< HEAD
                 to_table.clone(),
-=======
-                to_table,
->>>>>>> 8de6f7eb
                 plan_required_values_schema,
                 AppendMode::Copy,
             )?
         }
     }
 
-<<<<<<< HEAD
     // commit.
     build_commit_data_pipeline(
         ctx,
@@ -287,20 +158,10 @@
 
 #[allow(clippy::too_many_arguments)]
 fn build_commit_data_pipeline(
-=======
-    // set finished callback to pipeline.
-    set_pipeline_finish_callback(ctx, main_pipeline, source_node_id, stage_info, files, purge)
-}
-
-/// Set finish callback.
-/// If coordinator node, do purge job.
-fn set_pipeline_finish_callback(
->>>>>>> 8de6f7eb
     ctx: Arc<QueryContext>,
     main_pipeline: &mut Pipeline,
     source_node_id: String,
     stage_info: StageInfo,
-<<<<<<< HEAD
     to_table: Arc<dyn Table>,
     files: Vec<StageFileInfo>,
     copy_force_option: bool,
@@ -327,22 +188,13 @@
         )?;
 
         // set on_finished callback.
-=======
-    copied_files: Vec<StageFileInfo>,
-    purge: bool,
-) -> Result<()> {
-    // Coordinator node will do the purge job.
-    if source_node_id == ctx.get_cluster().local_id {
->>>>>>> 8de6f7eb
         main_pipeline.set_on_finished(move |may_error| {
             match may_error {
                 None => {
                     GlobalIORuntime::instance().block_on(async move {
                         {
-                            let status = format!(
-                                "end of commit, number of copied files:{}",
-                                copied_files.len()
-                            );
+                            let status =
+                                format!("end of commit, number of copied files:{}", files.len());
                             ctx.set_status_info(&status);
                             info!(status);
                         }
@@ -362,13 +214,8 @@
 
                         // 2. Try to purge copied files if purge option is true, if error will skip.
                         // If a file is already copied(status with AlreadyCopied) we will try to purge them.
-<<<<<<< HEAD
                         if copy_purge_option {
                             try_purge_files(ctx.clone(), &stage_info, &files).await;
-=======
-                        if purge {
-                            try_purge_files(ctx.clone(), &stage_info, &copied_files).await;
->>>>>>> 8de6f7eb
                         }
 
                         Ok(())
