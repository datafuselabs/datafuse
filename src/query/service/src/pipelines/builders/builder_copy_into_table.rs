// Copyright 2021 Datafuse Labs
//
// Licensed under the Apache License, Version 2.0 (the "License");
// you may not use this file except in compliance with the License.
// You may obtain a copy of the License at
//
//     http://www.apache.org/licenses/LICENSE-2.0
//
// Unless required by applicable law or agreed to in writing, software
// distributed under the License is distributed on an "AS IS" BASIS,
// WITHOUT WARRANTIES OR CONDITIONS OF ANY KIND, either express or implied.
// See the License for the specific language governing permissions and
// limitations under the License.

use std::collections::BTreeMap;
use std::sync::Arc;
use std::time::Duration;

use databend_common_catalog::table::Table;
use databend_common_catalog::table_context::TableContext;
use databend_common_exception::Result;
use databend_common_expression::DataField;
use databend_common_expression::DataSchema;
use databend_common_expression::DataSchemaRef;
use databend_common_expression::DataSchemaRefExt;
use databend_common_expression::Scalar;
use databend_common_meta_app::principal::FileFormatParams;
use databend_common_meta_app::principal::ParquetFileFormatParams;
use databend_common_meta_app::principal::StageInfo;
use databend_common_meta_app::schema::TableCopiedFileInfo;
use databend_common_meta_app::schema::UpsertTableCopiedFileReq;
use databend_common_pipeline_core::Pipeline;
use databend_common_pipeline_transforms::processors::TransformPipelineHelper;
use databend_common_sql::executor::physical_plans::CopyIntoTable;
use databend_common_sql::executor::physical_plans::CopyIntoTableSource;
use databend_common_sql::plans::CopyIntoTableMode;
use databend_common_storage::StageFileInfo;
use log::debug;
use log::info;

use crate::pipelines::processors::transforms::TransformAddConstColumns;
use crate::pipelines::processors::TransformCastSchema;
use crate::pipelines::processors::TransformNullIf;
use crate::pipelines::PipelineBuilder;
use crate::sessions::QueryContext;

/// This file implements copy into table pipeline builder.
impl PipelineBuilder {
    pub(crate) fn build_copy_into_table(&mut self, copy: &CopyIntoTable) -> Result<()> {
        let to_table = self.ctx.build_table_by_table_info(&copy.table_info, None)?;
        let source_schema = match &copy.source {
            CopyIntoTableSource::Query(input) => {
                self.build_pipeline(input)?;
                // Reorder the result for select clause
                PipelineBuilder::build_result_projection(
                    &self.func_ctx,
                    input.output_schema()?,
                    copy.project_columns.as_ref().unwrap(),
                    &mut self.main_pipeline,
                    false,
                )?;
                let fields = copy
                    .project_columns
                    .as_ref()
                    .unwrap()
                    .iter()
                    .map(|column_binding| {
                        DataField::new(
                            &column_binding.column_name,
                            *column_binding.data_type.clone(),
                        )
                    })
                    .collect();
                DataSchemaRefExt::create(fields)
            }
            CopyIntoTableSource::Stage(input) => {
                self.ctx
                    .set_read_block_thresholds(to_table.get_block_thresholds());

                self.build_pipeline(input)?;
                copy.required_source_schema.clone()
            }
        };
        Self::build_append_data_pipeline(
            self.ctx.clone(),
            &mut self.main_pipeline,
            copy,
            source_schema,
            to_table,
        )?;
        Ok(())
    }

    fn need_null_if_processor<'a>(
        plan: &'a CopyIntoTable,
        source_schema: &Arc<DataSchema>,
        dest_schema: &Arc<DataSchema>,
    ) -> Option<&'a [String]> {
        if plan.is_transform {
            return None;
        }
        if let FileFormatParams::Parquet(ParquetFileFormatParams { null_if, .. }) =
            &plan.stage_table_info.stage_info.file_format_params
        {
            if !null_if.is_empty()
                && source_schema
                    .fields
                    .iter()
                    .zip(dest_schema.fields.iter())
                    .any(|(src_field, dest_field)| {
                        TransformNullIf::column_need_transform(
                            src_field.data_type(),
                            dest_field.data_type(),
                        )
                    })
            {
                return Some(null_if);
            }
        }
        None
    }

    fn build_append_data_pipeline(
        ctx: Arc<QueryContext>,
        main_pipeline: &mut Pipeline,
        plan: &CopyIntoTable,
        source_schema: Arc<DataSchema>,
        to_table: Arc<dyn Table>,
    ) -> Result<()> {
        let plan_required_source_schema = &plan.required_source_schema;
        let plan_values_consts = &plan.values_consts;
        let plan_required_values_schema = &plan.required_values_schema;
        let plan_write_mode = &plan.write_mode;

        let source_schema = if let Some(null_if) =
            Self::need_null_if_processor(plan, &source_schema, plan_required_source_schema)
        {
            let func_ctx = ctx.get_function_context()?;
            main_pipeline.try_add_transformer(|| {
                TransformNullIf::try_new(
                    source_schema.clone(),
                    plan_required_source_schema.clone(),
                    func_ctx.clone(),
                    null_if,
                )
            })?;
            TransformNullIf::new_schema(&source_schema)
        } else {
            source_schema
        };

        if &source_schema != plan_required_source_schema {
            // only parquet need cast
            let func_ctx = ctx.get_function_context()?;
            main_pipeline.try_add_transformer(|| {
                TransformCastSchema::try_new(
                    source_schema.clone(),
                    plan_required_source_schema.clone(),
                    func_ctx.clone(),
                )
            })?;
        }

        if !plan_values_consts.is_empty() {
            Self::fill_const_columns(
                ctx.clone(),
                main_pipeline,
                source_schema,
                plan_required_values_schema.clone(),
                plan_values_consts,
            )?;
        }

        // append data without commit.
        match plan_write_mode {
            CopyIntoTableMode::Insert { overwrite: _ } => {
                Self::build_append2table_without_commit_pipeline(
                    ctx,
                    main_pipeline,
                    to_table.clone(),
                    plan_required_values_schema.clone(),
<<<<<<< HEAD
                    AppendMode::Copy,
                    plan.table_meta_timestamps,
=======
>>>>>>> 00b09aec
                )?
            }
            CopyIntoTableMode::Replace => {}
            CopyIntoTableMode::Copy => Self::build_append2table_without_commit_pipeline(
                ctx,
                main_pipeline,
                to_table.clone(),
                plan_required_values_schema.clone(),
<<<<<<< HEAD
                AppendMode::Copy,
                plan.table_meta_timestamps,
=======
>>>>>>> 00b09aec
            )?,
        }
        Ok(())
    }

    pub(crate) fn build_upsert_copied_files_to_meta_req(
        ctx: Arc<QueryContext>,
        to_table: &dyn Table,
        stage_info: &StageInfo,
        copied_files: &[StageFileInfo],
        force: bool,
    ) -> Result<Option<UpsertTableCopiedFileReq>> {
        let mut copied_file_tree = BTreeMap::new();
        for file in copied_files {
            // Short the etag to 7 bytes for less space in metasrv.
            let short_etag = file.etag.clone().map(|mut v| {
                v.truncate(7);
                v
            });
            copied_file_tree.insert(file.path.clone(), TableCopiedFileInfo {
                etag: short_etag,
                content_length: file.size,
                last_modified: Some(file.last_modified),
            });
        }

        let expire_hours = ctx.get_settings().get_load_file_metadata_expire_hours()?;

        let upsert_copied_files_request = {
            if stage_info.copy_options.purge && force {
                // if `purge-after-copy` is enabled, and in `force` copy mode,
                // we do not need to upsert copied files into meta server
                info!(
                    "[purge] and [force] are both enabled,  will not update copied-files set. ({})",
                    &to_table.get_table_info().desc
                );
                None
            } else if copied_file_tree.is_empty() {
                None
            } else {
                debug!("upsert_copied_files_info: {:?}", copied_file_tree);
                let req = UpsertTableCopiedFileReq {
                    file_info: copied_file_tree,
                    ttl: Some(Duration::from_hours(expire_hours)),
                    insert_if_not_exists: !force,
                };
                Some(req)
            }
        };

        Ok(upsert_copied_files_request)
    }

    fn fill_const_columns(
        ctx: Arc<QueryContext>,
        pipeline: &mut Pipeline,
        input_schema: DataSchemaRef,
        output_schema: DataSchemaRef,
        const_values: &[Scalar],
    ) -> Result<()> {
        pipeline.try_add_transformer(|| {
            TransformAddConstColumns::try_new(
                ctx.clone(),
                input_schema.clone(),
                output_schema.clone(),
                const_values.to_vec(),
            )
        })
    }
}<|MERGE_RESOLUTION|>--- conflicted
+++ resolved
@@ -179,11 +179,7 @@
                     main_pipeline,
                     to_table.clone(),
                     plan_required_values_schema.clone(),
-<<<<<<< HEAD
-                    AppendMode::Copy,
                     plan.table_meta_timestamps,
-=======
->>>>>>> 00b09aec
                 )?
             }
             CopyIntoTableMode::Replace => {}
@@ -192,11 +188,7 @@
                 main_pipeline,
                 to_table.clone(),
                 plan_required_values_schema.clone(),
-<<<<<<< HEAD
-                AppendMode::Copy,
                 plan.table_meta_timestamps,
-=======
->>>>>>> 00b09aec
             )?,
         }
         Ok(())
