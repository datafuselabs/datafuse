// Copyright 2021 Datafuse Labs
//
// Licensed under the Apache License, Version 2.0 (the "License");
// you may not use this file except in compliance with the License.
// You may obtain a copy of the License at
//
//     http://www.apache.org/licenses/LICENSE-2.0
//
// Unless required by applicable law or agreed to in writing, software
// distributed under the License is distributed on an "AS IS" BASIS,
// WITHOUT WARRANTIES OR CONDITIONS OF ANY KIND, either express or implied.
// See the License for the specific language governing permissions and
// limitations under the License.

use std::sync::Arc;

use databend_common_base::runtime::Runtime;
use databend_common_catalog::plan::PartInfoType;
use databend_common_catalog::plan::Projection;
use databend_common_catalog::table::Table;
use databend_common_catalog::table_context::TableContext;
use databend_common_exception::Result;
use databend_common_pipeline_sources::EmptySource;
use databend_common_pipeline_transforms::processors::TransformPipelineHelper;
use databend_common_sql::executor::physical_plans::DeleteSource;
use databend_common_sql::executor::physical_plans::MutationKind;
use databend_common_sql::StreamContext;
use databend_common_storages_fuse::operations::MutationBlockPruningContext;
use databend_common_storages_fuse::operations::TableMutationAggregator;
use databend_common_storages_fuse::operations::TransformSerializeBlock;
use databend_common_storages_fuse::FuseLazyPartInfo;
use databend_common_storages_fuse::FuseTable;
use databend_common_storages_fuse::SegmentLocation;
use databend_storages_common_table_meta::meta::Statistics;
use log::info;

use crate::pipelines::processors::TransformAddStreamColumns;
use crate::pipelines::PipelineBuilder;

impl PipelineBuilder {
    /// The flow of Pipeline is as follows:
    ///
    /// +---------------+      +-----------------------+
    /// |MutationSource1| ---> |SerializeDataTransform1|
    /// +---------------+      +-----------------------+
    /// |     ...       | ---> |          ...          |
    /// +---------------+      +-----------------------+
    /// |MutationSourceN| ---> |SerializeDataTransformN|
    /// +---------------+      +-----------------------+
    pub(crate) fn build_delete_source(&mut self, delete: &DeleteSource) -> Result<()> {
        let table = self
            .ctx
            .build_table_by_table_info(&delete.table_info, None)?;
        let table = FuseTable::try_from_table(table.as_ref())?;

        if delete.parts.is_empty() {
            return self.main_pipeline.add_source(EmptySource::create, 1);
        }

        let is_lazy = delete.parts.partitions_type() == PartInfoType::LazyLevel;
        if is_lazy {
            let ctx = self.ctx.clone();
            let projection = Projection::Columns(delete.col_indices.clone());
            let filters = delete.filters.clone();
            let table_clone = table.clone();
            let mut segment_locations = Vec::with_capacity(delete.parts.partitions.len());
            for part in &delete.parts.partitions {
                // Safe to downcast because we know the the partition is lazy
                let part: &FuseLazyPartInfo = FuseLazyPartInfo::from_part(part)?;
                segment_locations.push(SegmentLocation {
                    segment_idx: part.segment_index,
                    location: part.segment_location.clone(),
                    snapshot_loc: None,
                });
            }
            let prune_ctx = MutationBlockPruningContext {
                segment_locations,
                block_count: None,
            };
            self.main_pipeline.set_on_init(move || {
                let ctx_clone = ctx.clone();
                let (partitions, info) =
                    Runtime::with_worker_threads(2, None)?.block_on(async move {
                        table_clone
                            .do_mutation_block_pruning(
                                ctx_clone,
                                Some(filters),
                                projection,
                                prune_ctx,
                                true,
                                true,
                            )
                            .await
                    })?;
                info!(
                    "delete pruning done, number of whole block deletion detected in pruning phase: {}",
                    info.num_whole_block_mutation
                );
                ctx.set_partitions(partitions)?;
                Ok(())
            });
        } else {
            self.ctx.set_partitions(delete.parts.clone())?;
        }
        table.add_deletion_source(
            self.ctx.clone(),
            &delete.filters.filter,
            delete.col_indices.clone(),
            delete.query_row_id_col,
            &mut self.main_pipeline,
        )?;

        if table.change_tracking_enabled() {
            let stream_ctx = StreamContext::try_create(
                self.ctx.get_function_context()?,
                table.schema_with_stream(),
                table.get_table_info().ident.seq,
                true,
            )?;
            self.main_pipeline
                .add_transformer(|| TransformAddStreamColumns::new(stream_ctx.clone()));
        }

        let cluster_stats_gen =
            table.get_cluster_stats_gen(self.ctx.clone(), 0, table.get_block_thresholds(), None)?;
        self.main_pipeline.add_transform(|input, output| {
            let proc = TransformSerializeBlock::try_create(
                self.ctx.clone(),
                input,
                output,
                table,
                cluster_stats_gen.clone(),
                MutationKind::Delete,
                delete.base_snapshot_timestamp,
            )?;
            proc.into_processor()
        })?;

        let ctx: Arc<dyn TableContext> = self.ctx.clone();
        if is_lazy {
<<<<<<< HEAD
            table.chain_mutation_aggregator(
                &ctx,
                &mut self.main_pipeline,
                delete.snapshot.clone(),
                MutationKind::Delete,
                delete.base_snapshot_timestamp,
            )?;
=======
            self.main_pipeline.try_resize(1)?;
            self.main_pipeline.add_async_accumulating_transformer(|| {
                TableMutationAggregator::create(
                    table,
                    ctx.clone(),
                    delete.snapshot.segments.clone(),
                    vec![],
                    vec![],
                    Statistics::default(),
                    MutationKind::Delete,
                )
            });
>>>>>>> 734cb41d
        }
        Ok(())
    }
}<|MERGE_RESOLUTION|>--- conflicted
+++ resolved
@@ -138,15 +138,6 @@
 
         let ctx: Arc<dyn TableContext> = self.ctx.clone();
         if is_lazy {
-<<<<<<< HEAD
-            table.chain_mutation_aggregator(
-                &ctx,
-                &mut self.main_pipeline,
-                delete.snapshot.clone(),
-                MutationKind::Delete,
-                delete.base_snapshot_timestamp,
-            )?;
-=======
             self.main_pipeline.try_resize(1)?;
             self.main_pipeline.add_async_accumulating_transformer(|| {
                 TableMutationAggregator::create(
@@ -159,7 +150,6 @@
                     MutationKind::Delete,
                 )
             });
->>>>>>> 734cb41d
         }
         Ok(())
     }
