--- conflicted
+++ resolved
@@ -304,21 +304,11 @@
             table_info,
             catalog_info,
             unmatched,
-<<<<<<< HEAD
-=======
-            matched,
-            field_index_of_input_schema,
-            row_id_idx,
             source_row_id_idx,
->>>>>>> 0a9d2595
             segments,
             distributed,
             merge_type,
             change_join_order,
-<<<<<<< HEAD
-=======
-            can_try_update_column_only,
->>>>>>> 0a9d2595
             enable_right_broadcast,
             ..
         } = merge_into;
@@ -327,26 +317,6 @@
         let distributed = *distributed;
         self.build_pipeline(input)?;
 
-<<<<<<< HEAD
-=======
-        self.main_pipeline
-            .try_resize(self.ctx.get_settings().get_max_threads()? as usize)?;
-
-        // If FullOperation, use row_id_idx to split
-        if matches!(merge_type, MergeIntoType::FullOperation) {
-            let mut items = Vec::with_capacity(self.main_pipeline.output_len());
-            let output_len = self.main_pipeline.output_len();
-            for _ in 0..output_len {
-                let merge_into_split_processor =
-                    MergeIntoSplitProcessor::create(*row_id_idx as u32)?;
-                items.push(merge_into_split_processor.into_pipe_item());
-            }
-
-            self.main_pipeline
-                .add_pipe(Pipe::create(output_len, output_len * 2, items));
-        }
-
->>>>>>> 0a9d2595
         let tbl = self
             .ctx
             .build_table_by_table_info(catalog_info, table_info, None)?;
@@ -378,64 +348,6 @@
             MergeIntoType::MatchedOnly => (1, true, false),
         };
 
-<<<<<<< HEAD
-=======
-        for _ in (0..self.main_pipeline.output_len()).step_by(step) {
-            if need_match {
-                let matched_split_processor = MatchedSplitProcessor::create(
-                    self.ctx.clone(),
-                    *row_id_idx,
-                    matched.clone(),
-                    field_index_of_input_schema.clone(),
-                    input.output_schema()?,
-                    Arc::new(DataSchema::from(tbl.schema_with_stream())),
-                    merge_into.target_build_optimization,
-                    *can_try_update_column_only,
-                )?;
-                pipe_items.push(matched_split_processor.into_pipe_item());
-            }
-
-            if need_unmatch {
-                // If merge into doesn't contain right broadcast join, execute insert in local.
-                if !enable_right_broadcast {
-                    let merge_into_not_matched_processor = MergeIntoNotMatchedProcessor::create(
-                        unmatched.clone(),
-                        input.output_schema()?,
-                        self.func_ctx.clone(),
-                        self.ctx.clone(),
-                    )?;
-                    pipe_items.push(merge_into_not_matched_processor.into_pipe_item());
-                } else {
-                    let input_num_columns = input.output_schema()?.num_fields();
-                    let idx = source_row_id_idx.unwrap_or_else(|| input_num_columns - 1);
-
-                    let input_port = InputPort::create();
-                    let output_port = OutputPort::create();
-                    // project row number column
-                    let proc = ProcessorPtr::create(CompoundBlockOperator::create(
-                        input_port.clone(),
-                        output_port.clone(),
-                        input_num_columns,
-                        self.func_ctx.clone(),
-                        vec![BlockOperator::Project {
-                            projection: vec![idx],
-                        }],
-                    ));
-                    pipe_items.push(PipeItem {
-                        processor: proc,
-                        inputs_port: vec![input_port],
-                        outputs_port: vec![output_port],
-                    })
-                };
-            }
-        }
-        self.main_pipeline.add_pipe(Pipe::create(
-            self.main_pipeline.output_len(),
-            get_output_len(&pipe_items),
-            pipe_items.clone(),
-        ));
-
->>>>>>> 0a9d2595
         // the complete pipeline(with matched and unmatched) below:
         // row_id port0_1
         // matched update data port0_2
@@ -624,13 +536,8 @@
             )?;
             mid_len
         };
-<<<<<<< HEAD
-=======
-
-        pipe_items.clear();
         let max_threads = self.settings.get_max_threads()?;
         let io_request_semaphore = Arc::new(Semaphore::new(max_threads as usize));
->>>>>>> 0a9d2595
 
         let mut pipe_items = Vec::with_capacity(self.main_pipeline.output_len());
         if need_match {
