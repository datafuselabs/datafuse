// Copyright 2021 Datafuse Labs
//
// Licensed under the Apache License, Version 2.0 (the "License");
// you may not use this file except in compliance with the License.
// You may obtain a copy of the License at
//
//     http://www.apache.org/licenses/LICENSE-2.0
//
// Unless required by applicable law or agreed to in writing, software
// distributed under the License is distributed on an "AS IS" BASIS,
// WITHOUT WARRANTIES OR CONDITIONS OF ANY KIND, either express or implied.
// See the License for the specific language governing permissions and
// limitations under the License.

use std::sync::atomic::AtomicUsize;

use databend_common_catalog::table_context::TableContext;
use databend_common_exception::Result;
use databend_common_expression::types::DataType;
use databend_common_expression::types::NumberDataType;
use databend_common_expression::with_number_mapped_type;
use databend_common_expression::SortColumnDescription;
use databend_common_pipeline_core::processors::Processor;
use databend_common_pipeline_core::processors::ProcessorPtr;
use databend_common_pipeline_core::Pipe;
<<<<<<< HEAD
use databend_common_pipeline_core::PipeItem;
use databend_common_pipeline_core::Pipeline;
use databend_common_sql::executor::physical_plans::Window;
use databend_common_sql::executor::physical_plans::WindowPartition;
use databend_common_storage::DataOperator;
use databend_storages_common_cache::TempDirManager;
use tokio::sync::Semaphore;
=======
use databend_common_sql::executor::physical_plans::Window;
use databend_common_sql::executor::physical_plans::WindowPartition;
>>>>>>> 047f081b

use crate::pipelines::processors::transforms::FrameBound;
use crate::pipelines::processors::transforms::TransformWindowPartitionCollect;
use crate::pipelines::processors::transforms::TransformWindowPartitionScatter;
use crate::pipelines::processors::transforms::WindowFunctionInfo;
use crate::pipelines::processors::transforms::WindowSpillSettings;
use crate::pipelines::processors::TransformWindow;
use crate::pipelines::PipelineBuilder;
use crate::spillers::DiskSpill;

impl PipelineBuilder {
    pub(crate) fn build_window(&mut self, window: &Window) -> Result<()> {
        self.build_pipeline(&window.input)?;

        let input_schema = window.input.output_schema()?;
        let partition_by = window
            .partition_by
            .iter()
            .map(|p| {
                let offset = input_schema.index_of(&p.to_string())?;
                Ok(offset)
            })
            .collect::<Result<Vec<_>>>()?;
        let order_by = window
            .order_by
            .iter()
            .map(|o| {
                let offset = input_schema.index_of(&o.order_by.to_string())?;
                Ok(SortColumnDescription {
                    offset,
                    asc: o.asc,
                    nulls_first: o.nulls_first,
                    is_nullable: input_schema.field(offset).is_nullable(), // Used for check null frame.
                })
            })
            .collect::<Result<Vec<_>>>()?;

        let old_output_len = self.main_pipeline.output_len();
        // `TransformWindow` is a pipeline breaker.
        if partition_by.is_empty() {
            self.main_pipeline.try_resize(1)?;
        }
        let func = WindowFunctionInfo::try_create(&window.func, &input_schema)?;
        // Window
        self.main_pipeline.add_transform(|input, output| {
            // The transform can only be created here, because it cannot be cloned.

            let transform = if window.window_frame.units.is_rows() {
                let start_bound = FrameBound::try_from(&window.window_frame.start_bound)?;
                let end_bound = FrameBound::try_from(&window.window_frame.end_bound)?;
                Box::new(TransformWindow::<u64>::try_create_rows(
                    input,
                    output,
                    func.clone(),
                    partition_by.clone(),
                    order_by.clone(),
                    (start_bound, end_bound),
                )?) as Box<dyn Processor>
            } else {
                if order_by.len() == 1 {
                    // If the length of order_by is 1, there may be a RANGE frame.
                    let data_type = input_schema
                        .field(order_by[0].offset)
                        .data_type()
                        .remove_nullable();
                    with_number_mapped_type!(|NUM_TYPE| match data_type {
                        DataType::Number(NumberDataType::NUM_TYPE) => {
                            let start_bound =
                                FrameBound::try_from(&window.window_frame.start_bound)?;
                            let end_bound = FrameBound::try_from(&window.window_frame.end_bound)?;
                            return Ok(ProcessorPtr::create(Box::new(
                                TransformWindow::<NUM_TYPE>::try_create_range(
                                    input,
                                    output,
                                    func.clone(),
                                    partition_by.clone(),
                                    order_by.clone(),
                                    (start_bound, end_bound),
                                )?,
                            )
                                as Box<dyn Processor>));
                        }
                        _ => {}
                    })
                }

                // There is no offset in the RANGE frame. (just CURRENT ROW or UNBOUNDED)
                // So we can use any number type to create the transform.
                let start_bound = FrameBound::try_from(&window.window_frame.start_bound)?;
                let end_bound = FrameBound::try_from(&window.window_frame.end_bound)?;
                Box::new(TransformWindow::<u8>::try_create_range(
                    input,
                    output,
                    func.clone(),
                    partition_by.clone(),
                    order_by.clone(),
                    (start_bound, end_bound),
                )?) as Box<dyn Processor>
            };
            Ok(ProcessorPtr::create(transform))
        })?;
        if partition_by.is_empty() {
            self.main_pipeline.try_resize(old_output_len)?;
        }
        Ok(())
    }

    pub(crate) fn build_window_partition(
        &mut self,
        window_partition: &WindowPartition,
    ) -> Result<()> {
        self.build_pipeline(&window_partition.input)?;

        let num_processors = self.main_pipeline.output_len();

        // Settings.
        let settings = self.ctx.get_settings();
        let num_partitions = settings.get_window_num_partitions()?;
        let max_block_size = settings.get_max_block_size()? as usize;
        let sort_block_size = settings.get_window_partition_sort_block_size()? as usize;
        let sort_spilling_batch_bytes = settings.get_sort_spilling_batch_bytes()?;
        let enable_loser_tree = settings.get_enable_loser_tree_merge_sort()?;
        let window_spill_settings = WindowSpillSettings::new(settings.clone(), num_processors)?;

        let plan_schema = window_partition.output_schema()?;
        let partition_by = window_partition
            .partition_by
            .iter()
            .map(|index| plan_schema.index_of(&index.to_string()))
            .collect::<Result<Vec<_>>>()?;
        let sort_desc = window_partition
            .order_by
            .iter()
            .map(|desc| {
                let offset = plan_schema.index_of(&desc.order_by.to_string())?;
                Ok(SortColumnDescription {
                    offset,
                    asc: desc.asc,
                    nulls_first: desc.nulls_first,
                    is_nullable: plan_schema.field(offset).is_nullable(),
                })
            })
            .collect::<Result<Vec<_>>>()?;
<<<<<<< HEAD

        self.main_pipeline.add_transform(|input, output| {
            Ok(ProcessorPtr::create(
                TransformWindowPartitionScatter::try_create(
                    self.ctx.clone(),
                    input,
                    output,
                    partition_by.clone(),
                )?,
            ))
        })?;

        let operator = DataOperator::instance().operator();

        let location_prefix =
            query_spill_prefix(self.ctx.get_tenant().tenant_name(), &self.ctx.get_id());

        let disk_bytes_limit = self
            .settings
            .get_window_partition_spilling_to_disk_bytes_limit()?;
        let disk_spill = TempDirManager::instance()
            .get_disk_spill_config()
            .map(|cfg| {
                let root = cfg.path.join(self.ctx.get_id());
                DiskSpill::new(root, disk_bytes_limit as isize)
            });

        self.main_pipeline.add_transform(|input, output| {
            Ok(ProcessorPtr::create(
                TransformWindowPartitionSpillWriter::create(
                    self.ctx.clone(),
                    input,
                    output,
                    operator.clone(),
                    disk_spill.clone(),
                    location_prefix.clone(),
                ),
            ))
        })?;

        add_partition_bucket(&mut self.main_pipeline)?;

        let max_spill_io_requests = self.settings.get_max_spill_io_requests()? as usize;
        let semaphore = Arc::new(Semaphore::new(max_spill_io_requests));
        self.main_pipeline.add_transform(|input, output| {
            TransformWindowPartitionSpillReader::create(
                input,
                output,
                operator.clone(),
                semaphore.clone(),
            )
        })?;

        let block_size = self.settings.get_max_block_size()? as usize;
        let sort_spilling_batch_bytes = self.settings.get_sort_spilling_batch_bytes()?;
        let enable_loser_tree = self.settings.get_enable_loser_tree_merge_sort()?;
=======
>>>>>>> 047f081b
        let have_order_col = window_partition.after_exchange.unwrap_or(false);

        // 1. Build window partition scatter processors.
        let mut pipe_items = Vec::with_capacity(num_processors);
        for _ in 0..num_processors {
            let processor = TransformWindowPartitionScatter::new(
                num_processors,
                num_partitions,
                partition_by.clone(),
            )?;
            pipe_items.push(processor.into_pipe_item());
        }
        self.main_pipeline.add_pipe(Pipe::create(
            num_processors,
            num_processors * num_processors,
            pipe_items,
        ));

        // 2. Build shuffle processor.
        let mut rule = Vec::with_capacity(num_processors * num_processors);
        for i in 0..num_processors * num_processors {
            rule.push(
                (i * num_processors + i / num_processors) % (num_processors * num_processors),
            );
        }
        self.main_pipeline.reorder_inputs(rule);

        // 3. Build window partition collect processors.
        let processor_id = AtomicUsize::new(0);
        let mut pipe_items = Vec::with_capacity(num_processors);
        for _ in 0..num_processors {
            let processor = TransformWindowPartitionCollect::new(
                self.ctx.clone(),
                processor_id.fetch_add(1, std::sync::atomic::Ordering::AcqRel),
                num_processors,
                num_partitions,
                window_spill_settings.clone(),
                sort_desc.clone(),
                plan_schema.clone(),
                max_block_size,
                sort_block_size,
                sort_spilling_batch_bytes,
                enable_loser_tree,
                have_order_col,
            )?;
            pipe_items.push(processor.into_pipe_item());
        }
        self.main_pipeline.add_pipe(Pipe::create(
            num_processors * num_processors,
            num_processors,
            pipe_items,
        ));

        Ok(())
    }
}

fn add_partition_bucket(pipeline: &mut Pipeline) -> Result<()> {
    let input_nums = pipeline.output_len();
    let transform = TransformWindowPartitionBucket::create(input_nums)?;

    let inputs = transform.get_inputs();
    let output = transform.get_output();

    pipeline.add_pipe(Pipe::create(inputs.len(), 1, vec![PipeItem::create(
        ProcessorPtr::create(Box::new(transform)),
        inputs,
        vec![output],
    )]));

    pipeline.try_resize(input_nums)
}<|MERGE_RESOLUTION|>--- conflicted
+++ resolved
@@ -23,18 +23,8 @@
 use databend_common_pipeline_core::processors::Processor;
 use databend_common_pipeline_core::processors::ProcessorPtr;
 use databend_common_pipeline_core::Pipe;
-<<<<<<< HEAD
-use databend_common_pipeline_core::PipeItem;
-use databend_common_pipeline_core::Pipeline;
 use databend_common_sql::executor::physical_plans::Window;
 use databend_common_sql::executor::physical_plans::WindowPartition;
-use databend_common_storage::DataOperator;
-use databend_storages_common_cache::TempDirManager;
-use tokio::sync::Semaphore;
-=======
-use databend_common_sql::executor::physical_plans::Window;
-use databend_common_sql::executor::physical_plans::WindowPartition;
->>>>>>> 047f081b
 
 use crate::pipelines::processors::transforms::FrameBound;
 use crate::pipelines::processors::transforms::TransformWindowPartitionCollect;
@@ -178,65 +168,6 @@
                 })
             })
             .collect::<Result<Vec<_>>>()?;
-<<<<<<< HEAD
-
-        self.main_pipeline.add_transform(|input, output| {
-            Ok(ProcessorPtr::create(
-                TransformWindowPartitionScatter::try_create(
-                    self.ctx.clone(),
-                    input,
-                    output,
-                    partition_by.clone(),
-                )?,
-            ))
-        })?;
-
-        let operator = DataOperator::instance().operator();
-
-        let location_prefix =
-            query_spill_prefix(self.ctx.get_tenant().tenant_name(), &self.ctx.get_id());
-
-        let disk_bytes_limit = self
-            .settings
-            .get_window_partition_spilling_to_disk_bytes_limit()?;
-        let disk_spill = TempDirManager::instance()
-            .get_disk_spill_config()
-            .map(|cfg| {
-                let root = cfg.path.join(self.ctx.get_id());
-                DiskSpill::new(root, disk_bytes_limit as isize)
-            });
-
-        self.main_pipeline.add_transform(|input, output| {
-            Ok(ProcessorPtr::create(
-                TransformWindowPartitionSpillWriter::create(
-                    self.ctx.clone(),
-                    input,
-                    output,
-                    operator.clone(),
-                    disk_spill.clone(),
-                    location_prefix.clone(),
-                ),
-            ))
-        })?;
-
-        add_partition_bucket(&mut self.main_pipeline)?;
-
-        let max_spill_io_requests = self.settings.get_max_spill_io_requests()? as usize;
-        let semaphore = Arc::new(Semaphore::new(max_spill_io_requests));
-        self.main_pipeline.add_transform(|input, output| {
-            TransformWindowPartitionSpillReader::create(
-                input,
-                output,
-                operator.clone(),
-                semaphore.clone(),
-            )
-        })?;
-
-        let block_size = self.settings.get_max_block_size()? as usize;
-        let sort_spilling_batch_bytes = self.settings.get_sort_spilling_batch_bytes()?;
-        let enable_loser_tree = self.settings.get_enable_loser_tree_merge_sort()?;
-=======
->>>>>>> 047f081b
         let have_order_col = window_partition.after_exchange.unwrap_or(false);
 
         // 1. Build window partition scatter processors.
@@ -292,20 +223,4 @@
 
         Ok(())
     }
-}
-
-fn add_partition_bucket(pipeline: &mut Pipeline) -> Result<()> {
-    let input_nums = pipeline.output_len();
-    let transform = TransformWindowPartitionBucket::create(input_nums)?;
-
-    let inputs = transform.get_inputs();
-    let output = transform.get_output();
-
-    pipeline.add_pipe(Pipe::create(inputs.len(), 1, vec![PipeItem::create(
-        ProcessorPtr::create(Box::new(transform)),
-        inputs,
-        vec![output],
-    )]));
-
-    pipeline.try_resize(input_nums)
 }