// Copyright 2021 Datafuse Labs
//
// Licensed under the Apache License, Version 2.0 (the "License");
// you may not use this file except in compliance with the License.
// You may obtain a copy of the License at
//
//     http://www.apache.org/licenses/LICENSE-2.0
//
// Unless required by applicable law or agreed to in writing, software
// distributed under the License is distributed on an "AS IS" BASIS,
// WITHOUT WARRANTIES OR CONDITIONS OF ANY KIND, either express or implied.
// See the License for the specific language governing permissions and
// limitations under the License.

use std::fmt::Debug;
use std::fmt::Formatter;
use std::sync::Arc;
use std::time::Duration;
use std::time::Instant;

use common_exception::ErrorCode;
use common_exception::Result;
use petgraph::prelude::NodeIndex;

use crate::pipelines::executor::CompletedAsyncTask;
use crate::pipelines::executor::WorkersCondvar;
use crate::pipelines::processors::ProcessorPtr;

pub enum ExecutorTask {
    None,
    Sync(ProcessorPtr),
    AsyncCompleted(CompletedAsyncTask),
}

pub struct ExecutorWorkerContext {
    pub query_id: Arc<String>,
    worker_id: usize,
    task: ExecutorTask,
    workers_condvar: Arc<WorkersCondvar>,
}

impl ExecutorWorkerContext {
    pub fn create(
        worker_id: usize,
        workers_condvar: Arc<WorkersCondvar>,
        query_id: Arc<String>,
    ) -> Self {
        ExecutorWorkerContext {
            query_id,
            worker_id,
            workers_condvar,
            task: ExecutorTask::None,
        }
    }

    pub fn has_task(&self) -> bool {
        !matches!(&self.task, ExecutorTask::None)
    }

    pub fn get_worker_id(&self) -> usize {
        self.worker_id
    }

    pub fn set_task(&mut self, task: ExecutorTask) {
        self.task = task
    }

    pub fn take_task(&mut self) -> ExecutorTask {
        std::mem::replace(&mut self.task, ExecutorTask::None)
    }

<<<<<<< HEAD
    /// # Safety
    pub unsafe fn execute_task(&mut self) -> Result<Option<NodeIndex>> {
=======
    pub unsafe fn execute_task<const ENABLE_PROFILING: bool>(
        &mut self,
    ) -> Result<(NodeIndex, bool, Option<Duration>)> {
>>>>>>> e1292437
        match std::mem::replace(&mut self.task, ExecutorTask::None) {
            ExecutorTask::None => Err(ErrorCode::Internal("Execute none task.")),
            ExecutorTask::Sync(processor) => self.execute_sync_task::<ENABLE_PROFILING>(processor),
            ExecutorTask::AsyncCompleted(task) => match task.res {
                Ok(_) => Ok((task.id, true, task.elapsed)),
                Err(cause) => Err(cause),
            },
        }
    }

<<<<<<< HEAD
    /// # Safety
    unsafe fn execute_sync_task(&mut self, processor: ProcessorPtr) -> Result<Option<NodeIndex>> {
        processor.process()?;
        Ok(Some(processor.id()))
=======
    unsafe fn execute_sync_task<const ENABLE_PROFILING: bool>(
        &mut self,
        proc: ProcessorPtr,
    ) -> Result<(NodeIndex, bool, Option<Duration>)> {
        match ENABLE_PROFILING {
            true => {
                let instant = Instant::now();
                proc.process()?;
                Ok((proc.id(), false, Some(instant.elapsed())))
            }
            false => {
                proc.process()?;
                Ok((proc.id(), false, None))
            }
        }
>>>>>>> e1292437
    }

    pub fn get_workers_condvar(&self) -> &Arc<WorkersCondvar> {
        &self.workers_condvar
    }
}

impl Debug for ExecutorTask {
    fn fmt(&self, f: &mut Formatter<'_>) -> core::fmt::Result {
        unsafe {
            match self {
                ExecutorTask::None => write!(f, "ExecutorTask::None"),
                ExecutorTask::Sync(p) => write!(
                    f,
                    "ExecutorTask::Sync {{ id: {}, name: {}}}",
                    p.id().index(),
                    p.name()
                ),
                ExecutorTask::AsyncCompleted(_) => write!(f, "ExecutorTask::CompletedAsync"),
            }
        }
    }
}<|MERGE_RESOLUTION|>--- conflicted
+++ resolved
@@ -69,14 +69,10 @@
         std::mem::replace(&mut self.task, ExecutorTask::None)
     }
 
-<<<<<<< HEAD
     /// # Safety
-    pub unsafe fn execute_task(&mut self) -> Result<Option<NodeIndex>> {
-=======
     pub unsafe fn execute_task<const ENABLE_PROFILING: bool>(
         &mut self,
     ) -> Result<(NodeIndex, bool, Option<Duration>)> {
->>>>>>> e1292437
         match std::mem::replace(&mut self.task, ExecutorTask::None) {
             ExecutorTask::None => Err(ErrorCode::Internal("Execute none task.")),
             ExecutorTask::Sync(processor) => self.execute_sync_task::<ENABLE_PROFILING>(processor),
@@ -87,12 +83,7 @@
         }
     }
 
-<<<<<<< HEAD
     /// # Safety
-    unsafe fn execute_sync_task(&mut self, processor: ProcessorPtr) -> Result<Option<NodeIndex>> {
-        processor.process()?;
-        Ok(Some(processor.id()))
-=======
     unsafe fn execute_sync_task<const ENABLE_PROFILING: bool>(
         &mut self,
         proc: ProcessorPtr,
@@ -108,7 +99,6 @@
                 Ok((proc.id(), false, None))
             }
         }
->>>>>>> e1292437
     }
 
     pub fn get_workers_condvar(&self) -> &Arc<WorkersCondvar> {
