--- conflicted
+++ resolved
@@ -104,9 +104,8 @@
         Ok(())
     }
 
-<<<<<<< HEAD
-    fn outer_scan(&mut self, task: usize) -> Result<()> {
-        let data_blocks = self.join_state.outer_scan(task, &mut self.probe_state)?;
+    fn final_scan(&mut self, task: usize) -> Result<()> {
+        let data_blocks = self.join_state.final_scan(task, &mut self.probe_state)?;
         for datablock in data_blocks.into_iter() {
             if datablock.num_rows() >= JOIN_MAX_BLOCK_SIZE {
                 self.output_data_blocks.push_back(datablock);
@@ -121,11 +120,6 @@
                 self.output_buffer.clear();
             }
         }
-=======
-    fn final_scan(&mut self, task: usize) -> Result<()> {
-        self.output_data_blocks
-            .extend(self.join_state.final_scan(task, &mut self.probe_state)?);
->>>>>>> 1fd754c1
         Ok(())
     }
 }
