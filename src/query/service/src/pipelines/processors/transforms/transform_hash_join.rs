--- conflicted
+++ resolved
@@ -33,12 +33,8 @@
     Build,
     Finalize,
     Probe,
-<<<<<<< HEAD
     FinalScan,
-=======
-    OuterScan,
     Finished,
->>>>>>> 16b8443b
 }
 
 pub struct TransformHashJoinProbe {
@@ -152,11 +148,7 @@
                 }
 
                 if self.input_port.is_finished() {
-<<<<<<< HEAD
-                    if self.join_state.need_outer_scan() || self.join_state.need_mark_scan() {
-=======
-                    return if self.join_state.need_outer_scan() {
->>>>>>> 16b8443b
+                    return if self.join_state.need_outer_scan() || self.join_state.need_mark_scan() {
                         self.join_state.probe_done()?;
                         Ok(Event::Async)
                     } else {
@@ -236,11 +228,7 @@
                 self.join_state.wait_probe_finish().await?;
                 self.step = HashJoinStep::FinalScan;
             }
-<<<<<<< HEAD
-            HashJoinStep::FinalScan => unreachable!(),
-=======
-            HashJoinStep::OuterScan | HashJoinStep::Finished => unreachable!(),
->>>>>>> 16b8443b
+            HashJoinStep::FinalScan | HashJoinStep::Finished => unreachable!(),
         };
         Ok(())
     }
@@ -313,12 +301,8 @@
                 true => Ok(Event::Finished),
             },
             HashJoinStep::Probe => unreachable!(),
-<<<<<<< HEAD
             HashJoinStep::FinalScan => unreachable!(),
-=======
-            HashJoinStep::OuterScan => unreachable!(),
             HashJoinStep::Finished => Ok(Event::Finished),
->>>>>>> 16b8443b
         }
     }
 
@@ -342,14 +326,9 @@
                     self.join_state.finalize_done()
                 }
             }
-<<<<<<< HEAD
-            HashJoinStep::Probe => unreachable!(),
-            HashJoinStep::FinalScan => unreachable!(),
-=======
-            HashJoinStep::Probe | HashJoinStep::OuterScan | HashJoinStep::Finished => {
+            HashJoinStep::Probe | HashJoinStep::FinalScan | HashJoinStep::Finished => {
                 unreachable!()
             }
->>>>>>> 16b8443b
         }
     }
 
