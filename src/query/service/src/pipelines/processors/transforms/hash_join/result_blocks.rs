--- conflicted
+++ resolved
@@ -75,521 +75,7 @@
     where
         IT: Iterator<Item = Self::KeyRef<'a>> + TrustedLen,
     {
-        fn mark_join<Key, IT>(
-            hash_table: &HashMap<Key, Vec<RowPtr>>,
-            join_hash_table: &JoinHashTable,
-            probe_state: &mut ProbeState,
-            keys_iter: IT,
-            input: &DataBlock,
-        ) -> Result<()>
-        where
-            Key: HashtableKeyable + Clone + 'static,
-            IT: Iterator<Item = Key> + TrustedLen,
-        {
-            // `probe_column` is the subquery result column.
-            // For sql: select * from t1 where t1.a in (select t2.a from t2); t2.a is the `probe_column`,
-            let probe_column = input.column(0);
-            // Check if there is any null in the probe column.
-            if let Some(validity) = probe_column.validity().1 {
-                if validity.unset_bits() > 0 {
-                    let mut has_null = join_hash_table
-                        .hash_join_desc
-                        .marker_join_desc
-                        .has_null
-                        .write();
-                    *has_null = true;
-                }
-            }
-            let probe_indexs = &mut probe_state.probe_indexs;
-            let build_indexs = &mut probe_state.build_indexs;
-            let valids = &probe_state.valids;
-            for (i, key) in keys_iter.enumerate() {
-                let probe_result_ptr = if join_hash_table.hash_join_desc.from_correlated_subquery {
-                    hash_table.entry(&key)
-                } else {
-                    probe_key(hash_table, key, valids, i)
-                };
-                if let Some(v) = probe_result_ptr {
-                    let probe_result_ptrs = v.get();
-                    build_indexs.extend_from_slice(probe_result_ptrs);
-                    probe_indexs.extend(std::iter::repeat(i as u32).take(probe_result_ptrs.len()));
-                    for ptr in probe_result_ptrs {
-                        // If has other conditions, we'll process marker later
-                        if join_hash_table.hash_join_desc.other_predicate.is_none() {
-                            // If find join partner, set the marker to true.
-                            let mut self_row_ptrs = join_hash_table.row_ptrs.write();
-                            if let Some(p) = self_row_ptrs.iter_mut().find(|p| (*p).eq(&ptr)) {
-                                p.marker = Some(MarkerKind::True);
-                            }
-                        }
-                    }
-                }
-            }
-            if join_hash_table.hash_join_desc.other_predicate.is_none() {
-                return Ok(());
-            }
-
-            if join_hash_table.hash_join_desc.from_correlated_subquery {
-                // Must be correlated ANY subquery, we won't need to check `has_null` in `mark_join_blocks`.
-                // In the following, if value is Null and Marker is False, we'll set the marker to Null
-                let mut has_null = join_hash_table
-                    .hash_join_desc
-                    .marker_join_desc
-                    .has_null
-                    .write();
-                *has_null = false;
-            }
-            let probe_block = DataBlock::block_take_by_indices(input, probe_indexs)?;
-            let build_block = join_hash_table.row_space.gather(build_indexs)?;
-            let merged_block = join_hash_table.merge_eq_block(&build_block, &probe_block)?;
-            let func_ctx = join_hash_table.ctx.try_get_function_context()?;
-            let type_vector = join_hash_table
-                .hash_join_desc
-                .other_predicate
-                .as_ref()
-                .unwrap()
-                .eval(&func_ctx, &merged_block)?;
-            let filter_column = type_vector.vector();
-            let boolean_viewer = BooleanViewer::try_create(filter_column)?;
-            let mut row_ptrs = join_hash_table.row_ptrs.write();
-            for (idx, build_index) in build_indexs.iter().enumerate() {
-                let self_row_ptr = row_ptrs.iter_mut().find(|p| (*p).eq(&build_index)).unwrap();
-                if !boolean_viewer.valid_at(idx) {
-                    if self_row_ptr.marker == Some(MarkerKind::False) {
-                        self_row_ptr.marker = Some(MarkerKind::Null);
-                    }
-                } else if boolean_viewer.value_at(idx) {
-                    self_row_ptr.marker = Some(MarkerKind::True);
-                }
-            }
-            Ok(())
-        }
-
-        fn semi_anti_join<const SEMI: bool, Key, IT>(
-            hash_table: &HashMap<Key, Vec<RowPtr>>,
-            join_hash_table: &JoinHashTable,
-            probe_state: &mut ProbeState,
-            keys_iter: IT,
-            input: &DataBlock,
-        ) -> Result<DataBlock>
-        where
-            Key: HashtableKeyable + Clone + 'static,
-            IT: Iterator<Item = Key> + TrustedLen,
-        {
-            let probe_indexs = &mut probe_state.probe_indexs;
-            let valids = &probe_state.valids;
-
-            for (i, key) in keys_iter.enumerate() {
-                let probe_result_ptr = if join_hash_table.hash_join_desc.from_correlated_subquery {
-                    hash_table.entry(&key)
-                } else {
-                    probe_key(hash_table, key, valids, i)
-                };
-
-                match (probe_result_ptr, SEMI) {
-                    (Some(_), true) | (None, false) => {
-                        probe_indexs.push(i as u32);
-                    }
-                    _ => {}
-                }
-            }
-            DataBlock::block_take_by_indices(input, probe_indexs)
-        }
-
-        fn semi_anti_join_with_other_conjunct<const SEMI: bool, Key, IT>(
-            hash_table: &HashMap<Key, Vec<RowPtr>>,
-            join_hash_table: &JoinHashTable,
-            probe_state: &mut ProbeState,
-            keys_iter: IT,
-            input: &DataBlock,
-        ) -> Result<DataBlock>
-        where
-            Key: HashtableKeyable + Clone + 'static,
-            IT: Iterator<Item = Key> + TrustedLen,
-        {
-            let probe_indexs = &mut probe_state.probe_indexs;
-            let build_indexs = &mut probe_state.build_indexs;
-            let valids = &probe_state.valids;
-            let row_state = &mut probe_state.row_state;
-
-            // For semi join, it defaults to all
-            row_state.resize(keys_iter.size_hint().0, 0);
-
-            let mut dummys = 0;
-
-            for (i, key) in keys_iter.enumerate() {
-                let probe_result_ptr = if join_hash_table.hash_join_desc.from_correlated_subquery {
-                    hash_table.entry(&key)
-                } else {
-                    probe_key(hash_table, key, valids, i)
-                };
-
-                match (probe_result_ptr, SEMI) {
-                    (Some(v), _) => {
-                        let probe_result_ptrs = v.get();
-                        build_indexs.extend_from_slice(probe_result_ptrs);
-                        probe_indexs
-                            .extend(std::iter::repeat(i as u32).take(probe_result_ptrs.len()));
-
-                        if !SEMI {
-                            row_state[i] += probe_result_ptrs.len() as u32;
-                        }
-                    }
-
-                    (None, false) => {
-                        // dummy row ptr
-                        build_indexs.push(RowPtr {
-                            chunk_index: 0,
-                            row_index: 0,
-                            marker: None,
-                        });
-                        probe_indexs.push(i as u32);
-
-                        dummys += 1;
-                        // must not be filtered out， so we should not increase the row_state for anti join
-                        // row_state[i] += 1;
-                    }
-                    _ => {}
-                }
-            }
-            let probe_block = DataBlock::block_take_by_indices(input, probe_indexs)?;
-            // faster path for anti join
-            if dummys == probe_indexs.len() {
-                return Ok(probe_block);
-            }
-
-            let build_block = join_hash_table.row_space.gather(build_indexs)?;
-            let merged_block = join_hash_table.merge_eq_block(&build_block, &probe_block)?;
-
-            let (bm, all_true, all_false) = join_hash_table.get_other_filters(
-                &merged_block,
-                join_hash_table
-                    .hash_join_desc
-                    .other_predicate
-                    .as_ref()
-                    .unwrap(),
-            )?;
-
-            let mut bm = match (bm, all_true, all_false) {
-                (Some(b), _, _) => b.into_mut().right().unwrap(),
-                (_, true, _) => MutableBitmap::from_len_set(merged_block.num_rows()),
-                (_, _, true) => MutableBitmap::from_len_zeroed(merged_block.num_rows()),
-                // must be one of above
-                _ => unreachable!(),
-            };
-
-            if SEMI {
-                JoinHashTable::fill_null_for_semi_join(&mut bm, probe_indexs, row_state);
-            } else {
-                JoinHashTable::fill_null_for_anti_join(&mut bm, probe_indexs, row_state);
-            }
-
-            let predicate = BooleanColumn::from_arrow_data(bm.into()).arc();
-            DataBlock::filter_block(probe_block, &predicate)
-        }
-
-        fn left_or_single_join<const WITH_OTHER_CONJUNCT: bool, Key, IT>(
-            hash_table: &HashMap<Key, Vec<RowPtr>>,
-            join_hash_table: &JoinHashTable,
-            probe_state: &mut ProbeState,
-            keys_iter: IT,
-            input: &DataBlock,
-        ) -> Result<DataBlock>
-        where
-            Key: HashtableKeyable + Clone + 'static,
-            IT: Iterator<Item = Key> + TrustedLen,
-        {
-            let probe_indexs = &mut probe_state.probe_indexs;
-            let build_indexs = &mut probe_state.build_indexs;
-            let valids = &probe_state.valids;
-
-            let row_state = &mut probe_state.row_state;
-
-            if WITH_OTHER_CONJUNCT {
-                row_state.resize(keys_iter.size_hint().0, 0);
-            }
-
-            let mut validity = MutableBitmap::new();
-            for (i, key) in keys_iter.enumerate() {
-                let probe_result_ptr = if join_hash_table.hash_join_desc.from_correlated_subquery {
-                    hash_table.entry(&key)
-                } else {
-                    probe_key(hash_table, key, valids, i)
-                };
-
-                match probe_result_ptr {
-                    Some(v) => {
-                        let probe_result_ptrs = v.get();
-                        if join_hash_table.hash_join_desc.join_type == JoinType::Single
-                            && probe_result_ptrs.len() > 1
-                        {
-                            return Err(ErrorCode::LogicalError(
-                                "Scalar subquery can't return more than one row",
-                            ));
-                        }
-                        build_indexs.extend_from_slice(probe_result_ptrs);
-                        probe_indexs
-                            .extend(std::iter::repeat(i as u32).take(probe_result_ptrs.len()));
-
-                        if WITH_OTHER_CONJUNCT {
-                            row_state[i] += probe_result_ptrs.len() as u32;
-                        }
-                        validity.extend_constant(probe_result_ptrs.len(), true);
-                    }
-                    None => {
-                        // dummy row ptr
-                        build_indexs.push(RowPtr {
-                            chunk_index: 0,
-                            row_index: 0,
-                            marker: None,
-                        });
-                        probe_indexs.push(i as u32);
-                        validity.push(false);
-
-                        if WITH_OTHER_CONJUNCT {
-                            row_state[i] += 1;
-                        }
-                    }
-                }
-            }
-
-            let validity: Bitmap = validity.into();
-            let build_block = if !join_hash_table.hash_join_desc.from_correlated_subquery
-                && join_hash_table.hash_join_desc.join_type == JoinType::Single
-                && validity.unset_bits() == input.num_rows()
-            {
-                // Uncorrelated scalar subquery and no row was returned by subquery
-                // We just construct a block with NULLs
-                let build_data_schema = join_hash_table.row_space.data_schema.clone();
-                assert_eq!(build_data_schema.fields().len(), 1);
-                let data_type = build_data_schema.field(0).data_type().clone();
-                let nullable_type = if let DataTypeImpl::Nullable(..) = data_type {
-                    data_type
-                } else {
-                    NullableType::new_impl(data_type)
-                };
-                let null_column =
-                    nullable_type.create_column(&vec![DataValue::Null; input.num_rows()])?;
-                DataBlock::create(build_data_schema, vec![null_column])
-            } else {
-                join_hash_table.row_space.gather(build_indexs)?
-            };
-
-            let nullable_columns =
-                if join_hash_table.row_space.datablocks().is_empty() && !build_indexs.is_empty() {
-                    build_block
-                        .columns()
-                        .iter()
-                        .map(|c| {
-                            c.data_type()
-                                .create_constant_column(&DataValue::Null, build_indexs.len())
-                        })
-                        .collect::<Result<Vec<_>>>()?
-                } else {
-                    build_block
-                        .columns()
-                        .iter()
-                        .map(|c| JoinHashTable::set_validity(c, &validity))
-                        .collect::<Result<Vec<_>>>()?
-                };
-            let nullable_build_block = DataBlock::create(
-                join_hash_table.row_space.data_schema.clone(),
-                nullable_columns.clone(),
-            );
-            let probe_block = DataBlock::block_take_by_indices(input, probe_indexs)?;
-            let merged_block =
-                join_hash_table.merge_eq_block(&nullable_build_block, &probe_block)?;
-
-            if !WITH_OTHER_CONJUNCT {
-                return Ok(merged_block);
-            }
-
-            let (bm, all_true, all_false) = join_hash_table.get_other_filters(
-                &merged_block,
-                join_hash_table
-                    .hash_join_desc
-                    .other_predicate
-                    .as_ref()
-                    .unwrap(),
-            )?;
-
-            if all_true {
-                return Ok(merged_block);
-            }
-
-            let validity = match (bm, all_false) {
-                (Some(b), _) => b,
-                (None, true) => Bitmap::new_zeroed(merged_block.num_rows()),
-                // must be one of above
-                _ => unreachable!(),
-            };
-
-            let nullable_columns = nullable_columns
-                .iter()
-                .map(|c| JoinHashTable::set_validity(c, &validity))
-                .collect::<Result<Vec<_>>>()?;
-            let nullable_build_block = DataBlock::create(
-                join_hash_table.row_space.data_schema.clone(),
-                nullable_columns.clone(),
-            );
-            let merged_block =
-                join_hash_table.merge_eq_block(&nullable_build_block, &probe_block)?;
-
-            let mut bm = validity.into_mut().right().unwrap();
-
-            JoinHashTable::fill_null_for_left_join(&mut bm, probe_indexs, row_state);
-            let predicate = BooleanColumn::from_arrow_data(bm.into()).arc();
-            DataBlock::filter_block(merged_block, &predicate)
-        }
-
-        #[inline]
-        fn probe_key<'a, Key: HashtableKeyable>(
-            hash_table: &'a HashMap<Key, Vec<RowPtr>>,
-            key: Key,
-            valids: &Option<Bitmap>,
-            i: usize,
-        ) -> Option<&'a HashtableEntry<Key, Vec<RowPtr>>> {
-            if valids.as_ref().map_or(true, |v| v.get_bit(i)) {
-                return hash_table.entry(&key);
-            }
-            None
-        }
-
-        let probe_indexs = &mut probe_state.probe_indexs;
-        let build_indexs = &mut probe_state.build_indexs;
-        let valids = &probe_state.valids;
-
-        let mut results: Vec<DataBlock> = vec![];
-        match join_hash_table.hash_join_desc.join_type {
-            JoinType::Inner => {
-                for (i, key) in keys_iter.enumerate() {
-                    // If the join is derived from correlated subquery, then null equality is safe.
-                    let probe_result_ptr =
-                        if join_hash_table.hash_join_desc.from_correlated_subquery {
-                            self.entry(&key)
-                        } else {
-                            probe_key(self, key, valids, i)
-                        };
-                    match probe_result_ptr {
-                        Some(v) => {
-                            let probe_result_ptrs = v.get();
-                            build_indexs.extend_from_slice(probe_result_ptrs);
-
-                            for _ in probe_result_ptrs {
-                                probe_indexs.push(i as u32);
-                            }
-                        }
-                        None => continue,
-                    }
-                }
-
-                let build_block = join_hash_table.row_space.gather(build_indexs)?;
-                let probe_block = DataBlock::block_take_by_indices(input, probe_indexs)?;
-                let merged_block = join_hash_table.merge_eq_block(&build_block, &probe_block)?;
-
-                match &join_hash_table.hash_join_desc.other_predicate {
-                    Some(other_predicate) => {
-                        let func_ctx = join_hash_table.ctx.try_get_function_context()?;
-                        let filter_vector = other_predicate.eval(&func_ctx, &merged_block)?;
-                        results.push(DataBlock::filter_block(
-                            merged_block,
-                            filter_vector.vector(),
-                        )?);
-                    }
-                    None => results.push(merged_block),
-                }
-            }
-            JoinType::Semi => {
-                if join_hash_table.hash_join_desc.other_predicate.is_none() {
-                    let result = semi_anti_join::<true, _, _>(
-                        self,
-                        join_hash_table,
-                        probe_state,
-                        keys_iter,
-                        input,
-                    )?;
-                    return Ok(vec![result]);
-                } else {
-                    let result = semi_anti_join_with_other_conjunct::<true, _, _>(
-                        self,
-                        join_hash_table,
-                        probe_state,
-                        keys_iter,
-                        input,
-                    )?;
-                    return Ok(vec![result]);
-                }
-            }
-            JoinType::Anti => {
-                if join_hash_table.hash_join_desc.other_predicate.is_none() {
-                    let result = semi_anti_join::<false, _, _>(
-                        self,
-                        join_hash_table,
-                        probe_state,
-                        keys_iter,
-                        input,
-                    )?;
-                    return Ok(vec![result]);
-                } else {
-                    let result = semi_anti_join_with_other_conjunct::<false, _, _>(
-                        self,
-                        join_hash_table,
-                        probe_state,
-                        keys_iter,
-                        input,
-                    )?;
-                    return Ok(vec![result]);
-                }
-            }
-            // Single join is similar to left join, but the result is a single row.
-<<<<<<< HEAD
-            JoinType::Left | JoinType::Single => {
-                if join_hash_table.hash_join_desc.other_predicate.is_none() {
-                    let result = left_or_single_join::<false, _, _>(
-                        self,
-                        join_hash_table,
-=======
-            JoinType::Left | JoinType::Single | JoinType::Full => {
-                if self.hash_join_desc.other_predicate.is_none() {
-                    let result = self.left_or_single_join::<false, _, _>(
-                        hash_table,
->>>>>>> ae600b5a
-                        probe_state,
-                        keys_iter,
-                        input,
-                    )?;
-                    return Ok(vec![result]);
-                } else {
-                    let result = left_or_single_join::<true, _, _>(
-                        self,
-                        join_hash_table,
-                        probe_state,
-                        keys_iter,
-                        input,
-                    )?;
-                    return Ok(vec![result]);
-                }
-            }
-            JoinType::Right => {
-                todo!()
-            }
-            Mark => {
-                results.push(DataBlock::empty());
-                // Three cases will produce Mark join:
-                // 1. uncorrelated ANY subquery: only have one kind of join condition, equi-condition or non-equi-condition.
-                // 2. correlated ANY subquery: must have two kinds of join condition, one is equi-condition and the other is non-equi-condition.
-                //    equi-condition is subquery's outer columns with subquery's derived columns.
-                //    non-equi-condition is subquery's child expr with subquery's output column.
-                //    for example: select * from t1 where t1.a = ANY (select t2.a from t2 where t2.b = t1.b); [t1: a, b], [t2: a, b]
-                //    subquery's outer columns: t1.b, and it'll derive a new column: subquery_5 when subquery cross join t1;
-                //    so equi-condition is t1.b = subquery_5, and non-equi-condition is t1.a = t2.a.
-                // 3. Correlated Exists subquery： only have one kind of join condition, equi-condition.
-                //    equi-condition is subquery's outer columns with subquery's derived columns. (see the above example in correlated ANY subquery)
-                mark_join(self, join_hash_table, probe_state, keys_iter, input)?;
-            }
-            _ => unreachable!(),
-        }
-        Ok(results)
+        todo!()
     }
 }
 
@@ -607,657 +93,7 @@
     where
         IT: Iterator<Item = Self::KeyRef<'a>> + TrustedLen,
     {
-        fn mark_join<'a, IT>(
-            hash_table: &UnsizedHashMap<[u8], Vec<RowPtr>>,
-            join_hash_table: &JoinHashTable,
-            probe_state: &mut ProbeState,
-            keys_iter: IT,
-            input: &DataBlock,
-        ) -> Result<()>
-        where
-            IT: Iterator<Item = &'a [u8]> + TrustedLen,
-        {
-            // `probe_column` is the subquery result column.
-            // For sql: select * from t1 where t1.a in (select t2.a from t2); t2.a is the `probe_column`,
-            let probe_column = input.column(0);
-            // Check if there is any null in the probe column.
-            if let Some(validity) = probe_column.validity().1 {
-                if validity.unset_bits() > 0 {
-                    let mut has_null = join_hash_table
-                        .hash_join_desc
-                        .marker_join_desc
-                        .has_null
-                        .write();
-                    *has_null = true;
-                }
-            }
-            let probe_indexs = &mut probe_state.probe_indexs;
-            let build_indexs = &mut probe_state.build_indexs;
-            let valids = &probe_state.valids;
-            for (i, key) in keys_iter.enumerate() {
-                let probe_result_ptr = if join_hash_table.hash_join_desc.from_correlated_subquery {
-                    hash_table.entry(&key)
-                } else {
-                    probe_key(hash_table, key, valids, i)
-                };
-                if let Some(v) = probe_result_ptr {
-                    let probe_result_ptrs = v.get();
-                    build_indexs.extend_from_slice(probe_result_ptrs);
-                    probe_indexs.extend(std::iter::repeat(i as u32).take(probe_result_ptrs.len()));
-                    for ptr in probe_result_ptrs {
-                        // If has other conditions, we'll process marker later
-                        if join_hash_table.hash_join_desc.other_predicate.is_none() {
-                            // If find join partner, set the marker to true.
-                            let mut self_row_ptrs = join_hash_table.row_ptrs.write();
-                            if let Some(p) = self_row_ptrs.iter_mut().find(|p| (*p).eq(&ptr)) {
-                                p.marker = Some(MarkerKind::True);
-                            }
-                        }
-                    }
-                }
-            }
-            if join_hash_table.hash_join_desc.other_predicate.is_none() {
-                return Ok(());
-            }
-
-            if join_hash_table.hash_join_desc.from_correlated_subquery {
-                // Must be correlated ANY subquery, we won't need to check `has_null` in `mark_join_blocks`.
-                // In the following, if value is Null and Marker is False, we'll set the marker to Null
-                let mut has_null = join_hash_table
-                    .hash_join_desc
-                    .marker_join_desc
-                    .has_null
-                    .write();
-                *has_null = false;
-            }
-            let probe_block = DataBlock::block_take_by_indices(input, probe_indexs)?;
-            let build_block = join_hash_table.row_space.gather(build_indexs)?;
-            let merged_block = join_hash_table.merge_eq_block(&build_block, &probe_block)?;
-            let func_ctx = join_hash_table.ctx.try_get_function_context()?;
-            let type_vector = join_hash_table
-                .hash_join_desc
-                .other_predicate
-                .as_ref()
-                .unwrap()
-                .eval(&func_ctx, &merged_block)?;
-            let filter_column = type_vector.vector();
-            let boolean_viewer = BooleanViewer::try_create(filter_column)?;
-            let mut row_ptrs = join_hash_table.row_ptrs.write();
-            for (idx, build_index) in build_indexs.iter().enumerate() {
-                let self_row_ptr = row_ptrs.iter_mut().find(|p| (*p).eq(&build_index)).unwrap();
-                if !boolean_viewer.valid_at(idx) {
-                    if self_row_ptr.marker == Some(MarkerKind::False) {
-                        self_row_ptr.marker = Some(MarkerKind::Null);
-                    }
-                } else if boolean_viewer.value_at(idx) {
-                    self_row_ptr.marker = Some(MarkerKind::True);
-                }
-            }
-            Ok(())
-        }
-
-        fn semi_anti_join<'a, const SEMI: bool, IT>(
-            hash_table: &UnsizedHashMap<[u8], Vec<RowPtr>>,
-            join_hash_table: &JoinHashTable,
-            probe_state: &mut ProbeState,
-            keys_iter: IT,
-            input: &DataBlock,
-        ) -> Result<DataBlock>
-        where
-            IT: Iterator<Item = &'a [u8]> + TrustedLen,
-        {
-            let probe_indexs = &mut probe_state.probe_indexs;
-            let valids = &probe_state.valids;
-
-            for (i, key) in keys_iter.enumerate() {
-                let probe_result_ptr = if join_hash_table.hash_join_desc.from_correlated_subquery {
-                    hash_table.entry(&key)
-                } else {
-                    probe_key(hash_table, key, valids, i)
-                };
-
-                match (probe_result_ptr, SEMI) {
-                    (Some(_), true) | (None, false) => {
-                        probe_indexs.push(i as u32);
-                    }
-                    _ => {}
-                }
-            }
-            DataBlock::block_take_by_indices(input, probe_indexs)
-        }
-
-        fn semi_anti_join_with_other_conjunct<'a, const SEMI: bool, IT>(
-            hash_table: &UnsizedHashMap<[u8], Vec<RowPtr>>,
-            join_hash_table: &JoinHashTable,
-            probe_state: &mut ProbeState,
-            keys_iter: IT,
-            input: &DataBlock,
-        ) -> Result<DataBlock>
-        where
-            IT: Iterator<Item = &'a [u8]> + TrustedLen,
-        {
-            let probe_indexs = &mut probe_state.probe_indexs;
-            let build_indexs = &mut probe_state.build_indexs;
-            let valids = &probe_state.valids;
-            let row_state = &mut probe_state.row_state;
-
-            // For semi join, it defaults to all
-            row_state.resize(keys_iter.size_hint().0, 0);
-
-            let mut dummys = 0;
-
-            for (i, key) in keys_iter.enumerate() {
-                let probe_result_ptr = if join_hash_table.hash_join_desc.from_correlated_subquery {
-                    hash_table.entry(&key)
-                } else {
-                    probe_key(hash_table, key, valids, i)
-                };
-
-                match (probe_result_ptr, SEMI) {
-                    (Some(v), _) => {
-                        let probe_result_ptrs = v.get();
-                        build_indexs.extend_from_slice(probe_result_ptrs);
-                        probe_indexs
-                            .extend(std::iter::repeat(i as u32).take(probe_result_ptrs.len()));
-
-                        if !SEMI {
-                            row_state[i] += probe_result_ptrs.len() as u32;
-                        }
-                    }
-
-                    (None, false) => {
-                        // dummy row ptr
-                        build_indexs.push(RowPtr {
-                            chunk_index: 0,
-                            row_index: 0,
-                            marker: None,
-                        });
-                        probe_indexs.push(i as u32);
-
-                        dummys += 1;
-                        // must not be filtered out， so we should not increase the row_state for anti join
-                        // row_state[i] += 1;
-                    }
-                    _ => {}
-                }
-            }
-            let probe_block = DataBlock::block_take_by_indices(input, probe_indexs)?;
-            // faster path for anti join
-            if dummys == probe_indexs.len() {
-                return Ok(probe_block);
-            }
-
-            let build_block = join_hash_table.row_space.gather(build_indexs)?;
-            let merged_block = join_hash_table.merge_eq_block(&build_block, &probe_block)?;
-
-            let (bm, all_true, all_false) = join_hash_table.get_other_filters(
-                &merged_block,
-                join_hash_table
-                    .hash_join_desc
-                    .other_predicate
-                    .as_ref()
-                    .unwrap(),
-            )?;
-
-            let mut bm = match (bm, all_true, all_false) {
-                (Some(b), _, _) => b.into_mut().right().unwrap(),
-                (_, true, _) => MutableBitmap::from_len_set(merged_block.num_rows()),
-                (_, _, true) => MutableBitmap::from_len_zeroed(merged_block.num_rows()),
-                // must be one of above
-                _ => unreachable!(),
-            };
-
-            if SEMI {
-                JoinHashTable::fill_null_for_semi_join(&mut bm, probe_indexs, row_state);
-            } else {
-                JoinHashTable::fill_null_for_anti_join(&mut bm, probe_indexs, row_state);
-            }
-
-            let predicate = BooleanColumn::from_arrow_data(bm.into()).arc();
-            DataBlock::filter_block(probe_block, &predicate)
-        }
-
-        fn left_or_single_join<'a, const WITH_OTHER_CONJUNCT: bool, IT>(
-            hash_table: &UnsizedHashMap<[u8], Vec<RowPtr>>,
-            join_hash_table: &JoinHashTable,
-            probe_state: &mut ProbeState,
-            keys_iter: IT,
-            input: &DataBlock,
-        ) -> Result<DataBlock>
-        where
-            IT: Iterator<Item = &'a [u8]> + TrustedLen,
-        {
-            let probe_indexs = &mut probe_state.probe_indexs;
-            let build_indexs = &mut probe_state.build_indexs;
-            let valids = &probe_state.valids;
-
-<<<<<<< HEAD
-            let row_state = &mut probe_state.row_state;
-=======
-    fn left_or_single_join<const WITH_OTHER_CONJUNCT: bool, Key, IT>(
-        &self,
-        hash_table: &HashMap<Key, Vec<RowPtr>>,
-        probe_state: &mut ProbeState,
-        keys_iter: IT,
-        input: &DataBlock,
-    ) -> Result<DataBlock>
-    where
-        Key: HashTableKeyable + Clone + 'static,
-        IT: Iterator<Item = Key> + TrustedLen,
-    {
-        let probe_indexs = &mut probe_state.probe_indexs;
-        let local_build_indexes = &mut probe_state.build_indexs;
-        let valids = &probe_state.valids;
->>>>>>> ae600b5a
-
-            if WITH_OTHER_CONJUNCT {
-                row_state.resize(keys_iter.size_hint().0, 0);
-            }
-
-            let mut validity = MutableBitmap::new();
-            for (i, key) in keys_iter.enumerate() {
-                let probe_result_ptr = if join_hash_table.hash_join_desc.from_correlated_subquery {
-                    hash_table.entry(&key)
-                } else {
-                    probe_key(hash_table, key, valids, i)
-                };
-
-                match probe_result_ptr {
-                    Some(v) => {
-                        let probe_result_ptrs = v.get();
-                        if join_hash_table.hash_join_desc.join_type == JoinType::Single
-                            && probe_result_ptrs.len() > 1
-                        {
-                            return Err(ErrorCode::LogicalError(
-                                "Scalar subquery can't return more than one row",
-                            ));
-                        }
-                        build_indexs.extend_from_slice(probe_result_ptrs);
-                        probe_indexs
-                            .extend(std::iter::repeat(i as u32).take(probe_result_ptrs.len()));
-
-<<<<<<< HEAD
-                        if WITH_OTHER_CONJUNCT {
-                            row_state[i] += probe_result_ptrs.len() as u32;
-                        }
-                        validity.extend_constant(probe_result_ptrs.len(), true);
-                    }
-                    None => {
-                        // dummy row ptr
-                        build_indexs.push(RowPtr {
-                            chunk_index: 0,
-                            row_index: 0,
-                            marker: None,
-                        });
-                        probe_indexs.push(i as u32);
-                        validity.push(false);
-
-                        if WITH_OTHER_CONJUNCT {
-                            row_state[i] += 1;
-                        }
-=======
-            match probe_result_ptr {
-                Some(v) => {
-                    let probe_result_ptrs = v.get_value();
-                    if self.hash_join_desc.join_type == JoinType::Full {
-                        let mut build_indexes =
-                            self.hash_join_desc.right_join_desc.build_indexes.write();
-                        build_indexes.extend(probe_result_ptrs);
-                    }
-                    if self.hash_join_desc.join_type == JoinType::Single
-                        && probe_result_ptrs.len() > 1
-                    {
-                        return Err(ErrorCode::LogicalError(
-                            "Scalar subquery can't return more than one row",
-                        ));
-                    }
-                    local_build_indexes.extend_from_slice(probe_result_ptrs);
-                    probe_indexs.extend(std::iter::repeat(i as u32).take(probe_result_ptrs.len()));
-
-                    if WITH_OTHER_CONJUNCT {
-                        row_state[i] += probe_result_ptrs.len() as u32;
-                    }
-                    validity.extend_constant(probe_result_ptrs.len(), true);
-                }
-                None => {
-                    // dummy row ptr
-                    local_build_indexes.push(RowPtr {
-                        chunk_index: 0,
-                        row_index: 0,
-                        marker: None,
-                    });
-                    probe_indexs.push(i as u32);
-                    validity.push(false);
-
-                    if WITH_OTHER_CONJUNCT {
-                        row_state[i] += 1;
->>>>>>> ae600b5a
-                    }
-                }
-            }
-
-            let validity: Bitmap = validity.into();
-            let build_block = if !join_hash_table.hash_join_desc.from_correlated_subquery
-                && join_hash_table.hash_join_desc.join_type == JoinType::Single
-                && validity.unset_bits() == input.num_rows()
-            {
-                // Uncorrelated scalar subquery and no row was returned by subquery
-                // We just construct a block with NULLs
-                let build_data_schema = join_hash_table.row_space.data_schema.clone();
-                assert_eq!(build_data_schema.fields().len(), 1);
-                let data_type = build_data_schema.field(0).data_type().clone();
-                let nullable_type = if let DataTypeImpl::Nullable(..) = data_type {
-                    data_type
-                } else {
-                    NullableType::new_impl(data_type)
-                };
-                let null_column =
-                    nullable_type.create_column(&vec![DataValue::Null; input.num_rows()])?;
-                DataBlock::create(build_data_schema, vec![null_column])
-            } else {
-                join_hash_table.row_space.gather(build_indexs)?
-            };
-<<<<<<< HEAD
-
-            let nullable_columns =
-                if join_hash_table.row_space.datablocks().is_empty() && !build_indexs.is_empty() {
-                    build_block
-                        .columns()
-                        .iter()
-                        .map(|c| {
-                            c.data_type()
-                                .create_constant_column(&DataValue::Null, build_indexs.len())
-                        })
-                        .collect::<Result<Vec<_>>>()?
-                } else {
-                    build_block
-                        .columns()
-                        .iter()
-                        .map(|c| JoinHashTable::set_validity(c, &validity))
-                        .collect::<Result<Vec<_>>>()?
-                };
-            let nullable_build_block = DataBlock::create(
-                join_hash_table.row_space.data_schema.clone(),
-                nullable_columns.clone(),
-            );
-            let probe_block = DataBlock::block_take_by_indices(input, probe_indexs)?;
-            let merged_block =
-                join_hash_table.merge_eq_block(&nullable_build_block, &probe_block)?;
-=======
-            let null_column =
-                nullable_type.create_column(&vec![DataValue::Null; input.num_rows()])?;
-            DataBlock::create(build_data_schema, vec![null_column])
-        } else {
-            self.row_space.gather(local_build_indexes)?
-        };
-
-        let nullable_columns =
-            if self.row_space.datablocks().is_empty() && !local_build_indexes.is_empty() {
-                build_block
-                    .columns()
-                    .iter()
-                    .map(|c| {
-                        c.data_type()
-                            .create_constant_column(&DataValue::Null, local_build_indexes.len())
-                    })
-                    .collect::<Result<Vec<_>>>()?
-            } else {
-                build_block
-                    .columns()
-                    .iter()
-                    .map(|c| Self::set_validity(c, &validity))
-                    .collect::<Result<Vec<_>>>()?
-            };
-        let nullable_build_block =
-            DataBlock::create(self.row_space.data_schema.clone(), nullable_columns.clone());
-        let mut probe_block = DataBlock::block_take_by_indices(input, probe_indexs)?;
-        if self.hash_join_desc.join_type == JoinType::Full {
-            let nullable_probe_columns = probe_block
-                .columns()
-                .iter()
-                .map(|c| {
-                    let mut probe_validity = MutableBitmap::new();
-                    probe_validity.extend_constant(c.len(), true);
-                    let probe_validity: Bitmap = probe_validity.into();
-                    Self::set_validity(c, &probe_validity)
-                })
-                .collect::<Result<Vec<_>>>()?;
-            probe_block = DataBlock::create(self.probe_schema.clone(), nullable_probe_columns);
-        }
-        let merged_block = self.merge_eq_block(&nullable_build_block, &probe_block)?;
-
-        if !WITH_OTHER_CONJUNCT {
-            return Ok(merged_block);
-        }
->>>>>>> ae600b5a
-
-            if !WITH_OTHER_CONJUNCT {
-                return Ok(merged_block);
-            }
-
-            let (bm, all_true, all_false) = join_hash_table.get_other_filters(
-                &merged_block,
-                join_hash_table
-                    .hash_join_desc
-                    .other_predicate
-                    .as_ref()
-                    .unwrap(),
-            )?;
-
-            if all_true {
-                return Ok(merged_block);
-            }
-
-            let validity = match (bm, all_false) {
-                (Some(b), _) => b,
-                (None, true) => Bitmap::new_zeroed(merged_block.num_rows()),
-                // must be one of above
-                _ => unreachable!(),
-            };
-
-            let nullable_columns = nullable_columns
-                .iter()
-                .map(|c| JoinHashTable::set_validity(c, &validity))
-                .collect::<Result<Vec<_>>>()?;
-            let nullable_build_block = DataBlock::create(
-                join_hash_table.row_space.data_schema.clone(),
-                nullable_columns.clone(),
-            );
-            let merged_block =
-                join_hash_table.merge_eq_block(&nullable_build_block, &probe_block)?;
-
-<<<<<<< HEAD
-            let mut bm = validity.into_mut().right().unwrap();
-=======
-        if self.hash_join_desc.join_type == JoinType::Full {
-            let mut build_indexes = self.hash_join_desc.right_join_desc.build_indexes.write();
-            for (idx, build_index) in build_indexes.iter_mut().enumerate() {
-                if !bm.get(idx) {
-                    build_index.marker = Some(MarkerKind::False);
-                }
-            }
-        }
-        Self::fill_null_for_left_join(&mut bm, probe_indexs, row_state);
-
-        let predicate = BooleanColumn::from_arrow_data(bm.into()).arc();
-        DataBlock::filter_block(merged_block, &predicate)
-    }
->>>>>>> ae600b5a
-
-            JoinHashTable::fill_null_for_left_join(&mut bm, probe_indexs, row_state);
-            let predicate = BooleanColumn::from_arrow_data(bm.into()).arc();
-            DataBlock::filter_block(merged_block, &predicate)
-        }
-
-        #[inline]
-        fn probe_key<'a>(
-            hash_table: &'a UnsizedHashMap<[u8], Vec<RowPtr>>,
-            key: &[u8],
-            valids: &Option<Bitmap>,
-            i: usize,
-        ) -> Option<UnsizedHashtableEntryRef<'a, [u8], Vec<RowPtr>>> {
-            if valids.as_ref().map_or(true, |v| v.get_bit(i)) {
-                return hash_table.entry(&key);
-            }
-            None
-        }
-
-        let probe_indexs = &mut probe_state.probe_indexs;
-        let build_indexs = &mut probe_state.build_indexs;
-        let valids = &probe_state.valids;
-<<<<<<< HEAD
-
-        let mut results: Vec<DataBlock> = vec![];
-        match join_hash_table.hash_join_desc.join_type {
-            JoinType::Inner => {
-                for (i, key) in keys_iter.enumerate() {
-                    // If the join is derived from correlated subquery, then null equality is safe.
-                    let probe_result_ptr =
-                        if join_hash_table.hash_join_desc.from_correlated_subquery {
-                            self.entry(&key)
-                        } else {
-                            probe_key(self, key, valids, i)
-                        };
-                    match probe_result_ptr {
-                        Some(v) => {
-                            let probe_result_ptrs = v.get();
-                            build_indexs.extend_from_slice(probe_result_ptrs);
-
-                            for _ in probe_result_ptrs {
-                                probe_indexs.push(i as u32);
-                            }
-                        }
-                        None => continue,
-                    }
-=======
-        let mut validity = MutableBitmap::new();
-        for (i, key) in keys_iter.enumerate() {
-            let probe_result_ptr = Self::probe_key(hash_table, key, valids, i);
-            if let Some(v) = probe_result_ptr {
-                let probe_result_ptrs = v.get_value();
-                {
-                    let mut build_indexes =
-                        self.hash_join_desc.right_join_desc.build_indexes.write();
-                    build_indexes.extend(probe_result_ptrs);
-                    local_build_indexes.extend_from_slice(probe_result_ptrs);
->>>>>>> ae600b5a
-                }
-
-                let build_block = join_hash_table.row_space.gather(build_indexs)?;
-                let probe_block = DataBlock::block_take_by_indices(input, probe_indexs)?;
-                let merged_block = join_hash_table.merge_eq_block(&build_block, &probe_block)?;
-
-                match &join_hash_table.hash_join_desc.other_predicate {
-                    Some(other_predicate) => {
-                        let func_ctx = join_hash_table.ctx.try_get_function_context()?;
-                        let filter_vector = other_predicate.eval(&func_ctx, &merged_block)?;
-                        results.push(DataBlock::filter_block(
-                            merged_block,
-                            filter_vector.vector(),
-                        )?);
-                    }
-                    None => results.push(merged_block),
-                }
-            }
-            JoinType::Semi => {
-                if join_hash_table.hash_join_desc.other_predicate.is_none() {
-                    let result = semi_anti_join::<true, _>(
-                        self,
-                        join_hash_table,
-                        probe_state,
-                        keys_iter,
-                        input,
-                    )?;
-                    return Ok(vec![result]);
-                } else {
-                    let result = semi_anti_join_with_other_conjunct::<true, _>(
-                        self,
-                        join_hash_table,
-                        probe_state,
-                        keys_iter,
-                        input,
-                    )?;
-                    return Ok(vec![result]);
-                }
-            }
-            JoinType::Anti => {
-                if join_hash_table.hash_join_desc.other_predicate.is_none() {
-                    let result = semi_anti_join::<false, _>(
-                        self,
-                        join_hash_table,
-                        probe_state,
-                        keys_iter,
-                        input,
-                    )?;
-                    return Ok(vec![result]);
-                } else {
-                    let result = semi_anti_join_with_other_conjunct::<false, _>(
-                        self,
-                        join_hash_table,
-                        probe_state,
-                        keys_iter,
-                        input,
-                    )?;
-                    return Ok(vec![result]);
-                }
-            }
-
-<<<<<<< HEAD
-            // Single join is similar to left join, but the result is a single row.
-            JoinType::Left | JoinType::Single => {
-                if join_hash_table.hash_join_desc.other_predicate.is_none() {
-                    let result = left_or_single_join::<false, _>(
-                        self,
-                        join_hash_table,
-                        probe_state,
-                        keys_iter,
-                        input,
-                    )?;
-                    return Ok(vec![result]);
-                } else {
-                    let result = left_or_single_join::<true, _>(
-                        self,
-                        join_hash_table,
-                        probe_state,
-                        keys_iter,
-                        input,
-                    )?;
-                    return Ok(vec![result]);
-                }
-            }
-            JoinType::Right => {
-                todo!()
-            }
-            Mark => {
-                results.push(DataBlock::empty());
-                // Three cases will produce Mark join:
-                // 1. uncorrelated ANY subquery: only have one kind of join condition, equi-condition or non-equi-condition.
-                // 2. correlated ANY subquery: must have two kinds of join condition, one is equi-condition and the other is non-equi-condition.
-                //    equi-condition is subquery's outer columns with subquery's derived columns.
-                //    non-equi-condition is subquery's child expr with subquery's output column.
-                //    for example: select * from t1 where t1.a = ANY (select t2.a from t2 where t2.b = t1.b); [t1: a, b], [t2: a, b]
-                //    subquery's outer columns: t1.b, and it'll derive a new column: subquery_5 when subquery cross join t1;
-                //    so equi-condition is t1.b = subquery_5, and non-equi-condition is t1.a = t2.a.
-                // 3. Correlated Exists subquery： only have one kind of join condition, equi-condition.
-                //    equi-condition is subquery's outer columns with subquery's derived columns. (see the above example in correlated ANY subquery)
-                mark_join(self, join_hash_table, probe_state, keys_iter, input)?;
-            }
-            _ => unreachable!(),
-        }
-        Ok(results)
-=======
-        let build_block = self.row_space.gather(local_build_indexes)?;
-        let probe_block = DataBlock::block_take_by_indices(input, probe_indexes)?;
-        let validity: Bitmap = validity.into();
-        let nullable_columns = probe_block
-            .columns()
-            .iter()
-            .map(|c| Self::set_validity(c, &validity))
-            .collect::<Result<Vec<_>>>()?;
-        let nullable_probe_block = DataBlock::create(self.probe_schema.clone(), nullable_columns);
-
-        self.merge_eq_block(&build_block, &nullable_probe_block)
->>>>>>> ae600b5a
+        todo!()
     }
 }
 
