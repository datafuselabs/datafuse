// Copyright 2021 Datafuse Labs
//
// Licensed under the Apache License, Version 2.0 (the "License");
// you may not use this file except in compliance with the License.
// You may obtain a copy of the License at
//
//     http://www.apache.org/licenses/LICENSE-2.0
//
// Unless required by applicable law or agreed to in writing, software
// distributed under the License is distributed on an "AS IS" BASIS,
// WITHOUT WARRANTIES OR CONDITIONS OF ANY KIND, either express or implied.
// See the License for the specific language governing permissions and
// limitations under the License.

use std::collections::VecDeque;
use std::ops::ControlFlow;
use std::sync::atomic::AtomicUsize;
use std::sync::atomic::Ordering;
use std::sync::Arc;

use databend_common_base::base::tokio::sync::Barrier;
use databend_common_column::bitmap::Bitmap;
use databend_common_column::bitmap::MutableBitmap;
use databend_common_exception::ErrorCode;
use databend_common_exception::Result;
use databend_common_expression::arrow::and_validities;
use databend_common_expression::types::nullable::NullableColumn;
use databend_common_expression::with_join_hash_method;
use databend_common_expression::BlockEntry;
use databend_common_expression::Column;
use databend_common_expression::DataBlock;
use databend_common_expression::DataSchemaRef;
use databend_common_expression::Evaluator;
use databend_common_expression::FunctionContext;
use databend_common_expression::HashMethod;
use databend_common_expression::HashMethodKind;
use databend_common_expression::RemoteExpr;
use databend_common_expression::Scalar;
use databend_common_expression::Value;
use databend_common_functions::BUILTIN_FUNCTIONS;
use databend_common_hashtable::HashJoinHashtableLike;
use databend_common_hashtable::Interval;
use databend_common_sql::ColumnSet;
use itertools::Itertools;
use parking_lot::Mutex;
use parking_lot::RwLock;

use super::ProbeState;
use super::ProcessState;
use crate::pipelines::processors::transforms::hash_join::common::wrap_true_validity;
use crate::pipelines::processors::transforms::hash_join::desc::MARKER_KIND_FALSE;
use crate::pipelines::processors::transforms::hash_join::desc::MARKER_KIND_NULL;
use crate::pipelines::processors::transforms::hash_join::desc::MARKER_KIND_TRUE;
use crate::pipelines::processors::transforms::hash_join::hash_join_state::HashJoinHashTable;
use crate::pipelines::processors::transforms::hash_join::util::probe_schema_wrap_nullable;
use crate::pipelines::processors::HashJoinState;
use crate::sessions::QueryContext;
use crate::sql::planner::plans::JoinType;

// ({(Interval,prefix),(Interval,repfix),...},chunk_idx)
// 1.The Interval is the partial unmodified interval offset in chunks.
// 2.Prefix is segment_idx_block_id
// 3.chunk_idx: the index of correlated chunk in chunks.
pub type MergeIntoChunkPartialUnmodified = (Vec<(Interval, u64)>, u64);
/// Define some shared states for all hash join probe threads.
pub struct HashJoinProbeState {
    pub(crate) ctx: Arc<QueryContext>,
    pub(crate) func_ctx: FunctionContext,
    /// `hash_join_state` is shared by `HashJoinBuild` and `HashJoinProbe`
    pub(crate) hash_join_state: Arc<HashJoinState>,
    /// Processors count
    pub(crate) processor_count: usize,
    /// The counters will be increased by 1 when a new hash join build processor is created.
    /// After the processor finished WaitProbe/NextRound step, it will be decreased by 1.
    /// When the counter is 0, it means all processors have finished their work.
    pub(crate) wait_probe_counter: AtomicUsize,
    pub(crate) next_round_counter: AtomicUsize,
    /// The barrier is used to synchronize probe side processors.
    pub(crate) barrier: Barrier,
    /// The schema of probe side.
    pub(crate) probe_schema: DataSchemaRef,
    /// `probe_projections` only contains the columns from upstream required columns
    /// and columns from other_condition which are in probe schema.
    pub(crate) probe_projections: ColumnSet,
    /// Todo(xudong): add more detailed comments for the following fields.
    /// Final scan tasks
    pub(crate) final_scan_tasks: RwLock<VecDeque<usize>>,
    /// for merge into target as build side.
    pub(crate) merge_into_final_partial_unmodified_scan_tasks:
        RwLock<VecDeque<MergeIntoChunkPartialUnmodified>>,
    pub(crate) mark_scan_map_lock: Mutex<()>,
    /// Hash method
    pub(crate) hash_method: HashMethodKind,
}

impl HashJoinProbeState {
    #[allow(clippy::too_many_arguments)]
    pub fn create(
        ctx: Arc<QueryContext>,
        func_ctx: FunctionContext,
        hash_join_state: Arc<HashJoinState>,
        probe_projections: &ColumnSet,
        probe_keys: &[RemoteExpr],
        mut probe_schema: DataSchemaRef,
        join_type: &JoinType,
        processor_count: usize,
        barrier: Barrier,
    ) -> Result<Self> {
        if matches!(
            join_type,
            &JoinType::Right | &JoinType::RightSingle | &JoinType::Full
        ) {
            probe_schema = probe_schema_wrap_nullable(&probe_schema);
        }
        let hash_key_types = probe_keys
            .iter()
            .map(|expr| {
                expr.as_expr(&BUILTIN_FUNCTIONS)
                    .data_type()
                    .remove_nullable()
                    .clone()
            })
            .collect::<Vec<_>>();
        let method = DataBlock::choose_hash_method_with_types(&hash_key_types)?;
        Ok(HashJoinProbeState {
            ctx,
            func_ctx,
            hash_join_state,
            processor_count,
            wait_probe_counter: AtomicUsize::new(0),
            next_round_counter: AtomicUsize::new(0),
            barrier,
            probe_schema,
            probe_projections: probe_projections.clone(),
            final_scan_tasks: RwLock::new(VecDeque::new()),
            merge_into_final_partial_unmodified_scan_tasks: RwLock::new(VecDeque::new()),
            mark_scan_map_lock: Mutex::new(()),
            hash_method: method,
        })
    }

    /// Probe the hash table and retrieve matched rows as DataBlocks.
    pub fn probe(&self, input: DataBlock, probe_state: &mut ProbeState) -> Result<Vec<DataBlock>> {
        match self.hash_join_state.hash_join_desc.join_type {
<<<<<<< HEAD
            JoinType::Inner
            | JoinType::Asof
            | JoinType::LeftAsof
            | JoinType::RightAsof
            | JoinType::LeftSemi
            | JoinType::LeftAnti
            | JoinType::RightSemi
            | JoinType::RightAnti
            | JoinType::Left
            | JoinType::LeftMark
            | JoinType::RightMark
            | JoinType::LeftSingle
            | JoinType::RightSingle
            | JoinType::Right
            | JoinType::Full => self.probe_join(input, probe_state),
=======
>>>>>>> e057f2eb
            JoinType::Cross => self.cross_join(input, probe_state),
            _ => self.probe_join(input, probe_state),
        }
    }

    pub fn next_probe(&self, probe_state: &mut ProbeState) -> Result<Vec<DataBlock>> {
        let process_state = probe_state.process_state.as_ref().unwrap();
        let hash_table = unsafe { &*self.hash_join_state.hash_table.get() };
        with_join_hash_method!(|T| match hash_table {
            HashJoinHashTable::T(table) => {
                // Build `keys` and get the hashes of `keys`.
                let keys = table
                    .hash_method
                    .build_keys_accessor(process_state.keys_state.clone())?;
                // Continue to probe hash table and process data blocks.
                self.result_blocks(probe_state, keys, &table.hash_table)
            }
            HashJoinHashTable::Null => Err(ErrorCode::AbortedQuery(
                "Aborted query, because the hash table is uninitialized.",
            )),
        })
    }

    pub fn probe_join(
        &self,
        mut input: DataBlock,
        probe_state: &mut ProbeState,
    ) -> Result<Vec<DataBlock>> {
        let input_num_rows = input.num_rows();
        let mut _nullable_data_block = None;
        let evaluator = if matches!(
            self.hash_join_state.hash_join_desc.join_type,
            JoinType::Right | JoinType::RightSingle | JoinType::Full
        ) {
            let nullable_columns = input
                .columns()
                .iter()
                .map(|c| {
                    wrap_true_validity(
                        c,
                        input_num_rows,
                        &probe_state.generation_state.true_validity,
                    )
                })
                .collect::<Vec<_>>();
            _nullable_data_block = Some(DataBlock::new(nullable_columns, input_num_rows));
            Evaluator::new(
                _nullable_data_block.as_ref().unwrap(),
                &probe_state.func_ctx,
                &BUILTIN_FUNCTIONS,
            )
        } else {
            Evaluator::new(&input, &probe_state.func_ctx, &BUILTIN_FUNCTIONS)
        };
        let probe_keys = &self.hash_join_state.hash_join_desc.probe_keys;
        let mut keys_columns = probe_keys
            .iter()
            .map(|expr| {
                Ok(evaluator
                    .run(expr)?
                    .convert_to_full_column(expr.data_type(), input_num_rows))
            })
            .collect::<Result<Vec<_>>>()?;

        if self.hash_join_state.hash_join_desc.join_type == JoinType::RightMark
            && self
                .hash_join_state
                .hash_join_desc
                .other_predicate
                .is_none()
        {
            self.hash_join_state.init_markers(
                (&keys_columns).into(),
                input_num_rows,
                probe_state.markers.as_mut().unwrap(),
            );
        }

        let is_null_equal = &self.hash_join_state.hash_join_desc.is_null_equal;
        let valids = if !Self::check_for_eliminate_valids(
            self.hash_join_state.hash_join_desc.from_correlated_subquery,
            &self.hash_join_state.hash_join_desc.join_type,
        ) && probe_keys.iter().any(|expr| {
            let ty = expr.data_type();
            ty.is_nullable() || ty.is_null()
        }) {
            let valids = keys_columns
                .iter()
                .zip(is_null_equal.iter().copied())
                .filter(|(_, is_null_equal)| !is_null_equal)
                .map(|(col, _)| col.validity())
                .try_fold(None, |valids, (is_all_null, tmp_valids)| {
                    if is_all_null {
                        ControlFlow::Break(Some(Bitmap::new_constant(false, input_num_rows)))
                    } else {
                        ControlFlow::Continue(and_validities(valids, tmp_valids.cloned()))
                    }
                });
            match valids {
                ControlFlow::Continue(valids) | ControlFlow::Break(valids) => valids,
            }
        } else {
            None
        };

        keys_columns
            .iter_mut()
            .zip(is_null_equal.iter().copied())
            .filter(|(col, is_null_equal)| !is_null_equal && col.as_nullable().is_some())
            .for_each(|(col, _)| {
                *col = col.remove_nullable();
            });
        let probe_keys = (&keys_columns).into();

        if self.hash_join_state.hash_join_desc.join_type != JoinType::LeftMark {
            input = input.project(&self.probe_projections);
        }
        probe_state.generation_state.is_probe_projected = input.num_columns() > 0;

        if self.hash_join_state.fast_return.load(Ordering::Acquire)
            && matches!(
                self.hash_join_state.hash_join_desc.join_type,
                JoinType::Left | JoinType::LeftSingle | JoinType::Full | JoinType::LeftAnti
            )
        {
            return self.left_fast_return(
                input,
                probe_state.generation_state.is_probe_projected,
                &probe_state.generation_state.true_validity,
            );
        }

        // Adaptive early filtering.
        // Thanks to the **adaptive** execution strategy of early filtering, we don't experience a performance decrease
        // when all keys have matches. This allows us to achieve the same performance as before.
        probe_state.num_keys += if let Some(valids) = &valids {
            (valids.len() - valids.null_count()) as u64
        } else {
            input_num_rows as u64
        };
        // We use the information from the probed data to predict the matching state of this probe.
        let prefer_early_filtering =
            (probe_state.num_keys_hash_matched as f64) / (probe_state.num_keys as f64) < 0.8;

        // Probe:
        // (1) INNER / RIGHT / RIGHT SINGLE / RIGHT SEMI / RIGHT ANTI / RIGHT MARK / LEFT SEMI / LEFT MARK
        //        prefer_early_filtering is true  => early_filtering_matched_probe
        //        prefer_early_filtering is false => probe
        // (2) LEFT / LEFT SINGLE / LEFT ANTI / FULL
        //        prefer_early_filtering is true  => early_filtering_probe
        //        prefer_early_filtering is false => probe
        let hash_table = unsafe { &*self.hash_join_state.hash_table.get() };
        with_join_hash_method!(|T| match hash_table {
            HashJoinHashTable::T(table) => {
                // Build `keys` and get the hashes of `keys`.
                let keys_state = table
                    .hash_method
                    .build_keys_state(probe_keys, input_num_rows)?;
                table
                    .hash_method
                    .build_keys_hashes(&keys_state, &mut probe_state.hashes);
                let keys = table.hash_method.build_keys_accessor(keys_state.clone())?;

                probe_state.process_state = Some(ProcessState {
                    input,
                    keys_state,
                    next_idx: 0,
                });

                // Perform a round of hash table probe.
                probe_state.probe_with_selection = prefer_early_filtering;
                probe_state.selection_count = if !Self::need_unmatched_selection(
                    &self.hash_join_state.hash_join_desc.join_type,
                    probe_state.with_conjunction,
                ) {
                    if prefer_early_filtering {
                        // Early filtering, use selection to get better performance.
                        table.hash_table.early_filtering_matched_probe(
                            &mut probe_state.hashes,
                            valids,
                            &mut probe_state.selection,
                        )
                    } else {
                        // If don't do early filtering, don't use selection.
                        table.hash_table.probe(&mut probe_state.hashes, valids)
                    }
                } else {
                    if prefer_early_filtering {
                        // Early filtering, use matched selection and unmatched selection to get better performance.
                        let unmatched_selection =
                            probe_state.probe_unmatched_indexes.as_mut().unwrap();
                        let (matched_count, unmatched_count) =
                            table.hash_table.early_filtering_probe(
                                &mut probe_state.hashes,
                                valids,
                                &mut probe_state.selection,
                                unmatched_selection,
                            );
                        probe_state.probe_unmatched_indexes_count = unmatched_count;
                        matched_count
                    } else {
                        // If don't do early filtering, don't use selection.
                        table.hash_table.probe(&mut probe_state.hashes, valids)
                    }
                };
                probe_state.num_keys_hash_matched += probe_state.selection_count as u64;

                // Continue to probe hash table and process data blocks.
                self.result_blocks(probe_state, keys, &table.hash_table)
            }
            HashJoinHashTable::Null => Err(ErrorCode::AbortedQuery(
                "Aborted query, because the hash table is uninitialized.",
            )),
        })
    }

    /// Checks if a join type can eliminate valids.
    pub fn check_for_eliminate_valids(
        from_correlated_subquery: bool,
        join_type: &JoinType,
    ) -> bool {
        if !from_correlated_subquery {
            return false;
        }
        matches!(
            join_type,
            JoinType::Inner
                | JoinType::Full
                | JoinType::Left
                | JoinType::LeftSingle
                | JoinType::LeftAnti
                | JoinType::LeftSemi
                | JoinType::LeftMark
                | JoinType::RightMark
        )
    }

    /// Checks if the join type need to use unmatched selection.
    pub fn need_unmatched_selection(join_type: &JoinType, with_conjunction: bool) -> bool {
        matches!(
            join_type,
            JoinType::Left | JoinType::LeftSingle | JoinType::Full | JoinType::LeftAnti
        ) && !with_conjunction
    }

    pub fn probe_attach(&self) {
        self.wait_probe_counter.fetch_add(1, Ordering::AcqRel);
        self.next_round_counter.fetch_add(1, Ordering::AcqRel);
    }

    pub fn probe_done(&self) -> Result<()> {
        let old_count = self.wait_probe_counter.fetch_sub(1, Ordering::AcqRel);
        if old_count == 1 {
            // Divide the final scan phase into multiple tasks.
            self.generate_final_scan_task()?;
        }
        Ok(())
    }

    pub fn generate_final_scan_task(&self) -> Result<()> {
        let task_num = unsafe { &*self.hash_join_state.build_state.get() }
            .generation_state
            .chunks
            .len();
        if task_num == 0 {
            return Ok(());
        }
        let tasks = (0..task_num).collect_vec();
        *self.final_scan_tasks.write() = tasks.into();
        Ok(())
    }

    pub fn final_scan_task(&self) -> Option<usize> {
        let mut tasks = self.final_scan_tasks.write();
        tasks.pop_front()
    }

    pub fn final_scan(&self, task: usize, state: &mut ProbeState) -> Result<Vec<DataBlock>> {
        match &self.hash_join_state.hash_join_desc.join_type {
            JoinType::Right | JoinType::RightSingle | JoinType::Full => {
                self.right_and_full_outer_scan(task, state)
            }
            JoinType::RightSemi => self.right_semi_outer_scan(task, state),
            JoinType::RightAnti => self.right_anti_outer_scan(task, state),
            JoinType::LeftMark => self.left_mark_scan(task, state),
            _ => unreachable!(),
        }
    }

    pub fn right_and_full_outer_scan(
        &self,
        task: usize,
        probe_state: &mut ProbeState,
    ) -> Result<Vec<DataBlock>> {
        if self.hash_join_state.interrupt.load(Ordering::Relaxed) {
            return Err(ErrorCode::AbortedQuery(
                "Aborted query, because the server is shutting down or the query was killed.",
            ));
        }

        // Probe states.
        let max_block_size = probe_state.max_block_size;
        let mutable_indexes = &mut probe_state.mutable_indexes;
        let build_indexes = &mut mutable_indexes.build_indexes;
        let mut projected_probe_fields = vec![];
        for (i, field) in self.probe_schema.fields().iter().enumerate() {
            if self.probe_projections.contains(&i) {
                projected_probe_fields.push(field.clone());
            }
        }

        // Build states.
        let build_state = unsafe { &*self.hash_join_state.build_state.get() };
        let generation_state = &build_state.generation_state;
        let outer_scan_map = &build_state.outer_scan_map;
        let chunk_index = task;
        let outer_map = &outer_scan_map[chunk_index];
        let outer_map_len = outer_map.len();
        let mut row_index = 0;

        // Results.
        let mut build_indexes_occupied = 0;
        let mut result_blocks = vec![];

        while row_index < outer_map_len {
            while row_index < outer_map_len && build_indexes_occupied < max_block_size {
                unsafe {
                    if !outer_map.get_unchecked(row_index) {
                        build_indexes
                            .get_unchecked_mut(build_indexes_occupied)
                            .chunk_index = chunk_index as u32;
                        build_indexes
                            .get_unchecked_mut(build_indexes_occupied)
                            .row_index = row_index as u32;
                        build_indexes_occupied += 1;
                    }
                }
                row_index += 1;
            }

            if self.hash_join_state.interrupt.load(Ordering::Relaxed) {
                return Err(ErrorCode::AbortedQuery(
                    "Aborted query, because the server is shutting down or the query was killed.",
                ));
            }

            let probe_block = if !projected_probe_fields.is_empty() {
                // Create null chunk for unmatched rows in probe side
                Some(DataBlock::new(
                    projected_probe_fields
                        .iter()
                        .map(|df| {
                            BlockEntry::new(df.data_type().clone(), Value::Scalar(Scalar::Null))
                        })
                        .collect(),
                    build_indexes_occupied,
                ))
            } else {
                None
            };
            let build_block = if build_state.generation_state.is_build_projected {
                let mut unmatched_build_block = self.hash_join_state.row_space.gather(
                    &build_indexes[0..build_indexes_occupied],
                    &generation_state.build_columns,
                    &generation_state.build_columns_data_type,
                    &generation_state.build_num_rows,
                )?;

                if self.hash_join_state.hash_join_desc.join_type == JoinType::Full {
                    let num_rows = unmatched_build_block.num_rows();
                    let nullable_unmatched_build_columns = unmatched_build_block
                        .columns()
                        .iter()
                        .map(|c| {
                            wrap_true_validity(
                                c,
                                num_rows,
                                &probe_state.generation_state.true_validity,
                            )
                        })
                        .collect::<Vec<_>>();
                    unmatched_build_block =
                        DataBlock::new(nullable_unmatched_build_columns, num_rows);
                };
                Some(unmatched_build_block)
            } else {
                None
            };
            result_blocks.push(self.merge_eq_block(
                probe_block,
                build_block,
                build_indexes_occupied,
            ));

            build_indexes_occupied = 0;
        }
        Ok(result_blocks)
    }

    pub fn right_semi_outer_scan(
        &self,
        task: usize,
        probe_state: &mut ProbeState,
    ) -> Result<Vec<DataBlock>> {
        if self.hash_join_state.interrupt.load(Ordering::Relaxed) {
            return Err(ErrorCode::AbortedQuery(
                "Aborted query, because the server is shutting down or the query was killed.",
            ));
        }

        // Probe states.
        let max_block_size = probe_state.max_block_size;
        let mutable_indexes = &mut probe_state.mutable_indexes;
        let build_indexes = &mut mutable_indexes.build_indexes;

        // Build states.
        let build_state = unsafe { &*self.hash_join_state.build_state.get() };
        let generation_state = &build_state.generation_state;
        let outer_scan_map = &build_state.outer_scan_map;
        let chunk_index = task;
        let outer_map = &outer_scan_map[chunk_index];
        let outer_map_len = outer_map.len();
        let mut row_index = 0;

        // Results.
        let mut build_indexes_idx = 0;
        let mut result_blocks = vec![];

        while row_index < outer_map_len {
            while row_index < outer_map_len && build_indexes_idx < max_block_size {
                unsafe {
                    if *outer_map.get_unchecked(row_index) {
                        build_indexes
                            .get_unchecked_mut(build_indexes_idx)
                            .chunk_index = chunk_index as u32;
                        build_indexes.get_unchecked_mut(build_indexes_idx).row_index =
                            row_index as u32;
                        build_indexes_idx += 1;
                    }
                }
                row_index += 1;
            }

            if self.hash_join_state.interrupt.load(Ordering::Relaxed) {
                return Err(ErrorCode::AbortedQuery(
                    "Aborted query, because the server is shutting down or the query was killed.",
                ));
            }

            result_blocks.push(self.hash_join_state.row_space.gather(
                &build_indexes[0..build_indexes_idx],
                &generation_state.build_columns,
                &generation_state.build_columns_data_type,
                &generation_state.build_num_rows,
            )?);
            build_indexes_idx = 0;
        }
        Ok(result_blocks)
    }

    pub fn right_anti_outer_scan(
        &self,
        task: usize,
        probe_state: &mut ProbeState,
    ) -> Result<Vec<DataBlock>> {
        if self.hash_join_state.interrupt.load(Ordering::Relaxed) {
            return Err(ErrorCode::AbortedQuery(
                "Aborted query, because the server is shutting down or the query was killed.",
            ));
        }

        // Probe states.
        let max_block_size = probe_state.max_block_size;
        let mutable_indexes = &mut probe_state.mutable_indexes;
        let build_indexes = &mut mutable_indexes.build_indexes;

        // Build states.
        let build_state = unsafe { &*self.hash_join_state.build_state.get() };
        let generation_state = &build_state.generation_state;
        let outer_scan_map = &build_state.outer_scan_map;
        let chunk_index = task;
        let outer_map = &outer_scan_map[chunk_index];
        let outer_map_len = outer_map.len();
        let mut row_index = 0;

        // Results.
        let mut build_indexes_idx = 0;
        let mut result_blocks = vec![];

        while row_index < outer_map_len {
            while row_index < outer_map_len && build_indexes_idx < max_block_size {
                unsafe {
                    if !outer_map.get_unchecked(row_index) {
                        build_indexes
                            .get_unchecked_mut(build_indexes_idx)
                            .chunk_index = chunk_index as u32;
                        build_indexes.get_unchecked_mut(build_indexes_idx).row_index =
                            row_index as u32;
                        build_indexes_idx += 1;
                    }
                }
                row_index += 1;
            }

            if self.hash_join_state.interrupt.load(Ordering::Relaxed) {
                return Err(ErrorCode::AbortedQuery(
                    "Aborted query, because the server is shutting down or the query was killed.",
                ));
            }

            result_blocks.push(self.hash_join_state.row_space.gather(
                &build_indexes[0..build_indexes_idx],
                &generation_state.build_columns,
                &generation_state.build_columns_data_type,
                &generation_state.build_num_rows,
            )?);
            build_indexes_idx = 0;
        }
        Ok(result_blocks)
    }

    pub fn left_mark_scan(
        &self,
        task: usize,
        probe_state: &mut ProbeState,
    ) -> Result<Vec<DataBlock>> {
        if self.hash_join_state.interrupt.load(Ordering::Relaxed) {
            return Err(ErrorCode::AbortedQuery(
                "Aborted query, because the server is shutting down or the query was killed.",
            ));
        }

        // Probe states.
        let max_block_size = probe_state.max_block_size;
        let mutable_indexes = &mut probe_state.mutable_indexes;
        let build_indexes = &mut mutable_indexes.build_indexes;

        // Build states.
        let build_state = unsafe { &*self.hash_join_state.build_state.get() };
        let generation_state = &build_state.generation_state;
        let mark_scan_map = &build_state.mark_scan_map;
        let chunk_index = task;
        let markers = &mark_scan_map[chunk_index];
        let has_null = *self
            .hash_join_state
            .hash_join_desc
            .marker_join_desc
            .has_null
            .read();
        let markers_len = markers.len();
        let mut row_index = 0;

        // Results.
        let mut build_indexes_idx = 0;
        let mut result_blocks = vec![];

        while row_index < markers_len {
            let block_size = std::cmp::min(markers_len - row_index, max_block_size);
            let mut validity = MutableBitmap::with_capacity(block_size);
            let mut boolean_bit_map = MutableBitmap::with_capacity(block_size);
            while build_indexes_idx < block_size {
                let marker = if unsafe { *markers.get_unchecked(row_index) } == MARKER_KIND_FALSE
                    && has_null
                {
                    MARKER_KIND_NULL
                } else {
                    unsafe { *markers.get_unchecked(row_index) }
                };
                if marker == MARKER_KIND_NULL {
                    validity.push(false);
                } else {
                    validity.push(true);
                }
                if marker == MARKER_KIND_TRUE {
                    boolean_bit_map.push(true);
                } else {
                    boolean_bit_map.push(false);
                }
                unsafe {
                    build_indexes
                        .get_unchecked_mut(build_indexes_idx)
                        .chunk_index = chunk_index as u32;
                    build_indexes.get_unchecked_mut(build_indexes_idx).row_index = row_index as u32;
                }
                build_indexes_idx += 1;
                row_index += 1;
            }

            if self.hash_join_state.interrupt.load(Ordering::Relaxed) {
                return Err(ErrorCode::AbortedQuery(
                    "Aborted query, because the server is shutting down or the query was killed.",
                ));
            }

            let boolean_column = Column::Boolean(boolean_bit_map.into());
            let marker_column = NullableColumn::new_column(boolean_column, validity.into());
            let marker_block = DataBlock::new_from_columns(vec![marker_column]);
            let build_block = self.hash_join_state.row_space.gather(
                &build_indexes[0..build_indexes_idx],
                &generation_state.build_columns,
                &generation_state.build_columns_data_type,
                &generation_state.build_num_rows,
            )?;
            result_blocks.push(self.merge_eq_block(
                Some(build_block),
                Some(marker_block),
                build_indexes_idx,
            ));

            build_indexes_idx = 0;
        }
        Ok(result_blocks)
    }

    pub(crate) fn join_type(&self) -> JoinType {
        self.hash_join_state.hash_join_desc.join_type.clone()
    }
}<|MERGE_RESOLUTION|>--- conflicted
+++ resolved
@@ -142,24 +142,6 @@
     /// Probe the hash table and retrieve matched rows as DataBlocks.
     pub fn probe(&self, input: DataBlock, probe_state: &mut ProbeState) -> Result<Vec<DataBlock>> {
         match self.hash_join_state.hash_join_desc.join_type {
-<<<<<<< HEAD
-            JoinType::Inner
-            | JoinType::Asof
-            | JoinType::LeftAsof
-            | JoinType::RightAsof
-            | JoinType::LeftSemi
-            | JoinType::LeftAnti
-            | JoinType::RightSemi
-            | JoinType::RightAnti
-            | JoinType::Left
-            | JoinType::LeftMark
-            | JoinType::RightMark
-            | JoinType::LeftSingle
-            | JoinType::RightSingle
-            | JoinType::Right
-            | JoinType::Full => self.probe_join(input, probe_state),
-=======
->>>>>>> e057f2eb
             JoinType::Cross => self.cross_join(input, probe_state),
             _ => self.probe_join(input, probe_state),
         }
