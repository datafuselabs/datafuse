--- conflicted
+++ resolved
@@ -119,12 +119,8 @@
         let method = DataBlock::choose_hash_method_with_types(&hash_key_types, false)?;
         Ok(Arc::new(Self {
             ctx: ctx.clone(),
-<<<<<<< HEAD
             func_ctx,
             hash_join_state,
-            _processor_count: processor_count,
-=======
->>>>>>> c06c99d5
             chunk_size_limit: ctx.get_settings().get_max_block_size()? as usize * 16,
             hash_join_state,
             barrier,
