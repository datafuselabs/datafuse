// Copyright 2021 Datafuse Labs
//
// Licensed under the Apache License, Version 2.0 (the "License");
// you may not use this file except in compliance with the License.
// You may obtain a copy of the License at
//
//     http://www.apache.org/licenses/LICENSE-2.0
//
// Unless required by applicable law or agreed to in writing, software
// distributed under the License is distributed on an "AS IS" BASIS,
// WITHOUT WARRANTIES OR CONDITIONS OF ANY KIND, either express or implied.
// See the License for the specific language governing permissions and
// limitations under the License.

use std::sync::Arc;
use std::time::Duration;
use std::time::Instant;

use backon::ExponentialBuilder;
use backon::Retryable;
use databend_common_base::runtime::profile::Profile;
use databend_common_base::runtime::profile::ProfileStatisticsName;
use databend_common_catalog::table_context::TableContext;
use databend_common_exception::ErrorCode;
use databend_common_exception::Result;
use databend_common_expression::udf_client::UDFFlightClient;
use databend_common_expression::variant_transform::contains_variant;
use databend_common_expression::variant_transform::transform_variant;
use databend_common_expression::BlockEntry;
use databend_common_expression::DataBlock;
use databend_common_expression::DataField;
use databend_common_expression::DataSchema;
use databend_common_metrics::external_server::record_connect_external_duration;
use databend_common_metrics::external_server::record_request_external_duration;
use databend_common_pipeline_transforms::processors::AsyncTransform;
use databend_common_sql::executor::physical_plans::UdfFunctionDesc;

use crate::sessions::QueryContext;

pub struct TransformUdfServer {
    ctx: Arc<QueryContext>,
    funcs: Vec<UdfFunctionDesc>,
    connect_timeout: u64,
    request_timeout: u64,
    request_bacth_rows: u64,
    retry_times: u64,
}

impl TransformUdfServer {
    pub fn new(ctx: Arc<QueryContext>, funcs: Vec<UdfFunctionDesc>) -> Result<Self> {
        let settings = ctx.get_settings();
        let connect_timeout = settings.get_external_server_connect_timeout_secs()?;
        let request_timeout = settings.get_external_server_request_timeout_secs()?;
        let request_bacth_rows = settings.get_external_server_request_batch_rows()?;
        let retry_times = settings.get_external_server_request_retry_times()?;

        let s = Self {
            ctx,
            funcs,
            connect_timeout,
            request_timeout,
            request_bacth_rows,
            retry_times,
        };
        Ok(s)
    }

    // data_block is spilt into multiple blocks, each block is processed by transform_inner
    async fn transform_inner(
        ctx: Arc<QueryContext>,
        connect_timeout: u64,
        request_timeout: u64,
        func: UdfFunctionDesc,
        mut data_block: DataBlock,
    ) -> Result<DataBlock> {
        let server_addr = func.udf_type.as_server().unwrap();
        // construct input record_batch
        let num_rows = data_block.num_rows();
        let block_entries = func
            .arg_indices
            .iter()
            .map(|i| {
                let arg = data_block.get_by_offset(*i).clone();
                if contains_variant(&arg.data_type) {
                    let new_arg = BlockEntry::new(
                        arg.data_type.clone(),
                        transform_variant(&arg.value, true)?,
                    );
                    Ok(new_arg)
                } else {
                    Ok(arg)
                }
            })
            .collect::<Result<Vec<_>>>()?;

        let fields = block_entries
            .iter()
            .enumerate()
            .map(|(idx, arg)| DataField::new(&format!("arg{}", idx + 1), arg.data_type.clone()))
            .collect::<Vec<_>>();
        let data_schema = DataSchema::new(fields);

        let input_batch = DataBlock::new(block_entries, num_rows)
            .to_record_batch_with_dataschema(&data_schema)
            .map_err(|err| ErrorCode::from_string(format!("{err}")))?;

        let instant = Instant::now();
        let mut client =
            UDFFlightClient::connect(server_addr, connect_timeout, request_timeout, 65536)
                .await?
                .with_tenant(ctx.get_tenant().tenant_name())?
                .with_func_name(&func.func_name)?
                .with_query_id(&ctx.get_id())?;
<<<<<<< HEAD
        let connect_duration = instant.elapsed();
        record_connect_external_duration(func.func_name.clone(), connect_duration);

        Profile::record_usize_profile(ProfileStatisticsName::ExternalServerRequestCount, 1);
        let result_batch = client.do_exchange(&func.func_name, input_batch).await?;

        let request_duration = instant.elapsed() - connect_duration;
        record_request_external_duration(func.func_name.clone(), request_duration);

=======
        Profile::record_usize_profile(ProfileStatisticsName::ExternalServerRequestCount, 1);
        let result_batch = client
            .do_exchange(&func.func_name, input_batch.clone())
            .await?;
        record_request_external_duration(func.func_name.clone(), instant.elapsed());
>>>>>>> 24e2749a
        let schema = DataSchema::try_from(&(*result_batch.schema()))?;
        let (result_block, result_schema) = DataBlock::from_record_batch(&schema, &result_batch)
            .map_err(|err| {
                ErrorCode::UDFDataError(format!(
                    "Cannot convert arrow record batch to data block: {err}"
                ))
            })?;

        let result_fields = result_schema.fields();
        if result_fields.is_empty() || result_block.is_empty() {
            return Err(ErrorCode::EmptyDataFromServer(
                "Get empty data from UDF Server",
            ));
        }

        if result_fields[0].data_type() != &*func.data_type {
            return Err(ErrorCode::UDFSchemaMismatch(format!(
                "UDF server return incorrect type, expected: {}, but got: {}",
                func.data_type,
                result_fields[0].data_type()
            )));
        }
        if result_block.num_rows() != num_rows {
            return Err(ErrorCode::UDFDataError(format!(
                "UDF server should return {} rows, but it returned {} rows",
                num_rows,
                result_block.num_rows()
            )));
        }

        let col = if contains_variant(&func.data_type) {
            let value = transform_variant(&result_block.get_by_offset(0).value, false)?;
            BlockEntry {
                data_type: result_fields[0].data_type().clone(),
                value,
            }
        } else {
            result_block.get_by_offset(0).clone()
        };

        data_block.add_column(col);
        Ok(data_block)
    }
}

fn retry_on(err: &databend_common_exception::ErrorCode) -> bool {
    if err.code() == ErrorCode::U_D_F_DATA_ERROR {
        let message = err.message();
        // this means the server can't handle the request in 60s
        if message.contains("h2 protocol error") {
            return false;
        }
    }
    true
}

#[async_trait::async_trait]
impl AsyncTransform for TransformUdfServer {
    const NAME: &'static str = "UdfTransform";

    #[async_backtrace::framed]
    async fn transform(&mut self, mut data_block: DataBlock) -> Result<DataBlock> {
        for func in self.funcs.iter() {
            let rows = data_block.num_rows();
            let batch_rows = self.request_bacth_rows as usize;

            let tasks: Vec<_> = (0..rows)
                .step_by(batch_rows)
                .map(|start| {
                    databend_common_base::runtime::spawn({
                        let mini_batch =
                            data_block.slice(start..start + batch_rows.min(rows - start));
                        let ctx = self.ctx.clone();
                        let connect_timeout = self.connect_timeout;
                        let request_timeout = self.request_timeout;
                        let func = func.clone();

                        let f = {
                            move || {
                                Self::transform_inner(
                                    ctx.clone(),
                                    connect_timeout,
                                    request_timeout,
                                    func.clone(),
                                    mini_batch.clone(),
                                )
                            }
                        };
                        let backoff = ExponentialBuilder::default()
                            .with_min_delay(Duration::from_millis(50))
                            .with_factor(2.0)
                            .with_max_delay(Duration::from_secs(30))
                            .with_max_times(self.retry_times as usize);

                        f.retry(&backoff).when(retry_on).notify(|err, dur| {
                            Profile::record_usize_profile(
                                ProfileStatisticsName::ExternalServerRetryCount,
                                1,
                            );
                            log::warn!("Retry udf error: {:?} after {:?}", err.message(), dur);
                        })
                    })
                })
                .collect();

            let blocks = futures::future::join_all(tasks).await;
            let blocks: Vec<DataBlock> = blocks
                .into_iter()
                .map(|b| b.unwrap())
                .collect::<Result<Vec<_>>>()?;

            data_block = DataBlock::concat(&blocks)?;
        }
        Ok(data_block)
    }
}<|MERGE_RESOLUTION|>--- conflicted
+++ resolved
@@ -111,23 +111,18 @@
                 .with_tenant(ctx.get_tenant().tenant_name())?
                 .with_func_name(&func.func_name)?
                 .with_query_id(&ctx.get_id())?;
-<<<<<<< HEAD
+
         let connect_duration = instant.elapsed();
         record_connect_external_duration(func.func_name.clone(), connect_duration);
 
-        Profile::record_usize_profile(ProfileStatisticsName::ExternalServerRequestCount, 1);
-        let result_batch = client.do_exchange(&func.func_name, input_batch).await?;
-
-        let request_duration = instant.elapsed() - connect_duration;
-        record_request_external_duration(func.func_name.clone(), request_duration);
-
-=======
         Profile::record_usize_profile(ProfileStatisticsName::ExternalServerRequestCount, 1);
         let result_batch = client
             .do_exchange(&func.func_name, input_batch.clone())
             .await?;
-        record_request_external_duration(func.func_name.clone(), instant.elapsed());
->>>>>>> 24e2749a
+
+        let request_duration = instant.elapsed() - connect_duration;
+        record_request_external_duration(func.func_name.clone(), request_duration);
+
         let schema = DataSchema::try_from(&(*result_batch.schema()))?;
         let (result_block, result_schema) = DataBlock::from_record_batch(&schema, &result_batch)
             .map_err(|err| {
