--- conflicted
+++ resolved
@@ -143,13 +143,10 @@
     pub(in crate::sessions) query_cache_metrics: DataCacheMetrics,
 
     pub(in crate::sessions) query_queued_duration: Arc<RwLock<Duration>>,
-<<<<<<< HEAD
     pub(in crate::sessions) table_meta_timestamps: Arc<Mutex<HashMap<u64, TableMetaTimestamps>>>,
-=======
 
     pub(in crate::sessions) spilled_files:
         Arc<RwLock<HashMap<crate::spillers::Location, crate::spillers::Layout>>>,
->>>>>>> d379bc6f
 }
 
 impl QueryContextShared {
@@ -206,11 +203,8 @@
             merge_into_join: Default::default(),
             multi_table_insert_status: Default::default(),
             query_queued_duration: Arc::new(RwLock::new(Duration::from_secs(0))),
-<<<<<<< HEAD
             table_meta_timestamps: Arc::new(Mutex::new(HashMap::new())),
-=======
             spilled_files: Default::default(),
->>>>>>> d379bc6f
         }))
     }
 
