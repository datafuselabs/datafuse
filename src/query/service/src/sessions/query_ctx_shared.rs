// Copyright 2021 Datafuse Labs
//
// Licensed under the Apache License, Version 2.0 (the "License");
// you may not use this file except in compliance with the License.
// You may obtain a copy of the License at
//
//     http://www.apache.org/licenses/LICENSE-2.0
//
// Unless required by applicable law or agreed to in writing, software
// distributed under the License is distributed on an "AS IS" BASIS,
// WITHOUT WARRANTIES OR CONDITIONS OF ANY KIND, either express or implied.
// See the License for the specific language governing permissions and
// limitations under the License.

use std::collections::hash_map::Entry;
use std::collections::HashMap;
use std::sync::atomic::AtomicBool;
use std::sync::atomic::Ordering;
use std::sync::Arc;
use std::sync::Weak;
use std::time::SystemTime;

use dashmap::DashMap;
use databend_common_base::base::Progress;
use databend_common_base::runtime::Runtime;
use databend_common_catalog::catalog::CatalogManager;
use databend_common_catalog::merge_into_join::MergeIntoJoin;
use databend_common_catalog::query_kind::QueryKind;
use databend_common_catalog::runtime_filter_info::RuntimeFilterInfo;
use databend_common_catalog::statistics::data_cache_statistics::DataCacheMetrics;
use databend_common_catalog::table_context::MaterializedCtesBlocks;
use databend_common_catalog::table_context::StageAttachment;
use databend_common_exception::ErrorCode;
use databend_common_exception::Result;
use databend_common_meta_app::principal::OnErrorMode;
use databend_common_meta_app::principal::RoleInfo;
use databend_common_meta_app::principal::UserDefinedConnection;
use databend_common_meta_app::principal::UserInfo;
use databend_common_pipeline_core::processors::profile::PlanProfile;
use databend_common_pipeline_core::InputError;
use databend_common_settings::Settings;
use databend_common_sql::IndexType;
use databend_common_storage::CopyStatus;
use databend_common_storage::DataOperator;
use databend_common_storage::MergeStatus;
use databend_common_storage::StorageMetrics;
use databend_common_users::UserApiProvider;
use parking_lot::Mutex;
use parking_lot::RwLock;
use uuid::Uuid;

use crate::clusters::Cluster;
use crate::pipelines::executor::PipelineExecutor;
use crate::sessions::query_affect::QueryAffect;
use crate::sessions::Session;
use crate::storages::Table;

type DatabaseAndTable = (String, String, String);

/// Data that needs to be shared in a query context.
pub struct QueryContextShared {
    /// total_scan_values for scan stats
    pub(in crate::sessions) total_scan_values: Arc<Progress>,
    /// scan_progress for scan metrics of datablocks (uncompressed)
    pub(in crate::sessions) scan_progress: Arc<Progress>,
    /// write_progress for write/commit metrics of datablocks (uncompressed)
    pub(in crate::sessions) write_progress: Arc<Progress>,
    /// Record how many bytes/rows have been spilled in join.
    pub(in crate::sessions) join_spill_progress: Arc<Progress>,
    /// Record how many bytes/rows have been spilled in agg.
    pub(in crate::sessions) agg_spill_progress: Arc<Progress>,
    /// Record how many bytes/rows have been spilled in group by
    pub(in crate::sessions) group_by_spill_progress: Arc<Progress>,
    /// result_progress for metrics of result datablocks (uncompressed)
    pub(in crate::sessions) result_progress: Arc<Progress>,
    pub(in crate::sessions) error: Arc<Mutex<Option<ErrorCode>>>,
    pub(in crate::sessions) warnings: Arc<Mutex<Vec<String>>>,
    pub(in crate::sessions) session: Arc<Session>,
    pub(in crate::sessions) runtime: Arc<RwLock<Option<Arc<Runtime>>>>,
    pub(in crate::sessions) init_query_id: Arc<RwLock<String>>,
    pub(in crate::sessions) cluster_cache: Arc<Cluster>,
    pub(in crate::sessions) running_query: Arc<RwLock<Option<String>>>,
    pub(in crate::sessions) running_query_kind: Arc<RwLock<Option<QueryKind>>>,
    pub(in crate::sessions) aborting: Arc<AtomicBool>,
    pub(in crate::sessions) tables_refs: Arc<Mutex<HashMap<DatabaseAndTable, Arc<dyn Table>>>>,
    pub(in crate::sessions) affect: Arc<Mutex<Option<QueryAffect>>>,
    pub(in crate::sessions) catalog_manager: Arc<CatalogManager>,
    pub(in crate::sessions) data_operator: DataOperator,
    pub(in crate::sessions) executor: Arc<RwLock<Weak<PipelineExecutor>>>,
    pub(in crate::sessions) stage_attachment: Arc<RwLock<Option<StageAttachment>>>,
    pub(in crate::sessions) created_time: SystemTime,
    // now it is only set in query_log::log_query_finished
    pub(in crate::sessions) finish_time: RwLock<Option<SystemTime>>,
    // DashMap<file_path, HashMap<ErrorCode::code, (ErrorCode, Number of occurrences)>>
    // We use this field to count maximum of one error found per data file.
    #[allow(clippy::type_complexity)]
    pub(in crate::sessions) on_error_map:
        Arc<RwLock<Option<Arc<DashMap<String, HashMap<u16, InputError>>>>>>,
    pub(in crate::sessions) on_error_mode: Arc<RwLock<Option<OnErrorMode>>>,
    pub(in crate::sessions) copy_status: Arc<CopyStatus>,
    pub(in crate::sessions) merge_status: Arc<RwLock<MergeStatus>>,
    /// partitions_sha for each table in the query. Not empty only when enabling query result cache.
    pub(in crate::sessions) partitions_shas: Arc<RwLock<Vec<String>>>,
    pub(in crate::sessions) cacheable: Arc<AtomicBool>,
    pub(in crate::sessions) can_scan_from_agg_index: Arc<AtomicBool>,
    pub(in crate::sessions) auto_compact_after_write: Arc<AtomicBool>,
    // Status info.
    pub(in crate::sessions) status: Arc<RwLock<String>>,

    // Client User-Agent
    pub(in crate::sessions) user_agent: Arc<RwLock<String>>,
    /// Key is (cte index, used_count), value contains cte's materialized blocks
    pub(in crate::sessions) materialized_cte_tables: MaterializedCtesBlocks,

    pub(in crate::sessions) query_profiles: Arc<RwLock<HashMap<Option<u32>, PlanProfile>>>,

    pub(in crate::sessions) runtime_filters: Arc<RwLock<HashMap<IndexType, RuntimeFilterInfo>>>,
<<<<<<< HEAD

    pub(in crate::sessions) merge_into_join: Arc<RwLock<MergeIntoJoin>>,
=======
    // Records query level data cache metrics
    pub(in crate::sessions) query_cache_metrics: DataCacheMetrics,
>>>>>>> 518ea55f
}

impl QueryContextShared {
    pub fn try_create(
        session: Arc<Session>,
        cluster_cache: Arc<Cluster>,
    ) -> Result<Arc<QueryContextShared>> {
        Ok(Arc::new(QueryContextShared {
            session,
            cluster_cache,
            catalog_manager: CatalogManager::instance(),
            data_operator: DataOperator::instance(),
            init_query_id: Arc::new(RwLock::new(Uuid::new_v4().to_string())),
            total_scan_values: Arc::new(Progress::create()),
            scan_progress: Arc::new(Progress::create()),
            result_progress: Arc::new(Progress::create()),
            write_progress: Arc::new(Progress::create()),
            error: Arc::new(Mutex::new(None)),
            warnings: Arc::new(Mutex::new(vec![])),
            runtime: Arc::new(RwLock::new(None)),
            running_query: Arc::new(RwLock::new(None)),
            running_query_kind: Arc::new(RwLock::new(None)),
            aborting: Arc::new(AtomicBool::new(false)),
            tables_refs: Arc::new(Mutex::new(HashMap::new())),
            affect: Arc::new(Mutex::new(None)),
            executor: Arc::new(RwLock::new(Weak::new())),
            stage_attachment: Arc::new(RwLock::new(None)),
            created_time: SystemTime::now(),
            finish_time: Default::default(),
            on_error_map: Arc::new(RwLock::new(None)),
            on_error_mode: Arc::new(RwLock::new(None)),
            copy_status: Arc::new(Default::default()),
            merge_status: Arc::new(Default::default()),
            partitions_shas: Arc::new(RwLock::new(vec![])),
            cacheable: Arc::new(AtomicBool::new(true)),
            can_scan_from_agg_index: Arc::new(AtomicBool::new(true)),
            auto_compact_after_write: Arc::new(AtomicBool::new(true)),
            status: Arc::new(RwLock::new("null".to_string())),
            user_agent: Arc::new(RwLock::new("null".to_string())),
            materialized_cte_tables: Arc::new(Default::default()),
            join_spill_progress: Arc::new(Progress::create()),
            agg_spill_progress: Arc::new(Progress::create()),
            group_by_spill_progress: Arc::new(Progress::create()),
            query_cache_metrics: DataCacheMetrics::new(),
            query_profiles: Arc::new(RwLock::new(HashMap::new())),
            runtime_filters: Default::default(),
            merge_into_join: Default::default(),
        }))
    }

    pub fn set_error(&self, err: ErrorCode) {
        let mut guard = self.error.lock();
        *guard = Some(err);
    }

    pub fn get_error(&self) -> Option<ErrorCode> {
        let guard = self.error.lock();
        (*guard).clone()
    }

    pub fn push_warning(&self, warn: String) {
        let mut guard = self.warnings.lock();
        (*guard).push(warn);
    }

    pub fn pop_warnings(&self) -> Vec<String> {
        let mut guard = self.warnings.lock();
        let warnings = (*guard).clone();
        (*guard).clear();
        warnings
    }

    pub fn set_on_error_map(&self, map: Arc<DashMap<String, HashMap<u16, InputError>>>) {
        let mut guard = self.on_error_map.write();
        *guard = Some(map);
    }

    pub fn get_on_error_map(&self) -> Option<Arc<DashMap<String, HashMap<u16, InputError>>>> {
        self.on_error_map.read().as_ref().cloned()
    }

    pub fn get_on_error_mode(&self) -> Option<OnErrorMode> {
        self.on_error_mode.read().clone()
    }

    pub fn set_on_error_mode(&self, mode: OnErrorMode) {
        let mut guard = self.on_error_mode.write();
        *guard = Some(mode);
    }

    pub fn kill(&self, cause: ErrorCode) {
        self.set_error(cause.clone());
        self.aborting.store(true, Ordering::Release);

        if let Some(executor) = self.executor.read().upgrade() {
            executor.finish(Some(cause));
        }

        // TODO: Wait for the query to be processed (write out the last error)
    }

    pub fn get_cluster(&self) -> Arc<Cluster> {
        self.cluster_cache.clone()
    }

    pub fn get_current_catalog(&self) -> String {
        self.session.get_current_catalog()
    }

    pub fn get_aborting(&self) -> Arc<AtomicBool> {
        self.aborting.clone()
    }

    pub fn check_aborting(&self) -> Result<()> {
        if self.aborting.load(Ordering::Acquire) {
            Err(self.get_error().unwrap_or_else(|| {
                ErrorCode::AbortedQuery(
                    "Aborted query, because the server is shutting down or the query was killed.",
                )
            }))
        } else {
            Ok(())
        }
    }

    pub fn get_current_database(&self) -> String {
        self.session.get_current_database()
    }

    pub fn set_current_database(&self, new_database_name: String) {
        self.session.set_current_database(new_database_name);
    }

    pub fn get_current_user(&self) -> Result<UserInfo> {
        self.session.get_current_user()
    }

    pub fn get_current_role(&self) -> Option<RoleInfo> {
        self.session.get_current_role()
    }

    pub fn set_current_tenant(&self, tenant: String) {
        self.session.set_current_tenant(tenant);
    }

    /// Get all tables that already attached in this query.
    pub fn get_tables_refs(&self) -> Vec<Arc<dyn Table>> {
        let tables = self.tables_refs.lock();
        tables.values().cloned().collect()
    }

    pub fn get_data_metrics(&self) -> StorageMetrics {
        let tables = self.get_tables_refs();
        let metrics: Vec<Arc<StorageMetrics>> =
            tables.iter().filter_map(|v| v.get_data_metrics()).collect();
        StorageMetrics::merge(&metrics)
    }

    pub fn get_tenant(&self) -> String {
        self.session.get_current_tenant()
    }

    pub fn get_settings(&self) -> Arc<Settings> {
        self.session.get_settings()
    }

    pub fn attach_table(&self, catalog: &str, database: &str, name: &str, table: Arc<dyn Table>) {
        let mut tables_refs = self.tables_refs.lock();
        let table_meta_key = (catalog.to_string(), database.to_string(), name.to_string());

        if let Entry::Vacant(v) = tables_refs.entry(table_meta_key) {
            v.insert(table);
        };
    }

    #[async_backtrace::framed]
    pub async fn get_table(
        &self,
        catalog: &str,
        database: &str,
        table: &str,
    ) -> Result<Arc<dyn Table>> {
        // Always get same table metadata in the same query

        let table_meta_key = (catalog.to_string(), database.to_string(), table.to_string());

        let already_in_cache = { self.tables_refs.lock().contains_key(&table_meta_key) };
        match already_in_cache {
            false => self.get_table_to_cache(catalog, database, table).await,
            true => Ok(self
                .tables_refs
                .lock()
                .get(&table_meta_key)
                .ok_or_else(|| ErrorCode::Internal("Logical error, it's a bug."))?
                .clone()),
        }
    }

    #[async_backtrace::framed]
    async fn get_table_to_cache(
        &self,
        catalog: &str,
        database: &str,
        table: &str,
    ) -> Result<Arc<dyn Table>> {
        let tenant = self.get_tenant();
        let table_meta_key = (catalog.to_string(), database.to_string(), table.to_string());
        let catalog = self.catalog_manager.get_catalog(&tenant, catalog).await?;
        let cache_table = catalog.get_table(tenant.as_str(), database, table).await?;

        let mut tables_refs = self.tables_refs.lock();

        match tables_refs.entry(table_meta_key) {
            Entry::Occupied(v) => Ok(v.get().clone()),
            Entry::Vacant(v) => Ok(v.insert(cache_table).clone()),
        }
    }

    pub fn evict_table_from_cache(&self, catalog: &str, database: &str, table: &str) -> Result<()> {
        let table_meta_key = (catalog.to_string(), database.to_string(), table.to_string());
        let mut tables_refs = self.tables_refs.lock();
        tables_refs.remove(&table_meta_key);
        Ok(())
    }

    /// Init runtime when first get
    pub fn try_get_runtime(&self) -> Result<Arc<Runtime>> {
        let mut query_runtime = self.runtime.write();

        match &*query_runtime {
            Some(query_runtime) => Ok(query_runtime.clone()),
            None => {
                // To avoid possible deadlock, we should keep at least two threads.
                let runtime = Arc::new(Runtime::with_worker_threads(
                    2,
                    Some("query-ctx".to_string()),
                )?);
                *query_runtime = Some(runtime.clone());
                Ok(runtime)
            }
        }
    }

    pub fn get_runtime(&self) -> Option<Arc<Runtime>> {
        let query_runtime = self.runtime.read();
        (*query_runtime).clone()
    }

    pub fn attach_query_str(&self, kind: QueryKind, query: String) {
        {
            let mut running_query = self.running_query.write();
            *running_query = Some(short_sql(query));
        }

        {
            let mut running_query_kind = self.running_query_kind.write();
            *running_query_kind = Some(kind);
        }
    }

    pub fn get_query_str(&self) -> String {
        let running_query = self.running_query.read();
        running_query.as_ref().unwrap_or(&"".to_string()).clone()
    }

    pub fn get_query_kind(&self) -> QueryKind {
        let running_query_kind = self.running_query_kind.read();
        running_query_kind
            .as_ref()
            .cloned()
            .unwrap_or(QueryKind::Unknown)
    }

    pub fn get_connection_id(&self) -> String {
        self.session.get_id()
    }

    pub fn get_affect(&self) -> Option<QueryAffect> {
        let guard = self.affect.lock();
        (*guard).clone()
    }

    pub fn set_affect(&self, affect: QueryAffect) {
        let mut guard = self.affect.lock();
        *guard = Some(affect);
    }

    pub fn set_executor(&self, executor: Arc<PipelineExecutor>) -> Result<()> {
        let mut guard = self.executor.write();
        match self.check_aborting() {
            Ok(_) => {
                *guard = Arc::downgrade(&executor);
                Ok(())
            }
            Err(err) => {
                executor.finish(Some(err.clone()));
                Err(err)
            }
        }
    }

    pub fn get_stage_attachment(&self) -> Option<StageAttachment> {
        self.stage_attachment.read().clone()
    }

    pub fn attach_stage(&self, attachment: StageAttachment) {
        let mut stage_attachment = self.stage_attachment.write();
        *stage_attachment = Some(attachment);
    }

    pub fn get_created_time(&self) -> SystemTime {
        self.created_time
    }

    pub fn get_status_info(&self) -> String {
        let status = self.status.read();
        status.clone()
    }

    pub async fn get_connection(&self, name: &str) -> Result<UserDefinedConnection> {
        let user_mgr = UserApiProvider::instance();
        let tenant = self.get_tenant();
        user_mgr.get_connection(&tenant, name).await
    }

    pub fn get_query_cache_metrics(&self) -> &DataCacheMetrics {
        &self.query_cache_metrics
    }
}

impl Drop for QueryContextShared {
    fn drop(&mut self) {
        // last_query_id() should return the query_id of the last executed statement,
        // so we set it when the current context drops
        // to avoid returning the query_id of the current statement.
        self.session
            .session_ctx
            .update_query_ids_results(self.init_query_id.read().clone(), None)
    }
}

pub fn short_sql(sql: String) -> String {
    use unicode_segmentation::UnicodeSegmentation;
    let query = sql.trim_start();
    if query.as_bytes().len() >= 64 && query.as_bytes()[..6].eq_ignore_ascii_case(b"INSERT") {
        // keep first 64 graphemes
        String::from_utf8(
            query
                .graphemes(true)
                .take(64)
                .flat_map(|g| g.as_bytes().iter())
                .copied() // copied converts &u8 into u8
                .chain(b"...".iter().copied())
                .collect::<Vec<u8>>(),
        )
        .unwrap() // by construction, this cannot panic as we extracted unicode grapheme
    } else {
        sql
    }
}<|MERGE_RESOLUTION|>--- conflicted
+++ resolved
@@ -115,13 +115,11 @@
     pub(in crate::sessions) query_profiles: Arc<RwLock<HashMap<Option<u32>, PlanProfile>>>,
 
     pub(in crate::sessions) runtime_filters: Arc<RwLock<HashMap<IndexType, RuntimeFilterInfo>>>,
-<<<<<<< HEAD
 
     pub(in crate::sessions) merge_into_join: Arc<RwLock<MergeIntoJoin>>,
-=======
+
     // Records query level data cache metrics
     pub(in crate::sessions) query_cache_metrics: DataCacheMetrics,
->>>>>>> 518ea55f
 }
 
 impl QueryContextShared {
