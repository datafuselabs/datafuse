--- conflicted
+++ resolved
@@ -259,7 +259,6 @@
     /// This method builds a `dyn Table`, which provides table specific io methods the plan needs.
     fn build_table_from_source_plan(&self, plan: &DataSourcePlan) -> Result<Arc<dyn Table>> {
         match &plan.source_info {
-<<<<<<< HEAD
             DataSourceInfo::TableSource(table_info) => self.build_table_by_table_info(
                 &plan.catalog_info,
                 table_info,
@@ -270,15 +269,7 @@
                 stage_info,
                 plan.tbl_args.clone(),
             ),
-=======
-            DataSourceInfo::TableSource(table_info) => {
-                self.build_table_by_table_info(&plan.catalog, table_info, plan.tbl_args.clone())
-            }
-            DataSourceInfo::StageSource(stage_info) => {
-                self.build_external_by_table_info(&plan.catalog, stage_info, plan.tbl_args.clone())
-            }
             DataSourceInfo::Parquet2Source(table_info) => Parquet2Table::from_info(table_info),
->>>>>>> 2de9f278
             DataSourceInfo::ParquetSource(table_info) => ParquetTable::from_info(table_info),
             DataSourceInfo::ResultScanSource(table_info) => ResultScan::from_info(table_info),
         }
