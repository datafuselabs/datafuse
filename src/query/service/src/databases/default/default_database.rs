// Copyright 2021 Datafuse Labs
//
// Licensed under the Apache License, Version 2.0 (the "License");
// you may not use this file except in compliance with the License.
// You may obtain a copy of the License at
//
//     http://www.apache.org/licenses/LICENSE-2.0
//
// Unless required by applicable law or agreed to in writing, software
// distributed under the License is distributed on an "AS IS" BASIS,
// WITHOUT WARRANTIES OR CONDITIONS OF ANY KIND, either express or implied.
// See the License for the specific language governing permissions and
// limitations under the License.

use std::sync::Arc;

use databend_common_catalog::table::Table;
use databend_common_exception::Result;
use databend_common_meta_api::SchemaApi;
use databend_common_meta_app::schema::CommitTableMetaReply;
use databend_common_meta_app::schema::CommitTableMetaReq;
use databend_common_meta_app::schema::CreateTableReply;
use databend_common_meta_app::schema::CreateTableReq;
use databend_common_meta_app::schema::DatabaseInfo;
use databend_common_meta_app::schema::DropTableByIdReq;
use databend_common_meta_app::schema::DropTableReply;
use databend_common_meta_app::schema::GetTableCopiedFileReply;
use databend_common_meta_app::schema::GetTableCopiedFileReq;
use databend_common_meta_app::schema::GetTableReq;
use databend_common_meta_app::schema::ListTableReq;
use databend_common_meta_app::schema::RenameTableReply;
use databend_common_meta_app::schema::RenameTableReq;
use databend_common_meta_app::schema::SetTableColumnMaskPolicyReply;
use databend_common_meta_app::schema::SetTableColumnMaskPolicyReq;
use databend_common_meta_app::schema::TableInfo;
use databend_common_meta_app::schema::TruncateTableReply;
use databend_common_meta_app::schema::TruncateTableReq;
use databend_common_meta_app::schema::UndropTableReply;
use databend_common_meta_app::schema::UndropTableReq;
use databend_common_meta_app::schema::UpdateMultiTableMetaReq;
use databend_common_meta_app::schema::UpdateMultiTableMetaResult;
use databend_common_meta_app::schema::UpsertTableOptionReply;
use databend_common_meta_app::schema::UpsertTableOptionReq;

use crate::databases::Database;
use crate::databases::DatabaseContext;

#[derive(Clone)]
pub struct DefaultDatabase {
    ctx: DatabaseContext,

    db_info: DatabaseInfo,
}

impl DefaultDatabase {
    pub const NAME: &'static str = "DEFAULT";

    pub fn try_create(ctx: DatabaseContext, db_info: DatabaseInfo) -> Result<Box<dyn Database>> {
        Ok(Box::new(Self { ctx, db_info }))
    }

    fn load_tables(&self, table_infos: Vec<Arc<TableInfo>>) -> Result<Vec<Arc<dyn Table>>> {
        table_infos.iter().try_fold(vec![], |mut acc, item| {
            let tbl = self.get_table_by_info(item.as_ref())?;
            acc.push(tbl);
            Ok(acc)
        })
    }

    async fn list_table_infos(&self) -> Result<Vec<Arc<TableInfo>>> {
        let table_infos = self
            .ctx
            .meta
            .list_tables(ListTableReq::new(self.get_tenant(), self.get_db_name()))
            .await?;

        let mut refreshed = Vec::with_capacity(table_infos.len());
        for table_info in table_infos {
            refreshed.push(
                self.ctx
                    .storage_factory
                    .refresh_table_info(table_info.clone())
                    .await
                    .map_err(|err| {
                        err.add_message_back(format!(
                            "(while refresh table info on {})",
                            table_info.name
                        ))
                    })?,
            );
        }
        Ok(refreshed)
    }
}
#[async_trait::async_trait]
impl Database for DefaultDatabase {
    fn name(&self) -> &str {
        self.db_info.name_ident.database_name()
    }

    fn get_db_info(&self) -> &DatabaseInfo {
        &self.db_info
    }

    fn get_table_by_info(&self, table_info: &TableInfo) -> Result<Arc<dyn Table>> {
        let storage = &self.ctx.storage_factory;
        storage.get_table(table_info)
    }

    // Get one table by db and table name.
    #[async_backtrace::framed]
    async fn get_table(&self, table_name: &str) -> Result<Arc<dyn Table>> {
        let table_info = self
            .ctx
            .meta
            .get_table(GetTableReq::new(
                self.get_tenant(),
                self.get_db_name(),
                table_name,
            ))
            .await?;

        let table_info_refreshed = self
            .ctx
            .storage_factory
            .refresh_table_info(table_info)
            .await?;

        self.get_table_by_info(table_info_refreshed.as_ref())
    }

    #[async_backtrace::framed]
    async fn list_tables(&self) -> Result<Vec<Arc<dyn Table>>> {
        let table_infos = self.list_table_infos().await?;
        self.load_tables(table_infos)
    }

    #[async_backtrace::framed]
    async fn list_tables_history(&self) -> Result<Vec<Arc<dyn Table>>> {
        // `get_table_history` will not fetch the tables that created before the
        // "metasrv time travel functions" is added.
        // thus, only the table-infos of dropped tables are used.
        //
        // For dropped tables, we do not bother refreshing the table info.
        let mut dropped = self
            .ctx
            .meta
            .get_table_history(ListTableReq::new(self.get_tenant(), self.get_db_name()))
            .await?
            .into_iter()
            .filter(|i| i.meta.drop_on.is_some())
            .collect::<Vec<_>>();

        let mut table_infos = self.list_table_infos().await?;

        table_infos.append(&mut dropped);

        self.load_tables(table_infos)
    }

    #[async_backtrace::framed]
    async fn create_table(&self, req: CreateTableReq) -> Result<CreateTableReply> {
        let res = self.ctx.meta.create_table(req).await?;
        Ok(res)
    }

    #[async_backtrace::framed]
    async fn drop_table_by_id(&self, req: DropTableByIdReq) -> Result<DropTableReply> {
        let res = self.ctx.meta.drop_table_by_id(req).await?;
        Ok(res)
    }

    #[async_backtrace::framed]
    async fn undrop_table(&self, req: UndropTableReq) -> Result<UndropTableReply> {
        let res = self.ctx.meta.undrop_table(req).await?;
        Ok(res)
    }

    #[async_backtrace::framed]
    async fn commit_table_meta(&self, req: CommitTableMetaReq) -> Result<CommitTableMetaReply> {
        let res = self.ctx.meta.commit_table_meta(req).await?;
        Ok(res)
    }

    #[async_backtrace::framed]
    async fn rename_table(&self, req: RenameTableReq) -> Result<RenameTableReply> {
        let res = self.ctx.meta.rename_table(req).await?;
        Ok(res)
    }

    #[async_backtrace::framed]
    async fn upsert_table_option(
        &self,
        req: UpsertTableOptionReq,
    ) -> Result<UpsertTableOptionReply> {
        let res = self.ctx.meta.upsert_table_option(req).await?;
        Ok(res)
    }

<<<<<<< HEAD
    #[async_backtrace::framed]
    async fn update_table_meta(&self, req: UpdateTableMetaReq) -> Result<UpdateTableMetaReply> {
        let resp = self.ctx.meta.update_table_meta(req).await?;
        Ok(resp)
    }

=======
>>>>>>> 23169358
    async fn set_table_column_mask_policy(
        &self,
        req: SetTableColumnMaskPolicyReq,
    ) -> Result<SetTableColumnMaskPolicyReply> {
        let res = self.ctx.meta.set_table_column_mask_policy(req).await?;
        Ok(res)
    }

    #[async_backtrace::framed]
    async fn get_table_copied_file_info(
        &self,
        req: GetTableCopiedFileReq,
    ) -> Result<GetTableCopiedFileReply> {
        let res = self.ctx.meta.get_table_copied_file_info(req).await?;
        Ok(res)
    }

    #[async_backtrace::framed]
    async fn truncate_table(&self, req: TruncateTableReq) -> Result<TruncateTableReply> {
        let res = self.ctx.meta.truncate_table(req).await?;
        Ok(res)
    }

    #[async_backtrace::framed]
    async fn retryable_update_multi_table_meta(
        &self,
        req: UpdateMultiTableMetaReq,
    ) -> Result<UpdateMultiTableMetaResult> {
        let res = self.ctx.meta.update_multi_table_meta(req).await?;
        Ok(res)
    }
}<|MERGE_RESOLUTION|>--- conflicted
+++ resolved
@@ -197,15 +197,6 @@
         Ok(res)
     }
 
-<<<<<<< HEAD
-    #[async_backtrace::framed]
-    async fn update_table_meta(&self, req: UpdateTableMetaReq) -> Result<UpdateTableMetaReply> {
-        let resp = self.ctx.meta.update_table_meta(req).await?;
-        Ok(resp)
-    }
-
-=======
->>>>>>> 23169358
     async fn set_table_column_mask_policy(
         &self,
         req: SetTableColumnMaskPolicyReq,
