--- conflicted
+++ resolved
@@ -637,53 +637,9 @@
     table.analyze(fixture.ctx.clone()).await
 }
 
-<<<<<<< HEAD
-pub async fn do_deletion(
-    ctx: Arc<QueryContext>,
-    table: Arc<dyn Table>,
-    plan: DeletePlan,
-) -> Result<()> {
-    let (filter, col_indices) = if let Some(scalar) = &plan.selection {
-        (
-            Some(
-                scalar
-                    .as_expr()?
-                    .project_column_ref(|col| col.column_name.clone())
-                    .as_remote_expr(),
-            ),
-            scalar.used_columns().into_iter().collect(),
-        )
-    } else {
-        (None, vec![])
-    };
-
-    let fuse_table = FuseTable::try_from_table(table.as_ref())?;
-    let mut build_res = PipelineBuildResult::create();
-    if let Some((partitions, snapshot)) = fuse_table
-        .fast_delete(ctx.clone(), filter.as_ref(), col_indices.clone())
-        .await?
-    {
-        let filter = filter.unwrap();
-        let physical_plan = DeleteInterpreter::build_physical_plan(
-            filter,
-            partitions,
-            fuse_table.get_table_info().clone(),
-            col_indices,
-            snapshot,
-            "default".to_owned(),
-            false,
-        )?;
-        build_res = build_local_pipeline(&ctx, &physical_plan, false).await?
-    }
-
-    if !build_res.main_pipeline.is_empty() {
-        execute_pipeline(ctx, build_res)?;
-    }
-=======
 pub async fn do_deletion(ctx: Arc<QueryContext>, plan: DeletePlan) -> Result<()> {
     let delete_interpreter = DeleteInterpreter::try_create(ctx.clone(), plan.clone())?;
     delete_interpreter.execute(ctx).await?;
->>>>>>> f428a39e
     Ok(())
 }
 
