// Copyright 2021 Datafuse Labs
//
// Licensed under the Apache License, Version 2.0 (the "License");
// you may not use this file except in compliance with the License.
// You may obtain a copy of the License at
//
//     http://www.apache.org/licenses/LICENSE-2.0
//
// Unless required by applicable law or agreed to in writing, software
// distributed under the License is distributed on an "AS IS" BASIS,
// WITHOUT WARRANTIES OR CONDITIONS OF ANY KIND, either express or implied.
// See the License for the specific language governing permissions and
// limitations under the License.

use std::sync::Arc;

use databend_common_catalog::catalog::Catalog;
use databend_common_catalog::table::Table;
use databend_common_catalog::table::TableExt;
use databend_common_exception::ErrorCode;
use databend_common_exception::Result;
use databend_common_expression::ComputedExpr;
use databend_common_expression::DataSchema;
use databend_common_expression::TableDataType;
use databend_common_expression::TableField;
use databend_common_expression::TableSchema;
use databend_common_license::license::Feature::ComputedColumn;
use databend_common_license::license::Feature::DataMask;
use databend_common_license::license_manager::get_license_manager;
use databend_common_meta_app::schema::DatabaseType;
use databend_common_meta_app::schema::SetTableColumnMaskPolicyAction;
use databend_common_meta_app::schema::SetTableColumnMaskPolicyReq;
use databend_common_meta_app::schema::TableMeta;
use databend_common_meta_app::schema::UpdateTableMetaReq;
use databend_common_meta_types::MatchSeq;
use databend_common_sql::executor::physical_plans::DistributedInsertSelect;
use databend_common_sql::executor::PhysicalPlan;
use databend_common_sql::executor::PhysicalPlanBuilder;
use databend_common_sql::field_default_value;
use databend_common_sql::plans::ModifyColumnAction;
use databend_common_sql::plans::ModifyTableColumnPlan;
use databend_common_sql::plans::Plan;
use databend_common_sql::BloomIndexColumns;
use databend_common_sql::Planner;
use databend_common_storages_fuse::FuseTable;
use databend_common_storages_share::update_share_table_info;
use databend_common_storages_stream::stream_table::STREAM_ENGINE;
use databend_common_storages_view::view_table::VIEW_ENGINE;
use databend_common_users::UserApiProvider;
use databend_enterprise_data_mask_feature::get_datamask_handler;
use databend_storages_common_index::BloomIndex;
use databend_storages_common_table_meta::table::OPT_KEY_BLOOM_INDEX_COLUMNS;

use crate::interpreters::common::check_referenced_computed_columns;
use crate::interpreters::Interpreter;
use crate::pipelines::PipelineBuildResult;
use crate::schedulers::build_query_pipeline_without_render_result_set;
use crate::sessions::QueryContext;
use crate::sessions::TableContext;

pub struct ModifyTableColumnInterpreter {
    ctx: Arc<QueryContext>,
    plan: ModifyTableColumnPlan,
}

impl ModifyTableColumnInterpreter {
    pub fn try_create(ctx: Arc<QueryContext>, plan: ModifyTableColumnPlan) -> Result<Self> {
        Ok(ModifyTableColumnInterpreter { ctx, plan })
    }

    // Set data mask policy to a column is a ee feature.
    async fn do_set_data_mask_policy(
        &self,
        catalog: Arc<dyn Catalog>,
        table: Arc<dyn Table>,
        column: String,
        mask_name: String,
    ) -> Result<PipelineBuildResult> {
        let license_manager = get_license_manager();
        license_manager
            .manager
            .check_enterprise_enabled(self.ctx.get_license_key(), DataMask)?;

        let meta_api = UserApiProvider::instance().get_meta_store_client();
        let handler = get_datamask_handler();
        let policy = handler
            .get_data_mask(meta_api, &self.ctx.get_tenant(), mask_name.clone())
            .await?;

        // check if column type match to the input type
        let policy_data_type = policy.args[0].1.to_string().to_lowercase();
        let schema = table.schema();
        let table_info = table.get_table_info();
        if let Some((_, data_field)) = schema.column_with_name(&column) {
            let data_type = data_field.data_type().to_string().to_lowercase();
            if data_type != policy_data_type {
                return Err(ErrorCode::UnmatchColumnDataType(format!(
                    "Column '{}' data type {} does not match to the mask policy type {}",
                    column, data_type, policy_data_type,
                )));
            }
        } else {
            return Err(ErrorCode::UnknownColumn(format!(
                "Cannot find column {}",
                column
            )));
        }

        let table_id = table_info.ident.table_id;
        let table_version = table_info.ident.seq;

        let prev_column_mask_name =
            if let Some(column_mask_policy) = &table_info.meta.column_mask_policy {
                column_mask_policy.get(&column).cloned()
            } else {
                None
            };
        let req = SetTableColumnMaskPolicyReq {
            tenant: self.ctx.get_tenant(),
            seq: MatchSeq::Exact(table_version),
            table_id,
            column,
            action: SetTableColumnMaskPolicyAction::Set(mask_name, prev_column_mask_name),
        };

        let _resp = catalog.set_table_column_mask_policy(req).await?;

        Ok(PipelineBuildResult::create())
    }

    // Set data column type.
    async fn do_set_data_type(
        &self,
        table: Arc<dyn Table>,
        field_and_comments: &[(TableField, String)],
    ) -> Result<PipelineBuildResult> {
        let schema = table.schema().as_ref().clone();
        let table_info = table.get_table_info();
        let mut new_schema = schema.clone();

        // first check default expr before lock table
        for (field, _comment) in field_and_comments {
            let column = &field.name.to_string();
            let data_type = &field.data_type;
            if let Some((i, _)) = schema.column_with_name(column) {
                if let Some(default_expr) = &field.default_expr {
                    let default_expr = default_expr.to_string();
                    new_schema.fields[i].data_type = data_type.clone();
                    new_schema.fields[i].default_expr = Some(default_expr);
                    let _ = field_default_value(self.ctx.clone(), &new_schema.fields[i])?;
                }
            } else {
                return Err(ErrorCode::UnknownColumn(format!(
                    "Cannot find column {}",
                    column
                )));
            }
        }

        let catalog_name = table_info.catalog();
        let catalog = self.ctx.get_catalog(catalog_name).await?;

        let fuse_table = FuseTable::try_from_table(table.as_ref())?;
        let prev_snapshot_id = fuse_table
            .read_table_snapshot()
            .await
            .map_or(None, |v| v.map(|snapshot| snapshot.snapshot_id));

        let mut bloom_index_cols = vec![];
        if let Some(v) = table_info.options().get(OPT_KEY_BLOOM_INDEX_COLUMNS) {
            if let BloomIndexColumns::Specify(cols) = v.parse::<BloomIndexColumns>()? {
                bloom_index_cols = cols;
            }
        }

        let mut table_info = table.get_table_info().clone();
        table_info.meta.fill_field_comments();
        let mut modify_comment = false;
        for (field, comment) in field_and_comments {
            let column = &field.name.to_string();
            let data_type = &field.data_type;
            if let Some((i, old_field)) = schema.column_with_name(column) {
                if data_type != &new_schema.fields[i].data_type {
                    // Check if this column is referenced by computed columns.
                    let mut data_schema: DataSchema = table_info.schema().into();
                    data_schema.set_field_type(i, data_type.into());
                    check_referenced_computed_columns(
                        self.ctx.clone(),
                        Arc::new(data_schema),
                        column,
                    )?;

                    // If the column is defined in bloom index columns,
                    // check whether the data type is supported for bloom index.
                    if bloom_index_cols.iter().any(|v| v.as_str() == column)
                        && !BloomIndex::supported_type(data_type)
                    {
                        return Err(ErrorCode::TableOptionInvalid(format!(
                            "Unsupported data type '{}' for bloom index",
                            data_type
                        )));
                    }
                    // If the column is inverted index column, the type can't be changed.
                    if !table_info.meta.indexes.is_empty() {
                        for (index_name, index) in &table_info.meta.indexes {
                            if index.column_ids.contains(&old_field.column_id)
                                && old_field.data_type.remove_nullable()
                                    != field.data_type.remove_nullable()
                            {
                                return Err(ErrorCode::ColumnReferencedByInvertedIndex(format!(
                                    "column `{}` is referenced by inverted index, drop inverted index `{}` first",
                                    column, index_name,
                                )));
                            }
                        }
                    }
                    new_schema.fields[i].data_type = data_type.clone();
                }
                if table_info.meta.field_comments[i] != *comment {
                    table_info.meta.field_comments[i] = comment.to_string();
                    modify_comment = true;
                }
            } else {
                return Err(ErrorCode::UnknownColumn(format!(
                    "Cannot find column {}",
                    column
                )));
            }
        }

        // check if schema has changed
        if schema == new_schema && !modify_comment {
            return Ok(PipelineBuildResult::create());
        }

        // if schema is same and only modify comment, don't need to modify schema
        if schema == new_schema && modify_comment {
            let table_id = table_info.ident.table_id;
            let table_version = table_info.ident.seq;

            let req = UpdateTableMetaReq {
                table_id,
                seq: MatchSeq::Exact(table_version),
                new_table_meta: table_info.meta,
            };

<<<<<<< HEAD
            let resp = catalog
                .update_table_meta(table.get_table_info(), req)
=======
            catalog
                .update_single_table_meta(req, table.get_table_info())
>>>>>>> 23169358
                .await?;
            if let Some((share_name_vec, db_id, share_table_info)) = &resp.share_vec_table_info {
                update_share_table_info(
                    self.ctx.get_tenant().tenant_name(),
                    self.ctx.get_application_level_data_operator()?.operator(),
                    share_name_vec,
                    *db_id,
                    share_table_info,
                )
                .await?;
            }

            return Ok(PipelineBuildResult::create());
        }

        // if alter column from string to binary, we don't need to rebuild table
        let is_alter_column_string_to_binary =
            schema
                .fields()
                .iter()
                .zip(new_schema.fields())
                .all(|(old_field, new_field)| {
                    fn is_string_to_binary(old_ty: &TableDataType, new_ty: &TableDataType) -> bool {
                        match (old_ty, new_ty) {
                            (TableDataType::String, TableDataType::Binary) => true,
                            (TableDataType::Nullable(old_ty), TableDataType::Nullable(new_ty)) => {
                                is_string_to_binary(old_ty, new_ty)
                            }
                            (TableDataType::Map(old_ty), TableDataType::Map(new_ty)) => {
                                is_string_to_binary(old_ty, new_ty)
                            }
                            (TableDataType::Array(old_ty), TableDataType::Array(new_ty)) => {
                                is_string_to_binary(old_ty, new_ty)
                            }
                            (
                                TableDataType::Tuple {
                                    fields_type: old_tys,
                                    ..
                                },
                                TableDataType::Tuple {
                                    fields_type: new_tys,
                                    ..
                                },
                            ) => {
                                old_tys.len() == new_tys.len()
                                    && old_tys
                                        .iter()
                                        .zip(new_tys)
                                        .all(|(old_ty, new_ty)| is_string_to_binary(old_ty, new_ty))
                            }
                            _ => false,
                        }
                    }

                    let TableField {
                        name: old_name,
                        default_expr: old_default_expr,
                        data_type: old_data_type,
                        column_id: old_column_id,
                        computed_expr: old_computed_expr,
                    } = old_field;
                    let TableField {
                        name: new_name,
                        default_expr: new_default_expr,
                        data_type: new_data_type,
                        column_id: new_column_id,
                        computed_expr: new_computed_expr,
                    } = new_field;
                    old_name == new_name
                        && old_default_expr == new_default_expr
                        && old_column_id == new_column_id
                        && old_computed_expr == new_computed_expr
                        && (old_data_type == new_data_type
                            || is_string_to_binary(&old_field.data_type, &new_field.data_type))
                });

        if is_alter_column_string_to_binary {
            table_info.meta.schema = new_schema.into();

            let table_id = table_info.ident.table_id;
            let table_version = table_info.ident.seq;

            let req = UpdateTableMetaReq {
                table_id,
                seq: MatchSeq::Exact(table_version),
                new_table_meta: table_info.meta,
            };

<<<<<<< HEAD
            let resp = catalog
                .update_table_meta(table.get_table_info(), req)
=======
            let res = catalog
                .update_single_table_meta(req, table.get_table_info())
>>>>>>> 23169358
                .await?;
            if let Some((share_name_vec, db_id, share_table_info)) = &resp.share_vec_table_info {
                update_share_table_info(
                    self.ctx.get_tenant().tenant_name(),
                    self.ctx.get_application_level_data_operator()?.operator(),
                    share_name_vec,
                    *db_id,
                    share_table_info,
                )
                .await?;
            }

            return Ok(PipelineBuildResult::create());
        }

        // 1. construct sql for selecting data from old table
        let mut sql = "select".to_string();
        schema
            .fields()
            .iter()
            .enumerate()
            .for_each(|(index, field)| {
                if index != schema.fields().len() - 1 {
                    sql = format!("{} `{}`,", sql, field.name.clone());
                } else {
                    sql = format!(
                        "{} `{}` from `{}`.`{}`",
                        sql,
                        field.name.clone(),
                        self.plan.database,
                        self.plan.table
                    );
                }
            });

        // 2. build plan by sql
        let mut planner = Planner::new(self.ctx.clone());
        let (plan, _extras) = planner.plan_sql(&sql).await?;

        // 3. build physical plan by plan
        let (select_plan, select_column_bindings) = match plan {
            Plan::Query {
                s_expr,
                metadata,
                bind_context,
                ..
            } => {
                let mut builder1 =
                    PhysicalPlanBuilder::new(metadata.clone(), self.ctx.clone(), false);
                (
                    builder1.build(&s_expr, bind_context.column_set()).await?,
                    bind_context.columns.clone(),
                )
            }
            _ => unreachable!(),
        };

        // 4. define select schema and insert schema of DistributedInsertSelect plan
        table_info.meta.schema = new_schema.clone().into();
        let new_table = FuseTable::try_create(table_info)?;

        // 5. build DistributedInsertSelect plan
        let insert_plan =
            PhysicalPlan::DistributedInsertSelect(Box::new(DistributedInsertSelect {
                plan_id: select_plan.get_id(),
                input: Box::new(select_plan),
                table_info: new_table.get_table_info().clone(),
                select_schema: Arc::new(Arc::new(schema).into()),
                select_column_bindings,
                insert_schema: Arc::new(Arc::new(new_schema).into()),
                cast_needed: true,
            }));
        let mut build_res =
            build_query_pipeline_without_render_result_set(&self.ctx, &insert_plan).await?;

        // 6. commit new meta schema and snapshots
        new_table.commit_insertion(
            self.ctx.clone(),
            &mut build_res.main_pipeline,
            None,
            vec![],
            true,
            prev_snapshot_id,
            None,
        )?;

        Ok(build_res)
    }

    // unset data mask policy to a column is a ee feature.
    async fn do_unset_data_mask_policy(
        &self,
        catalog: Arc<dyn Catalog>,
        table: Arc<dyn Table>,
        column: String,
    ) -> Result<PipelineBuildResult> {
        let license_manager = get_license_manager();
        license_manager
            .manager
            .check_enterprise_enabled(self.ctx.get_license_key(), DataMask)?;

        let table_info = table.get_table_info();
        let table_id = table_info.ident.table_id;
        let table_version = table_info.ident.seq;

        let prev_column_mask_name =
            if let Some(column_mask_policy) = &table_info.meta.column_mask_policy {
                column_mask_policy.get(&column).cloned()
            } else {
                None
            };

        if let Some(prev_column_mask_name) = prev_column_mask_name {
            let req = SetTableColumnMaskPolicyReq {
                tenant: self.ctx.get_tenant(),
                seq: MatchSeq::Exact(table_version),
                table_id,
                column,
                action: SetTableColumnMaskPolicyAction::Unset(prev_column_mask_name),
            };

            let resp = catalog.set_table_column_mask_policy(req).await?;
            if let Some((share_name_vec, db_id, share_table_info)) = resp.share_vec_table_info {
                update_share_table_info(
                    self.ctx.get_tenant().tenant_name(),
                    self.ctx.get_application_level_data_operator()?.operator(),
                    &share_name_vec,
                    db_id,
                    &share_table_info,
                )
                .await?;
            }
        }

        Ok(PipelineBuildResult::create())
    }

    async fn do_convert_stored_computed_column(
        &self,
        catalog: Arc<dyn Catalog>,
        table: Arc<dyn Table>,
        table_meta: TableMeta,
        column: String,
    ) -> Result<PipelineBuildResult> {
        let license_manager = get_license_manager();
        license_manager
            .manager
            .check_enterprise_enabled(self.ctx.get_license_key(), ComputedColumn)?;

        let table_info = table.get_table_info();
        let schema = table.schema();
        let new_schema = if let Some((i, field)) = schema.column_with_name(&column) {
            match field.computed_expr {
                Some(ComputedExpr::Stored(_)) => {}
                _ => {
                    return Err(ErrorCode::UnknownColumn(format!(
                        "Column '{}' is not a stored computed column",
                        column
                    )));
                }
            }
            let mut new_field = field.clone();
            new_field.computed_expr = None;
            let mut fields = schema.fields().clone();
            fields[i] = new_field;
            TableSchema::new_from(fields, schema.metadata.clone())
        } else {
            return Err(ErrorCode::UnknownColumn(format!(
                "Cannot find column {}",
                column
            )));
        };

        let mut new_table_meta = table_meta;
        new_table_meta.schema = new_schema.into();

        let table_id = table_info.ident.table_id;
        let table_version = table_info.ident.seq;

        let req = UpdateTableMetaReq {
            table_id,
            seq: MatchSeq::Exact(table_version),
            new_table_meta,
        };

<<<<<<< HEAD
        let resp = catalog.update_table_meta(table_info, req).await?;
        if let Some((share_name_vec, db_id, share_table_info)) = &resp.share_vec_table_info {
            update_share_table_info(
                self.ctx.get_tenant().tenant_name(),
                self.ctx.get_application_level_data_operator()?.operator(),
                share_name_vec,
                *db_id,
                share_table_info,
            )
            .await?;
        }
=======
        let res = catalog.update_single_table_meta(req, table_info).await?;

        save_share_table_info(&self.ctx, &res.share_table_info).await?;
>>>>>>> 23169358

        Ok(PipelineBuildResult::create())
    }
}

#[async_trait::async_trait]
impl Interpreter for ModifyTableColumnInterpreter {
    fn name(&self) -> &str {
        "ModifyTableColumnInterpreter"
    }

    fn is_ddl(&self) -> bool {
        true
    }

    #[async_backtrace::framed]
    async fn execute2(&self) -> Result<PipelineBuildResult> {
        let catalog_name = self.plan.catalog.as_str();
        let db_name = self.plan.database.as_str();
        let tbl_name = self.plan.table.as_str();

        let catalog = self.ctx.get_catalog(catalog_name).await?;
        let table = self.ctx.get_table(catalog_name, db_name, tbl_name).await?;

        table.check_mutable()?;

        let table_info = table.get_table_info();
        let engine = table.engine();
        if matches!(engine, VIEW_ENGINE | STREAM_ENGINE) {
            return Err(ErrorCode::TableEngineNotSupported(format!(
                "{}.{} engine is {} that doesn't support alter",
                db_name, tbl_name, engine
            )));
        }
        if table_info.db_type != DatabaseType::NormalDB {
            return Err(ErrorCode::TableEngineNotSupported(format!(
                "{}.{} doesn't support alter",
                db_name, tbl_name
            )));
        }

        let table_meta = table.get_table_info().meta.clone();

        // NOTICE: if we support modify column data type,
        // need to check whether this column is referenced by other computed columns.
        let mut build_res = match &self.plan.action {
            ModifyColumnAction::SetMaskingPolicy(column, mask_name) => {
                self.do_set_data_mask_policy(catalog, table, column.to_string(), mask_name.clone())
                    .await?
            }
            ModifyColumnAction::UnsetMaskingPolicy(column) => {
                self.do_unset_data_mask_policy(catalog, table, column.to_string())
                    .await?
            }
            ModifyColumnAction::SetDataType(field_and_comment) => {
                self.do_set_data_type(table, field_and_comment).await?
            }
            ModifyColumnAction::ConvertStoredComputedColumn(column) => {
                self.do_convert_stored_computed_column(
                    catalog,
                    table,
                    table_meta,
                    column.to_string(),
                )
                .await?
            }
        };

        build_res
            .main_pipeline
            .add_lock_guard(self.plan.lock_guard.clone());
        Ok(build_res)
    }
}<|MERGE_RESOLUTION|>--- conflicted
+++ resolved
@@ -244,23 +244,20 @@
                 new_table_meta: table_info.meta,
             };
 
-<<<<<<< HEAD
             let resp = catalog
-                .update_table_meta(table.get_table_info(), req)
-=======
-            catalog
                 .update_single_table_meta(req, table.get_table_info())
->>>>>>> 23169358
                 .await?;
-            if let Some((share_name_vec, db_id, share_table_info)) = &resp.share_vec_table_info {
-                update_share_table_info(
-                    self.ctx.get_tenant().tenant_name(),
-                    self.ctx.get_application_level_data_operator()?.operator(),
-                    share_name_vec,
-                    *db_id,
-                    share_table_info,
-                )
-                .await?;
+            if let Some(share_vec_table_infos) = &resp.share_vec_table_infos {
+                for (share_name_vec, db_id, share_table_info) in share_vec_table_infos {
+                    update_share_table_info(
+                        self.ctx.get_tenant().tenant_name(),
+                        self.ctx.get_application_level_data_operator()?.operator(),
+                        share_name_vec,
+                        *db_id,
+                        share_table_info,
+                    )
+                    .await?;
+                }
             }
 
             return Ok(PipelineBuildResult::create());
@@ -339,23 +336,20 @@
                 new_table_meta: table_info.meta,
             };
 
-<<<<<<< HEAD
             let resp = catalog
-                .update_table_meta(table.get_table_info(), req)
-=======
-            let res = catalog
                 .update_single_table_meta(req, table.get_table_info())
->>>>>>> 23169358
                 .await?;
-            if let Some((share_name_vec, db_id, share_table_info)) = &resp.share_vec_table_info {
-                update_share_table_info(
-                    self.ctx.get_tenant().tenant_name(),
-                    self.ctx.get_application_level_data_operator()?.operator(),
-                    share_name_vec,
-                    *db_id,
-                    share_table_info,
-                )
-                .await?;
+            if let Some(share_vec_table_infos) = &resp.share_vec_table_infos {
+                for (share_name_vec, db_id, share_table_info) in share_vec_table_infos {
+                    update_share_table_info(
+                        self.ctx.get_tenant().tenant_name(),
+                        self.ctx.get_application_level_data_operator()?.operator(),
+                        share_name_vec,
+                        *db_id,
+                        share_table_info,
+                    )
+                    .await?;
+                }
             }
 
             return Ok(PipelineBuildResult::create());
@@ -531,23 +525,19 @@
             new_table_meta,
         };
 
-<<<<<<< HEAD
-        let resp = catalog.update_table_meta(table_info, req).await?;
-        if let Some((share_name_vec, db_id, share_table_info)) = &resp.share_vec_table_info {
-            update_share_table_info(
-                self.ctx.get_tenant().tenant_name(),
-                self.ctx.get_application_level_data_operator()?.operator(),
-                share_name_vec,
-                *db_id,
-                share_table_info,
-            )
-            .await?;
-        }
-=======
-        let res = catalog.update_single_table_meta(req, table_info).await?;
-
-        save_share_table_info(&self.ctx, &res.share_table_info).await?;
->>>>>>> 23169358
+        let resp = catalog.update_single_table_meta(req, table_info).await?;
+        if let Some(share_vec_table_infos) = &resp.share_vec_table_infos {
+            for (share_name_vec, db_id, share_table_info) in share_vec_table_infos {
+                update_share_table_info(
+                    self.ctx.get_tenant().tenant_name(),
+                    self.ctx.get_application_level_data_operator()?.operator(),
+                    share_name_vec,
+                    *db_id,
+                    share_table_info,
+                )
+                .await?;
+            }
+        }
 
         Ok(PipelineBuildResult::create())
     }
