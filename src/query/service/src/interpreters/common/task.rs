--- conflicted
+++ resolved
@@ -64,17 +64,7 @@
     let tenant = ctx.get_tenant();
     let user = ctx.get_current_user()?.identity().to_string();
     let query_id = ctx.get_id();
-<<<<<<< HEAD
-    let mut cfg = build_client_config(tenant, user, query_id, timeout);
+    let mut cfg = build_client_config(tenant.to_string(), user, query_id, timeout);
     cfg.add_task_version_info();
     Ok(cfg)
-=======
-
-    Ok(build_client_config(
-        tenant.to_string(),
-        user,
-        query_id,
-        timeout,
-    ))
->>>>>>> f22ad96f
 }