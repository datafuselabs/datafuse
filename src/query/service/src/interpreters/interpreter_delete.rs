--- conflicted
+++ resolved
@@ -119,18 +119,14 @@
             .get_table(self.ctx.get_tenant().as_str(), db_name, tbl_name)
             .await?;
 
-<<<<<<< HEAD
+        // check mutability
+        tbl.check_mutable()?;
+
         // Add table lock heartbeat.
         let lock_mgr = TableLockManagerWrapper::instance(self.ctx.clone());
         let mut table_lock =
             TableLevelLock::create(lock_mgr.clone(), tbl.get_table_info().ident.table_id);
         lock_mgr.try_lock(self.ctx.clone(), &mut table_lock).await?;
-=======
-        // check mutability
-        tbl.check_mutable()?;
-
-        let table_info = tbl.get_table_info().clone();
->>>>>>> 777f12a2
 
         let selection = if !self.plan.subquery_desc.is_empty() {
             let support_row_id = tbl.support_row_id_column();
