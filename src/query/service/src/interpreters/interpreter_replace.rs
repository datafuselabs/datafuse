// Copyright 2021 Datafuse Labs
//
// Licensed under the Apache License, Version 2.0 (the "License");
// you may not use this file except in compliance with the License.
// You may obtain a copy of the License at
//
//     http://www.apache.org/licenses/LICENSE-2.0
//
// Unless required by applicable law or agreed to in writing, software
// distributed under the License is distributed on an "AS IS" BASIS,
// WITHOUT WARRANTIES OR CONDITIONS OF ANY KIND, either express or implied.
// See the License for the specific language governing permissions and
// limitations under the License.

use std::sync::Arc;
use std::time::Instant;

use common_catalog::table_context::TableContext;
use common_exception::ErrorCode;
use common_exception::Result;
use common_expression::DataSchemaRef;
use common_meta_app::principal::StageInfo;
use common_sql::executor::AsyncSourcerPlan;
use common_sql::executor::Deduplicate;
use common_sql::executor::Exchange;
use common_sql::executor::MutationAggregate;
use common_sql::executor::MutationKind;
use common_sql::executor::OnConflictField;
use common_sql::executor::PhysicalPlan;
use common_sql::executor::ReplaceInto;
use common_sql::executor::SelectCtx;
use common_sql::plans::CopyPlan;
use common_sql::plans::InsertInputSource;
use common_sql::plans::Plan;
use common_sql::plans::Replace;
<<<<<<< HEAD
use common_sql::NameResolutionContext;
=======
use common_storage::StageFileInfo;
use common_storages_factory::Table;
use common_storages_fuse::FuseTable;
use log::info;
use storages_common_table_meta::meta::TableSnapshot;
>>>>>>> 86806c91

use crate::interpreters::common::check_deduplicate_label;
use crate::interpreters::common::hook_compact;
use crate::interpreters::common::CompactHookTraceCtx;
use crate::interpreters::common::CompactTargetTableDescription;
use crate::interpreters::interpreter_copy::CopyInterpreter;
use crate::interpreters::Interpreter;
use crate::interpreters::InterpreterPtr;
use crate::interpreters::SelectInterpreter;
<<<<<<< HEAD
use crate::pipelines::builders::build_fill_missing_columns_pipeline;
use crate::pipelines::processors::TransformCastSchema;
=======
use crate::pipelines::builders::set_copy_on_finished;
use crate::pipelines::executor::ExecutorSettings;
use crate::pipelines::executor::PipelineCompleteExecutor;
>>>>>>> 86806c91
use crate::pipelines::PipelineBuildResult;
use crate::schedulers::build_query_pipeline_without_render_result_set;
use crate::sessions::QueryContext;

pub struct ReplaceInterpreter {
    ctx: Arc<QueryContext>,
    plan: Replace,
}

impl ReplaceInterpreter {
    pub fn try_create(ctx: Arc<QueryContext>, plan: Replace) -> Result<InterpreterPtr> {
        Ok(Arc::new(ReplaceInterpreter { ctx, plan }))
    }
}

#[async_trait::async_trait]
impl Interpreter for ReplaceInterpreter {
    fn name(&self) -> &str {
        "ReplaceIntoInterpreter"
    }

    #[async_backtrace::framed]
    async fn execute2(&self) -> Result<PipelineBuildResult> {
        if check_deduplicate_label(self.ctx.clone()).await? {
            return Ok(PipelineBuildResult::create());
        }

        self.check_on_conflicts()?;
        let start = Instant::now();

        // replace
        let (physical_plan, purge_info) = self.build_physical_plan().await?;
        let mut pipeline =
            build_query_pipeline_without_render_result_set(&self.ctx, &physical_plan, false)
                .await?;

        // purge
        if let Some((files, stage_info)) = purge_info {
            set_copy_on_finished(
                self.ctx.clone(),
                files,
                stage_info.copy_options.purge,
                stage_info,
                &mut pipeline.main_pipeline,
            )?;
        }

        // recluster
        let plan = &self.plan;
        let table = self
            .ctx
            .get_table(&plan.catalog, &plan.database, &plan.table)
            .await?;
<<<<<<< HEAD

        let mut pipeline = self
            .connect_input_source(self.ctx.clone(), &self.plan.source, self.plan.schema())
            .await?;

        if pipeline.main_pipeline.is_empty() {
            return Ok(pipeline);
        }

        build_fill_missing_columns_pipeline(
            self.ctx.clone(),
            &mut pipeline.main_pipeline,
            table.clone(),
            self.plan.schema(),
        )?;

        let on_conflict_fields = plan.on_conflict_fields.clone();

        let start = Instant::now();

        table
            .replace_into(
                self.ctx.clone(),
                &mut pipeline.main_pipeline,
                on_conflict_fields,
            )
            .await?;

        let compact_target = CompactTargetTableDescription {
            catalog: plan.catalog.clone(),
            database: plan.database.clone(),
            table: plan.table.clone(),
        };

        let compact_hook_trace_ctx = CompactHookTraceCtx {
            start,
            operation_name: "replace_into".to_owned(),
        };

        hook_compact(
            self.ctx.clone(),
            &mut pipeline.main_pipeline,
            compact_target,
            compact_hook_trace_ctx,
        )
        .await;

=======
        let has_cluster_key = !table.cluster_keys(self.ctx.clone()).is_empty();
        if !pipeline.main_pipeline.is_empty()
            && has_cluster_key
            && self.ctx.get_settings().get_enable_auto_reclustering()?
        {
            let ctx = self.ctx.clone();
            let catalog = self.plan.catalog.clone();
            let database = self.plan.database.to_string();
            let table = self.plan.table.to_string();
            pipeline.main_pipeline.set_on_finished(move |err| {
                metrics_inc_replace_mutation_time_ms(start.elapsed().as_millis() as u64);
                    if err.is_none() {
                        info!("execute replace into finished successfully. running table optimization job.");
                         match  GlobalIORuntime::instance().block_on({
                             async move {
                                 ctx.evict_table_from_cache(&catalog, &database, &table)?;
                                 let optimize_interpreter = OptimizeTableInterpreter::try_create(ctx.clone(),
                                 OptimizeTablePlan {
                                     catalog,
                                     database,
                                     table,
                                     action: OptimizeTableAction::CompactBlocks,
                                     limit: None,
                                 }
                                 )?;

                                 let mut build_res = optimize_interpreter.execute2().await?;

                                 if build_res.main_pipeline.is_empty() {
                                     return Ok(());
                                 }

                                 let settings = ctx.get_settings();
                                 let query_id = ctx.get_id();
                                 build_res.set_max_threads(settings.get_max_threads()? as usize);
                                 let settings = ExecutorSettings::try_create(&settings, query_id)?;

                                 if build_res.main_pipeline.is_complete_pipeline()? {
                                     let mut pipelines = build_res.sources_pipelines;
                                     pipelines.push(build_res.main_pipeline);

                                     let complete_executor = PipelineCompleteExecutor::from_pipelines(pipelines, settings)?;

                                     ctx.set_executor(complete_executor.get_inner())?;
                                     complete_executor.execute()?;
                                 }
                                 Ok(())
                             }
                         }) {
                            Ok(_) => {
                                info!("execute replace into finished successfully. table optimization job finished.");
                            }
                            Err(e) => { info!("execute replace into finished successfully. table optimization job failed. {:?}", e)}
                        }
                    }
                    metrics_inc_replace_execution_time_ms(start.elapsed().as_millis() as u64);
                    Ok(())
                });
        }
>>>>>>> 86806c91
        Ok(pipeline)
    }
}

impl ReplaceInterpreter {
    async fn build_physical_plan(
        &self,
    ) -> Result<(Box<PhysicalPlan>, Option<(Vec<StageFileInfo>, StageInfo)>)> {
        let plan = &self.plan;
        let table = self
            .ctx
            .get_table(&plan.catalog, &plan.database, &plan.table)
            .await?;
        let catalog = self.ctx.get_catalog(&plan.catalog).await?;
        let schema = table.schema();
        let mut on_conflicts = Vec::with_capacity(plan.on_conflict_fields.len());
        for f in &plan.on_conflict_fields {
            let field_name = f.name();
            let (field_index, _) = match schema.column_with_name(field_name) {
                Some(idx) => idx,
                None => {
                    return Err(ErrorCode::Internal(
                        "not expected, on conflict field not found (after binding)",
                    ));
                }
            };
            on_conflicts.push(OnConflictField {
                table_field: f.clone(),
                field_index,
            })
        }
        let fuse_table =
            table
                .as_any()
                .downcast_ref::<FuseTable>()
                .ok_or(ErrorCode::Unimplemented(format!(
                    "table {}, engine type {}, does not support REPLACE INTO",
                    table.name(),
                    table.get_table_info().engine(),
                )))?;
        let table_info = fuse_table.get_table_info();
        let base_snapshot = fuse_table.read_table_snapshot().await?.unwrap_or_else(|| {
            Arc::new(TableSnapshot::new_empty_snapshot(schema.as_ref().clone()))
        });

        let is_multi_node = !self.ctx.get_cluster().is_empty();
        let is_value_source = matches!(self.plan.source, InsertInputSource::Values(_));
        let is_distributed = is_multi_node
            && !is_value_source
            && self.ctx.get_settings().get_enable_distributed_replace()?;
        let table_is_empty = base_snapshot.segments.is_empty();
        let table_level_range_index = base_snapshot.summary.col_stats.clone();
        let mut purge_info = None;
        let (mut root, select_ctx) = self
            .connect_input_source(
                self.ctx.clone(),
                &self.plan.source,
                self.plan.schema(),
                &mut purge_info,
            )
            .await?;
        // remove top exchange
        if let PhysicalPlan::Exchange(Exchange { input, .. }) = root.as_ref() {
            root = input.clone();
        }
        if is_distributed {
            root = Box::new(PhysicalPlan::Exchange(Exchange {
                plan_id: 0,
                input: root,
                kind: common_sql::executor::FragmentKind::Expansive,
                keys: vec![],
            }));
        }

        let max_num_pruning_columns = self
            .ctx
            .get_settings()
            .get_replace_into_bloom_pruning_max_column_number()?;
        let bloom_filter_column_indexes = if !table.cluster_keys(self.ctx.clone()).is_empty() {
            fuse_table
                .choose_bloom_filter_columns(&on_conflicts, max_num_pruning_columns)
                .await?
        } else {
            vec![]
        };

        root = Box::new(PhysicalPlan::Deduplicate(Deduplicate {
            input: root,
            on_conflicts: on_conflicts.clone(),
            bloom_filter_column_indexes: bloom_filter_column_indexes.clone(),
            table_is_empty,
            table_info: table_info.clone(),
            catalog_info: catalog.info(),
            select_ctx,
            table_schema: plan.schema.clone(),
            table_level_range_index,
            need_insert: true,
        }));
        root = Box::new(PhysicalPlan::ReplaceInto(ReplaceInto {
            input: root,
            block_thresholds: fuse_table.get_block_thresholds(),
            table_info: table_info.clone(),
            catalog_info: catalog.info(),
            on_conflicts,
            bloom_filter_column_indexes,
            segments: base_snapshot
                .segments
                .clone()
                .into_iter()
                .enumerate()
                .collect(),
            need_insert: true,
        }));
        if is_distributed {
            root = Box::new(PhysicalPlan::Exchange(Exchange {
                plan_id: 0,
                input: root,
                kind: common_sql::executor::FragmentKind::Merge,
                keys: vec![],
            }));
        }
        root = Box::new(PhysicalPlan::MutationAggregate(Box::new(
            MutationAggregate {
                input: root,
                snapshot: (*base_snapshot).clone(),
                table_info: table_info.clone(),
                catalog_info: catalog.info(),
                mutation_kind: MutationKind::Replace,
            },
        )));
        Ok((root, purge_info))
    }

    fn check_on_conflicts(&self) -> Result<()> {
        if self.plan.on_conflict_fields.is_empty() {
            Err(ErrorCode::BadArguments(
                "at least one column must be specified in the replace into .. on [conflict] statement",
            ))
        } else {
            Ok(())
        }
    }
    #[async_backtrace::framed]
    async fn connect_input_source<'a>(
        &'a self,
        ctx: Arc<QueryContext>,
        source: &'a InsertInputSource,
        schema: DataSchemaRef,
        purge_info: &mut Option<(Vec<StageFileInfo>, StageInfo)>,
    ) -> Result<(Box<PhysicalPlan>, Option<SelectCtx>)> {
        match source {
            InsertInputSource::Values(data) => self
                .connect_value_source(schema.clone(), data)
                .map(|x| (x, None)),

            InsertInputSource::SelectPlan(plan) => {
                self.connect_query_plan_source(ctx.clone(), plan).await
            }
            InsertInputSource::Stage(plan) => match *plan.clone() {
                Plan::Copy(copy_plan) => match copy_plan.as_ref() {
                    CopyPlan::IntoTable(copy_into_table_plan) => {
                        let interpreter =
                            CopyInterpreter::try_create(ctx.clone(), *copy_plan.clone())?;
                        let (physical_plan, files) = interpreter
                            .build_physical_plan(copy_into_table_plan)
                            .await?;
                        *purge_info = Some((
                            files,
                            copy_into_table_plan.stage_table_info.stage_info.clone(),
                        ));
                        Ok((Box::new(physical_plan), None))
                    }
                    _ => unreachable!("plan in InsertInputSource::Stage must be CopyIntoTable"),
                },
                _ => unreachable!("plan in InsertInputSource::Stag must be Copy"),
            },
            _ => Err(ErrorCode::Unimplemented(
                "input source other than literal VALUES and sub queries are NOT supported yet.",
            )),
        }
    }

    fn connect_value_source(
        &self,
        schema: DataSchemaRef,
        value_data: &str,
    ) -> Result<Box<PhysicalPlan>> {
        Ok(Box::new(PhysicalPlan::AsyncSourcer(AsyncSourcerPlan {
            value_data: value_data.to_string(),
            schema,
        })))
    }

    #[async_backtrace::framed]
    async fn connect_query_plan_source<'a>(
        &'a self,
        ctx: Arc<QueryContext>,
        query_plan: &Plan,
    ) -> Result<(Box<PhysicalPlan>, Option<SelectCtx>)> {
        let (s_expr, metadata, bind_context, formatted_ast) = match query_plan {
            Plan::Query {
                s_expr,
                metadata,
                bind_context,
                formatted_ast,
                ..
            } => (s_expr, metadata, bind_context, formatted_ast),
            v => unreachable!("Input plan must be Query, but it's {}", v),
        };

        let select_interpreter = SelectInterpreter::try_create(
            ctx.clone(),
            *(bind_context.clone()),
            *s_expr.clone(),
            metadata.clone(),
            formatted_ast.clone(),
            false,
        )?;

        let physical_plan = select_interpreter
            .build_physical_plan()
            .await
            .map(Box::new)?;
        let select_ctx = SelectCtx {
            select_column_bindings: bind_context.columns.clone(),
            select_schema: query_plan.schema(),
        };
        Ok((physical_plan, Some(select_ctx)))
    }
}<|MERGE_RESOLUTION|>--- conflicted
+++ resolved
@@ -33,15 +33,10 @@
 use common_sql::plans::InsertInputSource;
 use common_sql::plans::Plan;
 use common_sql::plans::Replace;
-<<<<<<< HEAD
-use common_sql::NameResolutionContext;
-=======
 use common_storage::StageFileInfo;
 use common_storages_factory::Table;
 use common_storages_fuse::FuseTable;
-use log::info;
 use storages_common_table_meta::meta::TableSnapshot;
->>>>>>> 86806c91
 
 use crate::interpreters::common::check_deduplicate_label;
 use crate::interpreters::common::hook_compact;
@@ -51,14 +46,7 @@
 use crate::interpreters::Interpreter;
 use crate::interpreters::InterpreterPtr;
 use crate::interpreters::SelectInterpreter;
-<<<<<<< HEAD
-use crate::pipelines::builders::build_fill_missing_columns_pipeline;
-use crate::pipelines::processors::TransformCastSchema;
-=======
 use crate::pipelines::builders::set_copy_on_finished;
-use crate::pipelines::executor::ExecutorSettings;
-use crate::pipelines::executor::PipelineCompleteExecutor;
->>>>>>> 86806c91
 use crate::pipelines::PipelineBuildResult;
 use crate::schedulers::build_query_pipeline_without_render_result_set;
 use crate::sessions::QueryContext;
@@ -106,45 +94,11 @@
             )?;
         }
 
-        // recluster
-        let plan = &self.plan;
-        let table = self
-            .ctx
-            .get_table(&plan.catalog, &plan.database, &plan.table)
-            .await?;
-<<<<<<< HEAD
-
-        let mut pipeline = self
-            .connect_input_source(self.ctx.clone(), &self.plan.source, self.plan.schema())
-            .await?;
-
-        if pipeline.main_pipeline.is_empty() {
-            return Ok(pipeline);
-        }
-
-        build_fill_missing_columns_pipeline(
-            self.ctx.clone(),
-            &mut pipeline.main_pipeline,
-            table.clone(),
-            self.plan.schema(),
-        )?;
-
-        let on_conflict_fields = plan.on_conflict_fields.clone();
-
-        let start = Instant::now();
-
-        table
-            .replace_into(
-                self.ctx.clone(),
-                &mut pipeline.main_pipeline,
-                on_conflict_fields,
-            )
-            .await?;
-
+        // hook compact
         let compact_target = CompactTargetTableDescription {
-            catalog: plan.catalog.clone(),
-            database: plan.database.clone(),
-            table: plan.table.clone(),
+            catalog: self.plan.catalog.clone(),
+            database: self.plan.database.clone(),
+            table: self.plan.table.clone(),
         };
 
         let compact_hook_trace_ctx = CompactHookTraceCtx {
@@ -160,67 +114,6 @@
         )
         .await;
 
-=======
-        let has_cluster_key = !table.cluster_keys(self.ctx.clone()).is_empty();
-        if !pipeline.main_pipeline.is_empty()
-            && has_cluster_key
-            && self.ctx.get_settings().get_enable_auto_reclustering()?
-        {
-            let ctx = self.ctx.clone();
-            let catalog = self.plan.catalog.clone();
-            let database = self.plan.database.to_string();
-            let table = self.plan.table.to_string();
-            pipeline.main_pipeline.set_on_finished(move |err| {
-                metrics_inc_replace_mutation_time_ms(start.elapsed().as_millis() as u64);
-                    if err.is_none() {
-                        info!("execute replace into finished successfully. running table optimization job.");
-                         match  GlobalIORuntime::instance().block_on({
-                             async move {
-                                 ctx.evict_table_from_cache(&catalog, &database, &table)?;
-                                 let optimize_interpreter = OptimizeTableInterpreter::try_create(ctx.clone(),
-                                 OptimizeTablePlan {
-                                     catalog,
-                                     database,
-                                     table,
-                                     action: OptimizeTableAction::CompactBlocks,
-                                     limit: None,
-                                 }
-                                 )?;
-
-                                 let mut build_res = optimize_interpreter.execute2().await?;
-
-                                 if build_res.main_pipeline.is_empty() {
-                                     return Ok(());
-                                 }
-
-                                 let settings = ctx.get_settings();
-                                 let query_id = ctx.get_id();
-                                 build_res.set_max_threads(settings.get_max_threads()? as usize);
-                                 let settings = ExecutorSettings::try_create(&settings, query_id)?;
-
-                                 if build_res.main_pipeline.is_complete_pipeline()? {
-                                     let mut pipelines = build_res.sources_pipelines;
-                                     pipelines.push(build_res.main_pipeline);
-
-                                     let complete_executor = PipelineCompleteExecutor::from_pipelines(pipelines, settings)?;
-
-                                     ctx.set_executor(complete_executor.get_inner())?;
-                                     complete_executor.execute()?;
-                                 }
-                                 Ok(())
-                             }
-                         }) {
-                            Ok(_) => {
-                                info!("execute replace into finished successfully. table optimization job finished.");
-                            }
-                            Err(e) => { info!("execute replace into finished successfully. table optimization job failed. {:?}", e)}
-                        }
-                    }
-                    metrics_inc_replace_execution_time_ms(start.elapsed().as_millis() as u64);
-                    Ok(())
-                });
-        }
->>>>>>> 86806c91
         Ok(pipeline)
     }
 }
