---------- TABLE INFO ------------
DB.Table: 'system'.'columns', Table: columns-table_id:1, ver:0, Engine: SystemColumns
-------- TABLE CONTENTS ----------
+-----------------------------------+----------------------+-----------------------+-----------------------+---------------------+----------+----------+----------+----------+
| Column 0                          | Column 1             | Column 2              | Column 3              | Column 4            | Column 5 | Column 6 | Column 7 | Column 8 |
+-----------------------------------+----------------------+-----------------------+-----------------------+---------------------+----------+----------+----------+----------+
| 'Comment'                         | 'system'             | 'engines'             | 'String'              | 'VARCHAR'           | ''       | ''       | 'NO'     | ''       |
| 'Engine'                          | 'system'             | 'engines'             | 'String'              | 'VARCHAR'           | ''       | ''       | 'NO'     | ''       |
| 'active_result_scan'              | 'system'             | 'query_cache'         | 'Boolean'             | 'BOOLEAN'           | ''       | ''       | 'NO'     | ''       |
| 'agg_spilled_bytes'               | 'system'             | 'query_log'           | 'UInt64'              | 'BIGINT UNSIGNED'   | ''       | ''       | 'NO'     | ''       |
| 'agg_spilled_rows'                | 'system'             | 'query_log'           | 'UInt64'              | 'BIGINT UNSIGNED'   | ''       | ''       | 'NO'     | ''       |
| 'attempt_number'                  | 'system'             | 'task_history'        | 'Int32'               | 'INT'               | ''       | ''       | 'NO'     | ''       |
| 'auth_type'                       | 'system'             | 'users'               | 'String'              | 'VARCHAR'           | ''       | ''       | 'NO'     | ''       |
| 'auto_increment'                  | 'information_schema' | 'tables'              | 'NULL'                | 'NULL'              | ''       | ''       | 'NO'     | ''       |
| 'block_count'                     | 'system'             | 'clustering_history'  | 'UInt64'              | 'BIGINT UNSIGNED'   | ''       | ''       | 'NO'     | ''       |
| 'byte_size'                       | 'system'             | 'clustering_history'  | 'UInt64'              | 'BIGINT UNSIGNED'   | ''       | ''       | 'NO'     | ''       |
| 'cardinality'                     | 'information_schema' | 'statistics'          | 'NULL'                | 'NULL'              | ''       | ''       | 'NO'     | ''       |
| 'cargo_features'                  | 'system'             | 'build_options'       | 'String'              | 'VARCHAR'           | ''       | ''       | 'NO'     | ''       |
| 'catalog'                         | 'system'             | 'databases'           | 'String'              | 'VARCHAR'           | ''       | ''       | 'NO'     | ''       |
| 'catalog'                         | 'system'             | 'tables'              | 'String'              | 'VARCHAR'           | ''       | ''       | 'NO'     | ''       |
| 'catalog'                         | 'system'             | 'tables_with_history' | 'String'              | 'VARCHAR'           | ''       | ''       | 'NO'     | ''       |
| 'catalog_name'                    | 'information_schema' | 'schemata'            | 'String'              | 'VARCHAR'           | ''       | ''       | 'NO'     | ''       |
| 'category'                        | 'system'             | 'functions'           | 'String'              | 'VARCHAR'           | ''       | ''       | 'NO'     | ''       |
| 'character_maximum_length'        | 'information_schema' | 'columns'             | 'NULL'                | 'NULL'              | ''       | ''       | 'NO'     | ''       |
| 'character_octet_length'          | 'information_schema' | 'columns'             | 'NULL'                | 'NULL'              | ''       | ''       | 'NO'     | ''       |
| 'character_set_catalog'           | 'information_schema' | 'columns'             | 'NULL'                | 'NULL'              | ''       | ''       | 'NO'     | ''       |
| 'character_set_name'              | 'information_schema' | 'columns'             | 'NULL'                | 'NULL'              | ''       | ''       | 'NO'     | ''       |
| 'character_set_schema'            | 'information_schema' | 'columns'             | 'NULL'                | 'NULL'              | ''       | ''       | 'NO'     | ''       |
| 'check_option'                    | 'information_schema' | 'views'               | 'String'              | 'VARCHAR'           | ''       | ''       | 'NO'     | ''       |
| 'client_address'                  | 'system'             | 'query_log'           | 'String'              | 'VARCHAR'           | ''       | ''       | 'NO'     | ''       |
| 'client_info'                     | 'system'             | 'query_log'           | 'String'              | 'VARCHAR'           | ''       | ''       | 'NO'     | ''       |
| 'cluster_by'                      | 'system'             | 'tables'              | 'String'              | 'VARCHAR'           | ''       | ''       | 'NO'     | ''       |
| 'cluster_by'                      | 'system'             | 'tables_with_history' | 'String'              | 'VARCHAR'           | ''       | ''       | 'NO'     | ''       |
| 'cluster_id'                      | 'system'             | 'query_log'           | 'String'              | 'VARCHAR'           | ''       | ''       | 'NO'     | ''       |
| 'collation'                       | 'information_schema' | 'statistics'          | 'NULL'                | 'NULL'              | ''       | ''       | 'NO'     | ''       |
| 'collation_catalog'               | 'information_schema' | 'columns'             | 'NULL'                | 'NULL'              | ''       | ''       | 'NO'     | ''       |
| 'collation_name'                  | 'information_schema' | 'columns'             | 'NULL'                | 'NULL'              | ''       | ''       | 'NO'     | ''       |
| 'collation_schema'                | 'information_schema' | 'columns'             | 'NULL'                | 'NULL'              | ''       | ''       | 'NO'     | ''       |
| 'column_comment'                  | 'information_schema' | 'columns'             | 'NULL'                | 'NULL'              | ''       | ''       | 'NO'     | ''       |
| 'column_default'                  | 'information_schema' | 'columns'             | 'NULL'                | 'NULL'              | ''       | ''       | 'NO'     | ''       |
| 'column_key'                      | 'information_schema' | 'columns'             | 'NULL'                | 'NULL'              | ''       | ''       | 'NO'     | ''       |
| 'column_name'                     | 'information_schema' | 'columns'             | 'String'              | 'VARCHAR'           | ''       | ''       | 'NO'     | ''       |
| 'column_name'                     | 'information_schema' | 'key_column_usage'    | 'NULL'                | 'NULL'              | ''       | ''       | 'NO'     | ''       |
| 'column_name'                     | 'information_schema' | 'statistics'          | 'NULL'                | 'NULL'              | ''       | ''       | 'NO'     | ''       |
| 'column_type'                     | 'information_schema' | 'columns'             | 'String'              | 'VARCHAR'           | ''       | ''       | 'NO'     | ''       |
| 'columns'                         | 'system'             | 'query_log'           | 'String'              | 'VARCHAR'           | ''       | ''       | 'NO'     | ''       |
| 'command'                         | 'system'             | 'processes'           | 'String'              | 'VARCHAR'           | ''       | ''       | 'NO'     | ''       |
| 'comment'                         | 'information_schema' | 'statistics'          | 'NULL'                | 'NULL'              | ''       | ''       | 'NO'     | ''       |
| 'comment'                         | 'system'             | 'columns'             | 'String'              | 'VARCHAR'           | ''       | ''       | 'NO'     | ''       |
| 'comment'                         | 'system'             | 'stages'              | 'String'              | 'VARCHAR'           | ''       | ''       | 'NO'     | ''       |
| 'comment'                         | 'system'             | 'task_history'        | 'Nullable(String)'    | 'VARCHAR'           | ''       | ''       | 'YES'    | ''       |
| 'comment'                         | 'system'             | 'tasks'               | 'Nullable(String)'    | 'VARCHAR'           | ''       | ''       | 'YES'    | ''       |
| 'compaction_stats'                | 'system'             | 'background_tasks'    | 'Nullable(Variant)'   | 'VARIANT'           | ''       | ''       | 'YES'    | ''       |
| 'completed_time'                  | 'system'             | 'task_history'        | 'Nullable(Timestamp)' | 'TIMESTAMP'         | ''       | ''       | 'YES'    | ''       |
| 'constraint_catalog'              | 'information_schema' | 'key_column_usage'    | 'NULL'                | 'NULL'              | ''       | ''       | 'NO'     | ''       |
| 'constraint_name'                 | 'information_schema' | 'key_column_usage'    | 'NULL'                | 'NULL'              | ''       | ''       | 'NO'     | ''       |
| 'constraint_schema'               | 'information_schema' | 'key_column_usage'    | 'NULL'                | 'NULL'              | ''       | ''       | 'NO'     | ''       |
| 'copy_options'                    | 'system'             | 'stages'              | 'String'              | 'VARCHAR'           | ''       | ''       | 'NO'     | ''       |
| 'cpu_time'                        | 'system'             | 'processor_profile'   | 'UInt64'              | 'BIGINT UNSIGNED'   | ''       | ''       | 'NO'     | ''       |
| 'cpu_usage'                       | 'system'             | 'query_log'           | 'UInt32'              | 'INT UNSIGNED'      | ''       | ''       | 'NO'     | ''       |
| 'create_time'                     | 'information_schema' | 'tables'              | 'Timestamp'           | 'TIMESTAMP'         | ''       | ''       | 'NO'     | ''       |
| 'created_on'                      | 'system'             | 'background_jobs'     | 'Timestamp'           | 'TIMESTAMP'         | ''       | ''       | 'NO'     | ''       |
| 'created_on'                      | 'system'             | 'background_tasks'    | 'Timestamp'           | 'TIMESTAMP'         | ''       | ''       | 'NO'     | ''       |
| 'created_on'                      | 'system'             | 'indexes'             | 'Timestamp'           | 'TIMESTAMP'         | ''       | ''       | 'NO'     | ''       |
| 'created_on'                      | 'system'             | 'tables'              | 'Timestamp'           | 'TIMESTAMP'         | ''       | ''       | 'NO'     | ''       |
| 'created_on'                      | 'system'             | 'tables_with_history' | 'Timestamp'           | 'TIMESTAMP'         | ''       | ''       | 'NO'     | ''       |
| 'created_on'                      | 'system'             | 'tasks'               | 'Timestamp'           | 'TIMESTAMP'         | ''       | ''       | 'NO'     | ''       |
| 'creator'                         | 'system'             | 'background_jobs'     | 'Nullable(String)'    | 'VARCHAR'           | ''       | ''       | 'YES'    | ''       |
| 'creator'                         | 'system'             | 'background_tasks'    | 'Nullable(String)'    | 'VARCHAR'           | ''       | ''       | 'YES'    | ''       |
| 'creator'                         | 'system'             | 'stages'              | 'Nullable(String)'    | 'VARCHAR'           | ''       | ''       | 'YES'    | ''       |
| 'current_database'                | 'system'             | 'query_log'           | 'String'              | 'VARCHAR'           | ''       | ''       | 'NO'     | ''       |
| 'data_compressed_size'            | 'system'             | 'tables'              | 'Nullable(UInt64)'    | 'BIGINT UNSIGNED'   | ''       | ''       | 'YES'    | ''       |
| 'data_compressed_size'            | 'system'             | 'tables_with_history' | 'Nullable(UInt64)'    | 'BIGINT UNSIGNED'   | ''       | ''       | 'YES'    | ''       |
| 'data_free'                       | 'information_schema' | 'tables'              | 'NULL'                | 'NULL'              | ''       | ''       | 'NO'     | ''       |
| 'data_length'                     | 'information_schema' | 'tables'              | 'Nullable(UInt64)'    | 'BIGINT UNSIGNED'   | ''       | ''       | 'YES'    | ''       |
| 'data_read_bytes'                 | 'system'             | 'processes'           | 'UInt64'              | 'BIGINT UNSIGNED'   | ''       | ''       | 'NO'     | ''       |
| 'data_size'                       | 'system'             | 'tables'              | 'Nullable(UInt64)'    | 'BIGINT UNSIGNED'   | ''       | ''       | 'YES'    | ''       |
| 'data_size'                       | 'system'             | 'tables_with_history' | 'Nullable(UInt64)'    | 'BIGINT UNSIGNED'   | ''       | ''       | 'YES'    | ''       |
| 'data_type'                       | 'information_schema' | 'columns'             | 'String'              | 'VARCHAR'           | ''       | ''       | 'NO'     | ''       |
| 'data_type'                       | 'system'             | 'columns'             | 'String'              | 'VARCHAR'           | ''       | ''       | 'NO'     | ''       |
| 'data_write_bytes'                | 'system'             | 'processes'           | 'UInt64'              | 'BIGINT UNSIGNED'   | ''       | ''       | 'NO'     | ''       |
| 'database'                        | 'system'             | 'clustering_history'  | 'String'              | 'VARCHAR'           | ''       | ''       | 'NO'     | ''       |
| 'database'                        | 'system'             | 'columns'             | 'String'              | 'VARCHAR'           | ''       | ''       | 'NO'     | ''       |
| 'database'                        | 'system'             | 'processes'           | 'String'              | 'VARCHAR'           | ''       | ''       | 'NO'     | ''       |
| 'database'                        | 'system'             | 'tables'              | 'String'              | 'VARCHAR'           | ''       | ''       | 'NO'     | ''       |
| 'database'                        | 'system'             | 'tables_with_history' | 'String'              | 'VARCHAR'           | ''       | ''       | 'NO'     | ''       |
| 'database_id'                     | 'system'             | 'background_tasks'    | 'UInt64'              | 'BIGINT UNSIGNED'   | ''       | ''       | 'NO'     | ''       |
| 'database_id'                     | 'system'             | 'databases'           | 'UInt64'              | 'BIGINT UNSIGNED'   | ''       | ''       | 'NO'     | ''       |
| 'databases'                       | 'system'             | 'query_log'           | 'String'              | 'VARCHAR'           | ''       | ''       | 'NO'     | ''       |
| 'datetime_precision'              | 'information_schema' | 'columns'             | 'NULL'                | 'NULL'              | ''       | ''       | 'NO'     | ''       |
| 'default'                         | 'information_schema' | 'columns'             | 'String'              | 'VARCHAR'           | ''       | ''       | 'NO'     | ''       |
| 'default'                         | 'system'             | 'settings'            | 'String'              | 'VARCHAR'           | ''       | ''       | 'NO'     | ''       |
| 'default_character_set_catalog'   | 'information_schema' | 'schemata'            | 'NULL'                | 'NULL'              | ''       | ''       | 'NO'     | ''       |
| 'default_character_set_name'      | 'information_schema' | 'schemata'            | 'NULL'                | 'NULL'              | ''       | ''       | 'NO'     | ''       |
| 'default_character_set_schema'    | 'information_schema' | 'schemata'            | 'NULL'                | 'NULL'              | ''       | ''       | 'NO'     | ''       |
| 'default_collation_name'          | 'information_schema' | 'schemata'            | 'NULL'                | 'NULL'              | ''       | ''       | 'NO'     | ''       |
| 'default_expression'              | 'system'             | 'columns'             | 'String'              | 'VARCHAR'           | ''       | ''       | 'NO'     | ''       |
| 'default_kind'                    | 'system'             | 'columns'             | 'String'              | 'VARCHAR'           | ''       | ''       | 'NO'     | ''       |
| 'default_role'                    | 'system'             | 'users'               | 'String'              | 'VARCHAR'           | ''       | ''       | 'NO'     | ''       |
| 'definition'                      | 'system'             | 'functions'           | 'String'              | 'VARCHAR'           | ''       | ''       | 'NO'     | ''       |
| 'definition'                      | 'system'             | 'indexes'             | 'String'              | 'VARCHAR'           | ''       | ''       | 'NO'     | ''       |
| 'definition'                      | 'system'             | 'task_history'        | 'String'              | 'VARCHAR'           | ''       | ''       | 'NO'     | ''       |
| 'definition'                      | 'system'             | 'tasks'               | 'String'              | 'VARCHAR'           | ''       | ''       | 'NO'     | ''       |
| 'description'                     | 'system'             | 'configs'             | 'String'              | 'VARCHAR'           | ''       | ''       | 'NO'     | ''       |
| 'description'                     | 'system'             | 'functions'           | 'String'              | 'VARCHAR'           | ''       | ''       | 'NO'     | ''       |
| 'description'                     | 'system'             | 'settings'            | 'String'              | 'VARCHAR'           | ''       | ''       | 'NO'     | ''       |
| 'domain_catalog'                  | 'information_schema' | 'columns'             | 'NULL'                | 'NULL'              | ''       | ''       | 'NO'     | ''       |
| 'domain_name'                     | 'information_schema' | 'columns'             | 'NULL'                | 'NULL'              | ''       | ''       | 'NO'     | ''       |
| 'domain_schema'                   | 'information_schema' | 'columns'             | 'NULL'                | 'NULL'              | ''       | ''       | 'NO'     | ''       |
| 'drop_time'                       | 'information_schema' | 'tables'              | 'Nullable(Timestamp)' | 'TIMESTAMP'         | ''       | ''       | 'YES'    | ''       |
| 'dropped_on'                      | 'system'             | 'tables'              | 'Nullable(Timestamp)' | 'TIMESTAMP'         | ''       | ''       | 'YES'    | ''       |
| 'dropped_on'                      | 'system'             | 'tables_with_history' | 'Nullable(Timestamp)' | 'TIMESTAMP'         | ''       | ''       | 'YES'    | ''       |
| 'dummy'                           | 'system'             | 'one'                 | 'UInt8'               | 'TINYINT UNSIGNED'  | ''       | ''       | 'NO'     | ''       |
| 'end_time'                        | 'system'             | 'clustering_history'  | 'Timestamp'           | 'TIMESTAMP'         | ''       | ''       | 'NO'     | ''       |
| 'engine'                          | 'information_schema' | 'tables'              | 'String'              | 'VARCHAR'           | ''       | ''       | 'NO'     | ''       |
| 'engine'                          | 'system'             | 'tables'              | 'String'              | 'VARCHAR'           | ''       | ''       | 'NO'     | ''       |
| 'engine'                          | 'system'             | 'tables_with_history' | 'String'              | 'VARCHAR'           | ''       | ''       | 'NO'     | ''       |
| 'engine_full'                     | 'system'             | 'tables'              | 'String'              | 'VARCHAR'           | ''       | ''       | 'NO'     | ''       |
| 'engine_full'                     | 'system'             | 'tables_with_history' | 'String'              | 'VARCHAR'           | ''       | ''       | 'NO'     | ''       |
| 'entry'                           | 'system'             | 'tracing'             | 'String'              | 'VARCHAR'           | ''       | ''       | 'NO'     | ''       |
| 'event_date'                      | 'system'             | 'query_log'           | 'Date'                | 'DATE'              | ''       | ''       | 'NO'     | ''       |
| 'event_time'                      | 'system'             | 'query_log'           | 'Timestamp'           | 'TIMESTAMP'         | ''       | ''       | 'NO'     | ''       |
| 'example'                         | 'system'             | 'functions'           | 'String'              | 'VARCHAR'           | ''       | ''       | 'NO'     | ''       |
| 'exception_code'                  | 'system'             | 'query_log'           | 'Int32'               | 'INT'               | ''       | ''       | 'NO'     | ''       |
| 'exception_code'                  | 'system'             | 'task_history'        | 'Int64'               | 'BIGINT'            | ''       | ''       | 'NO'     | ''       |
| 'exception_text'                  | 'system'             | 'query_log'           | 'String'              | 'VARCHAR'           | ''       | ''       | 'NO'     | ''       |
| 'exception_text'                  | 'system'             | 'task_history'        | 'Nullable(String)'    | 'VARCHAR'           | ''       | ''       | 'YES'    | ''       |
| 'execution_info'                  | 'system'             | 'query_profile'       | 'Variant'             | 'VARIANT'           | ''       | ''       | 'NO'     | ''       |
| 'extra'                           | 'information_schema' | 'columns'             | 'NULL'                | 'NULL'              | ''       | ''       | 'NO'     | ''       |
| 'extra'                           | 'system'             | 'query_log'           | 'String'              | 'VARCHAR'           | ''       | ''       | 'NO'     | ''       |
| 'extra_info'                      | 'system'             | 'processes'           | 'String'              | 'VARCHAR'           | ''       | ''       | 'NO'     | ''       |
| 'file_content_length'             | 'system'             | 'temp_files'          | 'UInt64'              | 'BIGINT UNSIGNED'   | ''       | ''       | 'NO'     | ''       |
| 'file_format_options'             | 'system'             | 'stages'              | 'String'              | 'VARCHAR'           | ''       | ''       | 'NO'     | ''       |
| 'file_last_modified_time'         | 'system'             | 'temp_files'          | 'Nullable(Timestamp)' | 'TIMESTAMP'         | ''       | ''       | 'YES'    | ''       |
| 'file_name'                       | 'system'             | 'temp_files'          | 'String'              | 'VARCHAR'           | ''       | ''       | 'NO'     | ''       |
| 'file_type'                       | 'system'             | 'temp_files'          | 'String'              | 'VARCHAR'           | ''       | ''       | 'NO'     | ''       |
| 'group'                           | 'system'             | 'configs'             | 'String'              | 'VARCHAR'           | ''       | ''       | 'NO'     | ''       |
| 'group_by_spilled_bytes'          | 'system'             | 'query_log'           | 'UInt64'              | 'BIGINT UNSIGNED'   | ''       | ''       | 'NO'     | ''       |
| 'group_by_spilled_rows'           | 'system'             | 'query_log'           | 'UInt64'              | 'BIGINT UNSIGNED'   | ''       | ''       | 'NO'     | ''       |
| 'handler_type'                    | 'system'             | 'query_log'           | 'String'              | 'VARCHAR'           | ''       | ''       | 'NO'     | ''       |
| 'host'                            | 'system'             | 'clusters'            | 'String'              | 'VARCHAR'           | ''       | ''       | 'NO'     | ''       |
| 'host'                            | 'system'             | 'processes'           | 'Nullable(String)'    | 'VARCHAR'           | ''       | ''       | 'YES'    | ''       |
| 'hostname'                        | 'system'             | 'users'               | 'String'              | 'VARCHAR'           | ''       | ''       | 'NO'     | ''       |
| 'id'                              | 'system'             | 'background_tasks'    | 'String'              | 'VARCHAR'           | ''       | ''       | 'NO'     | ''       |
| 'id'                              | 'system'             | 'processes'           | 'String'              | 'VARCHAR'           | ''       | ''       | 'NO'     | ''       |
| 'id'                              | 'system'             | 'task_history'        | 'UInt64'              | 'BIGINT UNSIGNED'   | ''       | ''       | 'NO'     | ''       |
| 'id'                              | 'system'             | 'tasks'               | 'UInt64'              | 'BIGINT UNSIGNED'   | ''       | ''       | 'NO'     | ''       |
| 'index_comment'                   | 'information_schema' | 'statistics'          | 'NULL'                | 'NULL'              | ''       | ''       | 'NO'     | ''       |
| 'index_length'                    | 'information_schema' | 'tables'              | 'Nullable(UInt64)'    | 'BIGINT UNSIGNED'   | ''       | ''       | 'YES'    | ''       |
| 'index_name'                      | 'information_schema' | 'statistics'          | 'NULL'                | 'NULL'              | ''       | ''       | 'NO'     | ''       |
| 'index_schema'                    | 'information_schema' | 'statistics'          | 'NULL'                | 'NULL'              | ''       | ''       | 'NO'     | ''       |
| 'index_size'                      | 'system'             | 'tables'              | 'Nullable(UInt64)'    | 'BIGINT UNSIGNED'   | ''       | ''       | 'YES'    | ''       |
| 'index_size'                      | 'system'             | 'tables_with_history' | 'Nullable(UInt64)'    | 'BIGINT UNSIGNED'   | ''       | ''       | 'YES'    | ''       |
| 'index_type'                      | 'information_schema' | 'statistics'          | 'NULL'                | 'NULL'              | ''       | ''       | 'NO'     | ''       |
| 'inherited_roles'                 | 'system'             | 'roles'               | 'UInt64'              | 'BIGINT UNSIGNED'   | ''       | ''       | 'NO'     | ''       |
| 'is_aggregate'                    | 'system'             | 'functions'           | 'Boolean'             | 'BOOLEAN'           | ''       | ''       | 'NO'     | ''       |
| 'is_builtin'                      | 'system'             | 'functions'           | 'Boolean'             | 'BOOLEAN'           | ''       | ''       | 'NO'     | ''       |
| 'is_configured'                   | 'system'             | 'users'               | 'String'              | 'VARCHAR'           | ''       | ''       | 'NO'     | ''       |
| 'is_insertable_into'              | 'information_schema' | 'views'               | 'Boolean'             | 'BOOLEAN'           | ''       | ''       | 'NO'     | ''       |
| 'is_nullable'                     | 'information_schema' | 'columns'             | 'String'              | 'VARCHAR'           | ''       | ''       | 'NO'     | ''       |
| 'is_nullable'                     | 'system'             | 'columns'             | 'String'              | 'VARCHAR'           | ''       | ''       | 'NO'     | ''       |
| 'is_transient'                    | 'system'             | 'tables'              | 'String'              | 'VARCHAR'           | ''       | ''       | 'NO'     | ''       |
| 'is_transient'                    | 'system'             | 'tables_with_history' | 'String'              | 'VARCHAR'           | ''       | ''       | 'NO'     | ''       |
| 'is_trigger_deletable'            | 'information_schema' | 'views'               | 'UInt8'               | 'TINYINT UNSIGNED'  | ''       | ''       | 'NO'     | ''       |
| 'is_trigger_insertable_into'      | 'information_schema' | 'views'               | 'UInt8'               | 'TINYINT UNSIGNED'  | ''       | ''       | 'NO'     | ''       |
| 'is_trigger_updatable'            | 'information_schema' | 'views'               | 'UInt8'               | 'TINYINT UNSIGNED'  | ''       | ''       | 'NO'     | ''       |
| 'is_updatable'                    | 'information_schema' | 'views'               | 'UInt8'               | 'TINYINT UNSIGNED'  | ''       | ''       | 'NO'     | ''       |
| 'job_state'                       | 'system'             | 'background_jobs'     | 'Nullable(String)'    | 'VARCHAR'           | ''       | ''       | 'YES'    | ''       |
| 'job_type'                        | 'system'             | 'background_jobs'     | 'Nullable(String)'    | 'VARCHAR'           | ''       | ''       | 'YES'    | ''       |
| 'join_spilled_bytes'              | 'system'             | 'query_log'           | 'UInt64'              | 'BIGINT UNSIGNED'   | ''       | ''       | 'NO'     | ''       |
| 'join_spilled_rows'               | 'system'             | 'query_log'           | 'UInt64'              | 'BIGINT UNSIGNED'   | ''       | ''       | 'NO'     | ''       |
| 'keywords'                        | 'information_schema' | 'keywords'            | 'String'              | 'VARCHAR'           | ''       | ''       | 'NO'     | ''       |
| 'kind'                            | 'system'             | 'metrics'             | 'String'              | 'VARCHAR'           | ''       | ''       | 'NO'     | ''       |
| 'labels'                          | 'system'             | 'metrics'             | 'String'              | 'VARCHAR'           | ''       | ''       | 'NO'     | ''       |
| 'last_committed_on'               | 'system'             | 'tasks'               | 'Timestamp'           | 'TIMESTAMP'         | ''       | ''       | 'NO'     | ''       |
| 'last_suspended_on'               | 'system'             | 'tasks'               | 'Nullable(Timestamp)' | 'TIMESTAMP'         | ''       | ''       | 'YES'    | ''       |
| 'last_task_id'                    | 'system'             | 'background_jobs'     | 'Nullable(String)'    | 'VARCHAR'           | ''       | ''       | 'YES'    | ''       |
| 'last_task_run_at'                | 'system'             | 'background_jobs'     | 'Nullable(Timestamp)' | 'TIMESTAMP'         | ''       | ''       | 'YES'    | ''       |
| 'last_updated'                    | 'system'             | 'background_jobs'     | 'Nullable(Timestamp)' | 'TIMESTAMP'         | ''       | ''       | 'YES'    | ''       |
| 'level'                           | 'system'             | 'settings'            | 'String'              | 'VARCHAR'           | ''       | ''       | 'NO'     | ''       |
| 'license'                         | 'system'             | 'credits'             | 'String'              | 'VARCHAR'           | ''       | ''       | 'NO'     | ''       |
| 'location'                        | 'system'             | 'query_cache'         | 'String'              | 'VARCHAR'           | ''       | ''       | 'NO'     | ''       |
| 'log_type'                        | 'system'             | 'query_log'           | 'Int8'                | 'TINYINT'           | ''       | ''       | 'NO'     | ''       |
| 'memory_usage'                    | 'system'             | 'processes'           | 'Int64'               | 'BIGINT'            | ''       | ''       | 'NO'     | ''       |
| 'memory_usage'                    | 'system'             | 'query_log'           | 'UInt64'              | 'BIGINT UNSIGNED'   | ''       | ''       | 'NO'     | ''       |
| 'message'                         | 'system'             | 'background_jobs'     | 'String'              | 'VARCHAR'           | ''       | ''       | 'NO'     | ''       |
| 'message'                         | 'system'             | 'background_tasks'    | 'String'              | 'VARCHAR'           | ''       | ''       | 'NO'     | ''       |
| 'metric'                          | 'system'             | 'metrics'             | 'String'              | 'VARCHAR'           | ''       | ''       | 'NO'     | ''       |
| 'mysql_connection_id'             | 'system'             | 'processes'           | 'Nullable(UInt32)'    | 'INT UNSIGNED'      | ''       | ''       | 'YES'    | ''       |
| 'name'                            | 'system'             | 'background_jobs'     | 'String'              | 'VARCHAR'           | ''       | ''       | 'NO'     | ''       |
| 'name'                            | 'system'             | 'caches'              | 'String'              | 'VARCHAR'           | ''       | ''       | 'NO'     | ''       |
| 'name'                            | 'system'             | 'catalogs'            | 'String'              | 'VARCHAR'           | ''       | ''       | 'NO'     | ''       |
| 'name'                            | 'system'             | 'clusters'            | 'String'              | 'VARCHAR'           | ''       | ''       | 'NO'     | ''       |
| 'name'                            | 'system'             | 'columns'             | 'String'              | 'VARCHAR'           | ''       | ''       | 'NO'     | ''       |
| 'name'                            | 'system'             | 'configs'             | 'String'              | 'VARCHAR'           | ''       | ''       | 'NO'     | ''       |
| 'name'                            | 'system'             | 'contributors'        | 'String'              | 'VARCHAR'           | ''       | ''       | 'NO'     | ''       |
| 'name'                            | 'system'             | 'credits'             | 'String'              | 'VARCHAR'           | ''       | ''       | 'NO'     | ''       |
| 'name'                            | 'system'             | 'databases'           | 'String'              | 'VARCHAR'           | ''       | ''       | 'NO'     | ''       |
| 'name'                            | 'system'             | 'functions'           | 'String'              | 'VARCHAR'           | ''       | ''       | 'NO'     | ''       |
| 'name'                            | 'system'             | 'indexes'             | 'String'              | 'VARCHAR'           | ''       | ''       | 'NO'     | ''       |
| 'name'                            | 'system'             | 'malloc_stats_totals' | 'String'              | 'VARCHAR'           | ''       | ''       | 'NO'     | ''       |
| 'name'                            | 'system'             | 'roles'               | 'String'              | 'VARCHAR'           | ''       | ''       | 'NO'     | ''       |
| 'name'                            | 'system'             | 'settings'            | 'String'              | 'VARCHAR'           | ''       | ''       | 'NO'     | ''       |
| 'name'                            | 'system'             | 'stages'              | 'String'              | 'VARCHAR'           | ''       | ''       | 'NO'     | ''       |
| 'name'                            | 'system'             | 'table_functions'     | 'String'              | 'VARCHAR'           | ''       | ''       | 'NO'     | ''       |
| 'name'                            | 'system'             | 'tables'              | 'String'              | 'VARCHAR'           | ''       | ''       | 'NO'     | ''       |
| 'name'                            | 'system'             | 'tables_with_history' | 'String'              | 'VARCHAR'           | ''       | ''       | 'NO'     | ''       |
| 'name'                            | 'system'             | 'task_history'        | 'String'              | 'VARCHAR'           | ''       | ''       | 'NO'     | ''       |
| 'name'                            | 'system'             | 'tasks'               | 'String'              | 'VARCHAR'           | ''       | ''       | 'NO'     | ''       |
| 'name'                            | 'system'             | 'users'               | 'String'              | 'VARCHAR'           | ''       | ''       | 'NO'     | ''       |
| 'next_schedule_time'              | 'system'             | 'tasks'               | 'Nullable(Timestamp)' | 'TIMESTAMP'         | ''       | ''       | 'YES'    | ''       |
| 'next_task_scheduled_time'        | 'system'             | 'background_jobs'     | 'Nullable(Timestamp)' | 'TIMESTAMP'         | ''       | ''       | 'YES'    | ''       |
| 'node'                            | 'system'             | 'backtrace'           | 'String'              | 'VARCHAR'           | ''       | ''       | 'NO'     | ''       |
| 'node'                            | 'system'             | 'caches'              | 'String'              | 'VARCHAR'           | ''       | ''       | 'NO'     | ''       |
| 'node'                            | 'system'             | 'metrics'             | 'String'              | 'VARCHAR'           | ''       | ''       | 'NO'     | ''       |
| 'node'                            | 'system'             | 'processes'           | 'String'              | 'VARCHAR'           | ''       | ''       | 'NO'     | ''       |
| 'node'                            | 'system'             | 'processor_profile'   | 'String'              | 'VARCHAR'           | ''       | ''       | 'NO'     | ''       |
| 'node_id'                         | 'system'             | 'query_log'           | 'String'              | 'VARCHAR'           | ''       | ''       | 'NO'     | ''       |
| 'non_unique'                      | 'information_schema' | 'statistics'          | 'NULL'                | 'NULL'              | ''       | ''       | 'NO'     | ''       |
| 'nullable'                        | 'information_schema' | 'columns'             | 'Nullable(UInt8)'     | 'TINYINT UNSIGNED'  | ''       | ''       | 'YES'    | ''       |
| 'nullable'                        | 'information_schema' | 'statistics'          | 'NULL'                | 'NULL'              | ''       | ''       | 'NO'     | ''       |
| 'num_items'                       | 'system'             | 'caches'              | 'UInt64'              | 'BIGINT UNSIGNED'   | ''       | ''       | 'NO'     | ''       |
| 'num_rows'                        | 'system'             | 'query_cache'         | 'UInt64'              | 'BIGINT UNSIGNED'   | ''       | ''       | 'NO'     | ''       |
| 'num_rows'                        | 'system'             | 'tables'              | 'Nullable(UInt64)'    | 'BIGINT UNSIGNED'   | ''       | ''       | 'YES'    | ''       |
| 'num_rows'                        | 'system'             | 'tables_with_history' | 'Nullable(UInt64)'    | 'BIGINT UNSIGNED'   | ''       | ''       | 'YES'    | ''       |
| 'number_of_blocks'                | 'system'             | 'tables'              | 'Nullable(UInt64)'    | 'BIGINT UNSIGNED'   | ''       | ''       | 'YES'    | ''       |
| 'number_of_blocks'                | 'system'             | 'tables_with_history' | 'Nullable(UInt64)'    | 'BIGINT UNSIGNED'   | ''       | ''       | 'YES'    | ''       |
| 'number_of_files'                 | 'system'             | 'stages'              | 'Nullable(UInt64)'    | 'BIGINT UNSIGNED'   | ''       | ''       | 'YES'    | ''       |
| 'number_of_segments'              | 'system'             | 'tables'              | 'Nullable(UInt64)'    | 'BIGINT UNSIGNED'   | ''       | ''       | 'YES'    | ''       |
| 'number_of_segments'              | 'system'             | 'tables_with_history' | 'Nullable(UInt64)'    | 'BIGINT UNSIGNED'   | ''       | ''       | 'YES'    | ''       |
| 'numeric_precision'               | 'information_schema' | 'columns'             | 'NULL'                | 'NULL'              | ''       | ''       | 'NO'     | ''       |
| 'numeric_precision_radix'         | 'information_schema' | 'columns'             | 'NULL'                | 'NULL'              | ''       | ''       | 'NO'     | ''       |
| 'numeric_scale'                   | 'information_schema' | 'columns'             | 'NULL'                | 'NULL'              | ''       | ''       | 'NO'     | ''       |
| 'operator_attribute'              | 'system'             | 'query_summary'       | 'Variant'             | 'VARIANT'           | ''       | ''       | 'NO'     | ''       |
| 'operator_children'               | 'system'             | 'query_summary'       | 'Array(UInt32)'       | 'ARRAY(UINT32)'     | ''       | ''       | 'NO'     | ''       |
| 'operator_id'                     | 'system'             | 'query_profile'       | 'UInt32'              | 'INT UNSIGNED'      | ''       | ''       | 'NO'     | ''       |
| 'operator_id'                     | 'system'             | 'query_summary'       | 'UInt32'              | 'INT UNSIGNED'      | ''       | ''       | 'NO'     | ''       |
| 'operator_type'                   | 'system'             | 'query_summary'       | 'String'              | 'VARCHAR'           | ''       | ''       | 'NO'     | ''       |
| 'ordinal_position'                | 'information_schema' | 'columns'             | 'UInt8'               | 'TINYINT UNSIGNED'  | ''       | ''       | 'NO'     | ''       |
| 'ordinal_position'                | 'information_schema' | 'key_column_usage'    | 'NULL'                | 'NULL'              | ''       | ''       | 'NO'     | ''       |
| 'owner'                           | 'system'             | 'databases'           | 'Nullable(String)'    | 'VARCHAR'           | ''       | ''       | 'YES'    | ''       |
| 'owner'                           | 'system'             | 'tables'              | 'Nullable(String)'    | 'VARCHAR'           | ''       | ''       | 'YES'    | ''       |
| 'owner'                           | 'system'             | 'tables_with_history' | 'Nullable(String)'    | 'VARCHAR'           | ''       | ''       | 'YES'    | ''       |
| 'owner'                           | 'system'             | 'task_history'        | 'String'              | 'VARCHAR'           | ''       | ''       | 'NO'     | ''       |
| 'owner'                           | 'system'             | 'tasks'               | 'String'              | 'VARCHAR'           | ''       | ''       | 'NO'     | ''       |
| 'packed'                          | 'information_schema' | 'statistics'          | 'NULL'                | 'NULL'              | ''       | ''       | 'NO'     | ''       |
| 'partitions_sha'                  | 'system'             | 'query_cache'         | 'String'              | 'VARCHAR'           | ''       | ''       | 'NO'     | ''       |
| 'pid'                             | 'system'             | 'processor_profile'   | 'UInt64'              | 'BIGINT UNSIGNED'   | ''       | ''       | 'NO'     | ''       |
| 'pname'                           | 'system'             | 'processor_profile'   | 'String'              | 'VARCHAR'           | ''       | ''       | 'NO'     | ''       |
| 'port'                            | 'system'             | 'clusters'            | 'UInt16'              | 'SMALLINT UNSIGNED' | ''       | ''       | 'NO'     | ''       |
| 'position_in_unique_constraint'   | 'information_schema' | 'key_column_usage'    | 'NULL'                | 'NULL'              | ''       | ''       | 'NO'     | ''       |
| 'privileges'                      | 'information_schema' | 'columns'             | 'NULL'                | 'NULL'              | ''       | ''       | 'NO'     | ''       |
| 'projections'                     | 'system'             | 'query_log'           | 'String'              | 'VARCHAR'           | ''       | ''       | 'NO'     | ''       |
| 'query_duration_ms'               | 'system'             | 'query_log'           | 'Int64'               | 'BIGINT'            | ''       | ''       | 'NO'     | ''       |
| 'query_id'                        | 'system'             | 'backtrace'           | 'String'              | 'VARCHAR'           | ''       | ''       | 'NO'     | ''       |
| 'query_id'                        | 'system'             | 'processor_profile'   | 'String'              | 'VARCHAR'           | ''       | ''       | 'NO'     | ''       |
| 'query_id'                        | 'system'             | 'query_cache'         | 'String'              | 'VARCHAR'           | ''       | ''       | 'NO'     | ''       |
| 'query_id'                        | 'system'             | 'query_log'           | 'String'              | 'VARCHAR'           | ''       | ''       | 'NO'     | ''       |
| 'query_id'                        | 'system'             | 'query_profile'       | 'String'              | 'VARCHAR'           | ''       | ''       | 'NO'     | ''       |
| 'query_id'                        | 'system'             | 'query_summary'       | 'String'              | 'VARCHAR'           | ''       | ''       | 'NO'     | ''       |
| 'query_id'                        | 'system'             | 'task_history'        | 'String'              | 'VARCHAR'           | ''       | ''       | 'NO'     | ''       |
| 'query_kind'                      | 'system'             | 'query_log'           | 'String'              | 'VARCHAR'           | ''       | ''       | 'NO'     | ''       |
| 'query_start_time'                | 'system'             | 'query_log'           | 'Timestamp'           | 'TIMESTAMP'         | ''       | ''       | 'NO'     | ''       |
| 'query_text'                      | 'system'             | 'query_log'           | 'String'              | 'VARCHAR'           | ''       | ''       | 'NO'     | ''       |
| 'referenced_column_name'          | 'information_schema' | 'key_column_usage'    | 'NULL'                | 'NULL'              | ''       | ''       | 'NO'     | ''       |
| 'referenced_table_name'           | 'information_schema' | 'key_column_usage'    | 'NULL'                | 'NULL'              | ''       | ''       | 'NO'     | ''       |
| 'referenced_table_schema'         | 'information_schema' | 'key_column_usage'    | 'NULL'                | 'NULL'              | ''       | ''       | 'NO'     | ''       |
| 'reserved'                        | 'information_schema' | 'keywords'            | 'UInt8'               | 'TINYINT UNSIGNED'  | ''       | ''       | 'NO'     | ''       |
| 'result_bytes'                    | 'system'             | 'query_log'           | 'UInt64'              | 'BIGINT UNSIGNED'   | ''       | ''       | 'NO'     | ''       |
| 'result_rows'                     | 'system'             | 'query_log'           | 'UInt64'              | 'BIGINT UNSIGNED'   | ''       | ''       | 'NO'     | ''       |
| 'result_size'                     | 'system'             | 'query_cache'         | 'UInt64'              | 'BIGINT UNSIGNED'   | ''       | ''       | 'NO'     | ''       |
| 'row_count'                       | 'system'             | 'clustering_history'  | 'UInt64'              | 'BIGINT UNSIGNED'   | ''       | ''       | 'NO'     | ''       |
| 'run_id'                          | 'system'             | 'task_history'        | 'String'              | 'VARCHAR'           | ''       | ''       | 'NO'     | ''       |
| 'scan_bytes'                      | 'system'             | 'query_log'           | 'UInt64'              | 'BIGINT UNSIGNED'   | ''       | ''       | 'NO'     | ''       |
| 'scan_io_bytes'                   | 'system'             | 'query_log'           | 'UInt64'              | 'BIGINT UNSIGNED'   | ''       | ''       | 'NO'     | ''       |
| 'scan_io_bytes_cost_ms'           | 'system'             | 'query_log'           | 'UInt64'              | 'BIGINT UNSIGNED'   | ''       | ''       | 'NO'     | ''       |
| 'scan_partitions'                 | 'system'             | 'query_log'           | 'UInt64'              | 'BIGINT UNSIGNED'   | ''       | ''       | 'NO'     | ''       |
| 'scan_progress_read_bytes'        | 'system'             | 'processes'           | 'UInt64'              | 'BIGINT UNSIGNED'   | ''       | ''       | 'NO'     | ''       |
| 'scan_progress_read_rows'         | 'system'             | 'processes'           | 'UInt64'              | 'BIGINT UNSIGNED'   | ''       | ''       | 'NO'     | ''       |
| 'scan_rows'                       | 'system'             | 'query_log'           | 'UInt64'              | 'BIGINT UNSIGNED'   | ''       | ''       | 'NO'     | ''       |
| 'schedule'                        | 'system'             | 'task_history'        | 'Nullable(String)'    | 'VARCHAR'           | ''       | ''       | 'YES'    | ''       |
| 'schedule'                        | 'system'             | 'tasks'               | 'Nullable(String)'    | 'VARCHAR'           | ''       | ''       | 'YES'    | ''       |
| 'scheduled_job_cron_expression'   | 'system'             | 'background_jobs'     | 'Nullable(String)'    | 'VARCHAR'           | ''       | ''       | 'YES'    | ''       |
| 'scheduled_job_cron_timezone'     | 'system'             | 'background_jobs'     | 'Nullable(String)'    | 'VARCHAR'           | ''       | ''       | 'YES'    | ''       |
| 'scheduled_job_interval_secs'     | 'system'             | 'background_jobs'     | 'Nullable(UInt64)'    | 'BIGINT UNSIGNED'   | ''       | ''       | 'YES'    | ''       |
| 'scheduled_time'                  | 'system'             | 'task_history'        | 'Timestamp'           | 'TIMESTAMP'         | ''       | ''       | 'NO'     | ''       |
| 'schema_name'                     | 'information_schema' | 'schemata'            | 'String'              | 'VARCHAR'           | ''       | ''       | 'NO'     | ''       |
| 'schema_owner'                    | 'information_schema' | 'schemata'            | 'String'              | 'VARCHAR'           | ''       | ''       | 'NO'     | ''       |
| 'seq_in_index'                    | 'information_schema' | 'statistics'          | 'NULL'                | 'NULL'              | ''       | ''       | 'NO'     | ''       |
| 'server_version'                  | 'system'             | 'query_log'           | 'String'              | 'VARCHAR'           | ''       | ''       | 'NO'     | ''       |
| 'session_settings'                | 'system'             | 'query_log'           | 'String'              | 'VARCHAR'           | ''       | ''       | 'NO'     | ''       |
| 'size'                            | 'system'             | 'caches'              | 'UInt64'              | 'BIGINT UNSIGNED'   | ''       | ''       | 'NO'     | ''       |
| 'sql'                             | 'system'             | 'query_cache'         | 'String'              | 'VARCHAR'           | ''       | ''       | 'NO'     | ''       |
| 'sql_path'                        | 'information_schema' | 'schemata'            | 'NULL'                | 'NULL'              | ''       | ''       | 'NO'     | ''       |
| 'sql_user'                        | 'system'             | 'query_log'           | 'String'              | 'VARCHAR'           | ''       | ''       | 'NO'     | ''       |
| 'sql_user_privileges'             | 'system'             | 'query_log'           | 'String'              | 'VARCHAR'           | ''       | ''       | 'NO'     | ''       |
| 'sql_user_quota'                  | 'system'             | 'query_log'           | 'String'              | 'VARCHAR'           | ''       | ''       | 'NO'     | ''       |
| 'stack'                           | 'system'             | 'backtrace'           | 'String'              | 'VARCHAR'           | ''       | ''       | 'NO'     | ''       |
| 'stack_trace'                     | 'system'             | 'query_log'           | 'String'              | 'VARCHAR'           | ''       | ''       | 'NO'     | ''       |
| 'stage_params'                    | 'system'             | 'stages'              | 'String'              | 'VARCHAR'           | ''       | ''       | 'NO'     | ''       |
| 'stage_type'                      | 'system'             | 'stages'              | 'String'              | 'VARCHAR'           | ''       | ''       | 'NO'     | ''       |
| 'start_time'                      | 'system'             | 'clustering_history'  | 'Timestamp'           | 'TIMESTAMP'         | ''       | ''       | 'NO'     | ''       |
| 'state'                           | 'system'             | 'background_tasks'    | 'String'              | 'VARCHAR'           | ''       | ''       | 'NO'     | ''       |
| 'state'                           | 'system'             | 'task_history'        | 'String'              | 'VARCHAR'           | ''       | ''       | 'NO'     | ''       |
| 'state'                           | 'system'             | 'tasks'               | 'String'              | 'VARCHAR'           | ''       | ''       | 'NO'     | ''       |
| 'statistics'                      | 'system'             | 'malloc_stats'        | 'Variant'             | 'VARIANT'           | ''       | ''       | 'NO'     | ''       |
| 'status'                          | 'system'             | 'backtrace'           | 'String'              | 'VARCHAR'           | ''       | ''       | 'NO'     | ''       |
| 'status'                          | 'system'             | 'processes'           | 'String'              | 'VARCHAR'           | ''       | ''       | 'NO'     | ''       |
| 'sub_part'                        | 'information_schema' | 'statistics'          | 'NULL'                | 'NULL'              | ''       | ''       | 'NO'     | ''       |
| 'suspend_task_after_num_failures' | 'system'             | 'tasks'               | 'Nullable(UInt64)'    | 'BIGINT UNSIGNED'   | ''       | ''       | 'YES'    | ''       |
| 'syntax'                          | 'system'             | 'functions'           | 'String'              | 'VARCHAR'           | ''       | ''       | 'NO'     | ''       |
| 'table'                           | 'system'             | 'clustering_history'  | 'String'              | 'VARCHAR'           | ''       | ''       | 'NO'     | ''       |
| 'table'                           | 'system'             | 'columns'             | 'String'              | 'VARCHAR'           | ''       | ''       | 'NO'     | ''       |
| 'table_catalog'                   | 'information_schema' | 'columns'             | 'String'              | 'VARCHAR'           | ''       | ''       | 'NO'     | ''       |
| 'table_catalog'                   | 'information_schema' | 'key_column_usage'    | 'NULL'                | 'NULL'              | ''       | ''       | 'NO'     | ''       |
| 'table_catalog'                   | 'information_schema' | 'statistics'          | 'NULL'                | 'NULL'              | ''       | ''       | 'NO'     | ''       |
| 'table_catalog'                   | 'information_schema' | 'tables'              | 'String'              | 'VARCHAR'           | ''       | ''       | 'NO'     | ''       |
| 'table_catalog'                   | 'information_schema' | 'views'               | 'String'              | 'VARCHAR'           | ''       | ''       | 'NO'     | ''       |
| 'table_collation'                 | 'information_schema' | 'tables'              | 'NULL'                | 'NULL'              | ''       | ''       | 'NO'     | ''       |
| 'table_comment'                   | 'information_schema' | 'tables'              | 'String'              | 'VARCHAR'           | ''       | ''       | 'NO'     | ''       |
| 'table_id'                        | 'system'             | 'background_tasks'    | 'UInt64'              | 'BIGINT UNSIGNED'   | ''       | ''       | 'NO'     | ''       |
| 'table_id'                        | 'system'             | 'tables'              | 'UInt64'              | 'BIGINT UNSIGNED'   | ''       | ''       | 'NO'     | ''       |
| 'table_id'                        | 'system'             | 'tables_with_history' | 'UInt64'              | 'BIGINT UNSIGNED'   | ''       | ''       | 'NO'     | ''       |
| 'table_name'                      | 'information_schema' | 'columns'             | 'String'              | 'VARCHAR'           | ''       | ''       | 'NO'     | ''       |
| 'table_name'                      | 'information_schema' | 'key_column_usage'    | 'NULL'                | 'NULL'              | ''       | ''       | 'NO'     | ''       |
| 'table_name'                      | 'information_schema' | 'statistics'          | 'NULL'                | 'NULL'              | ''       | ''       | 'NO'     | ''       |
| 'table_name'                      | 'information_schema' | 'tables'              | 'String'              | 'VARCHAR'           | ''       | ''       | 'NO'     | ''       |
| 'table_name'                      | 'information_schema' | 'views'               | 'String'              | 'VARCHAR'           | ''       | ''       | 'NO'     | ''       |
| 'table_rows'                      | 'information_schema' | 'tables'              | 'Nullable(UInt64)'    | 'BIGINT UNSIGNED'   | ''       | ''       | 'YES'    | ''       |
| 'table_schema'                    | 'information_schema' | 'columns'             | 'String'              | 'VARCHAR'           | ''       | ''       | 'NO'     | ''       |
| 'table_schema'                    | 'information_schema' | 'key_column_usage'    | 'NULL'                | 'NULL'              | ''       | ''       | 'NO'     | ''       |
| 'table_schema'                    | 'information_schema' | 'statistics'          | 'NULL'                | 'NULL'              | ''       | ''       | 'NO'     | ''       |
| 'table_schema'                    | 'information_schema' | 'tables'              | 'String'              | 'VARCHAR'           | ''       | ''       | 'NO'     | ''       |
| 'table_schema'                    | 'information_schema' | 'views'               | 'String'              | 'VARCHAR'           | ''       | ''       | 'NO'     | ''       |
| 'table_type'                      | 'information_schema' | 'tables'              | 'String'              | 'VARCHAR'           | ''       | ''       | 'NO'     | ''       |
| 'tables'                          | 'system'             | 'query_log'           | 'String'              | 'VARCHAR'           | ''       | ''       | 'NO'     | ''       |
| 'target_features'                 | 'system'             | 'build_options'       | 'String'              | 'VARCHAR'           | ''       | ''       | 'NO'     | ''       |
| 'task_running_secs'               | 'system'             | 'background_tasks'    | 'Nullable(UInt64)'    | 'BIGINT UNSIGNED'   | ''       | ''       | 'YES'    | ''       |
| 'task_type'                       | 'system'             | 'background_jobs'     | 'String'              | 'VARCHAR'           | ''       | ''       | 'NO'     | ''       |
| 'tenant_id'                       | 'system'             | 'query_log'           | 'String'              | 'VARCHAR'           | ''       | ''       | 'NO'     | ''       |
| 'time'                            | 'system'             | 'processes'           | 'UInt64'              | 'BIGINT UNSIGNED'   | ''       | ''       | 'NO'     | ''       |
| 'total_partitions'                | 'system'             | 'query_log'           | 'UInt64'              | 'BIGINT UNSIGNED'   | ''       | ''       | 'NO'     | ''       |
| 'trigger'                         | 'system'             | 'background_tasks'    | 'Nullable(String)'    | 'VARCHAR'           | ''       | ''       | 'YES'    | ''       |
| 'type'                            | 'system'             | 'background_tasks'    | 'String'              | 'VARCHAR'           | ''       | ''       | 'NO'     | ''       |
| 'type'                            | 'system'             | 'columns'             | 'String'              | 'VARCHAR'           | ''       | ''       | 'NO'     | ''       |
| 'type'                            | 'system'             | 'indexes'             | 'String'              | 'VARCHAR'           | ''       | ''       | 'NO'     | ''       |
| 'type'                            | 'system'             | 'processes'           | 'String'              | 'VARCHAR'           | ''       | ''       | 'NO'     | ''       |
| 'type'                            | 'system'             | 'settings'            | 'String'              | 'VARCHAR'           | ''       | ''       | 'NO'     | ''       |
| 'updated_on'                      | 'system'             | 'background_tasks'    | 'Timestamp'           | 'TIMESTAMP'         | ''       | ''       | 'NO'     | ''       |
| 'updated_on'                      | 'system'             | 'indexes'             | 'Nullable(Timestamp)' | 'TIMESTAMP'         | ''       | ''       | 'YES'    | ''       |
| 'updated_on'                      | 'system'             | 'tables'              | 'Timestamp'           | 'TIMESTAMP'         | ''       | ''       | 'NO'     | ''       |
| 'updated_on'                      | 'system'             | 'tables_with_history' | 'Timestamp'           | 'TIMESTAMP'         | ''       | ''       | 'NO'     | ''       |
| 'user'                            | 'system'             | 'processes'           | 'String'              | 'VARCHAR'           | ''       | ''       | 'NO'     | ''       |
| 'user_agent'                      | 'system'             | 'query_log'           | 'String'              | 'VARCHAR'           | ''       | ''       | 'NO'     | ''       |
| 'vacuum_stats'                    | 'system'             | 'background_tasks'    | 'Nullable(Variant)'   | 'VARIANT'           | ''       | ''       | 'YES'    | ''       |
| 'value'                           | 'system'             | 'configs'             | 'String'              | 'VARCHAR'           | ''       | ''       | 'NO'     | ''       |
| 'value'                           | 'system'             | 'malloc_stats_totals' | 'UInt64'              | 'BIGINT UNSIGNED'   | ''       | ''       | 'NO'     | ''       |
| 'value'                           | 'system'             | 'metrics'             | 'String'              | 'VARCHAR'           | ''       | ''       | 'NO'     | ''       |
| 'value'                           | 'system'             | 'settings'            | 'String'              | 'VARCHAR'           | ''       | ''       | 'NO'     | ''       |
| 'version'                         | 'system'             | 'clusters'            | 'String'              | 'VARCHAR'           | ''       | ''       | 'NO'     | ''       |
| 'version'                         | 'system'             | 'credits'             | 'String'              | 'VARCHAR'           | ''       | ''       | 'NO'     | ''       |
| 'view_definition'                 | 'information_schema' | 'views'               | 'NULL'                | 'NULL'              | ''       | ''       | 'NO'     | ''       |
<<<<<<< HEAD
=======
| 'wait_time'                       | 'system'             | 'processor_profile'   | 'UInt64'              | 'BIGINT UNSIGNED'   | ''       | ''       | 'NO'     | ''       |
>>>>>>> 918b2cba
| 'warehouse'                       | 'system'             | 'task_history'        | 'Nullable(String)'    | 'VARCHAR'           | ''       | ''       | 'YES'    | ''       |
| 'warehouse'                       | 'system'             | 'tasks'               | 'Nullable(String)'    | 'VARCHAR'           | ''       | ''       | 'YES'    | ''       |
| 'written_bytes'                   | 'system'             | 'query_log'           | 'UInt64'              | 'BIGINT UNSIGNED'   | ''       | ''       | 'NO'     | ''       |
| 'written_io_bytes'                | 'system'             | 'query_log'           | 'UInt64'              | 'BIGINT UNSIGNED'   | ''       | ''       | 'NO'     | ''       |
| 'written_io_bytes_cost_ms'        | 'system'             | 'query_log'           | 'UInt64'              | 'BIGINT UNSIGNED'   | ''       | ''       | 'NO'     | ''       |
| 'written_rows'                    | 'system'             | 'query_log'           | 'UInt64'              | 'BIGINT UNSIGNED'   | ''       | ''       | 'NO'     | ''       |
+-----------------------------------+----------------------+-----------------------+-----------------------+---------------------+----------+----------+----------+----------+

<|MERGE_RESOLUTION|>--- conflicted
+++ resolved
@@ -360,10 +360,7 @@
 | 'version'                         | 'system'             | 'clusters'            | 'String'              | 'VARCHAR'           | ''       | ''       | 'NO'     | ''       |
 | 'version'                         | 'system'             | 'credits'             | 'String'              | 'VARCHAR'           | ''       | ''       | 'NO'     | ''       |
 | 'view_definition'                 | 'information_schema' | 'views'               | 'NULL'                | 'NULL'              | ''       | ''       | 'NO'     | ''       |
-<<<<<<< HEAD
-=======
 | 'wait_time'                       | 'system'             | 'processor_profile'   | 'UInt64'              | 'BIGINT UNSIGNED'   | ''       | ''       | 'NO'     | ''       |
->>>>>>> 918b2cba
 | 'warehouse'                       | 'system'             | 'task_history'        | 'Nullable(String)'    | 'VARCHAR'           | ''       | ''       | 'YES'    | ''       |
 | 'warehouse'                       | 'system'             | 'tasks'               | 'Nullable(String)'    | 'VARCHAR'           | ''       | ''       | 'YES'    | ''       |
 | 'written_bytes'                   | 'system'             | 'query_log'           | 'UInt64'              | 'BIGINT UNSIGNED'   | ''       | ''       | 'NO'     | ''       |
