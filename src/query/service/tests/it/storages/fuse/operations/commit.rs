//  Copyright 2021 Datafuse Labs.
//
//  Licensed under the Apache License, Version 2.0 (the "License");
//  you may not use this file except in compliance with the License.
//  You may obtain a copy of the License at
//
//      http://www.apache.org/licenses/LICENSE-2.0
//
//  Unless required by applicable law or agreed to in writing, software
//  distributed under the License is distributed on an "AS IS" BASIS,
//  WITHOUT WARRANTIES OR CONDITIONS OF ANY KIND, either express or implied.
//  See the License for the specific language governing permissions and
//  limitations under the License.
use std::any::Any;
use std::collections::HashMap;
use std::collections::HashSet;
use std::sync::Arc;
use std::time::Duration;

use dashmap::DashMap;
use databend_common_base::base::tokio;
use databend_common_base::base::Progress;
use databend_common_base::base::ProgressValues;
use databend_common_catalog::catalog::Catalog;
use databend_common_catalog::cluster_info::Cluster;
use databend_common_catalog::database::Database;
use databend_common_catalog::lock::LockTableOption;
use databend_common_catalog::merge_into_join::MergeIntoJoin;
use databend_common_catalog::plan::DataSourcePlan;
use databend_common_catalog::plan::PartInfoPtr;
use databend_common_catalog::plan::Partitions;
use databend_common_catalog::query_kind::QueryKind;
use databend_common_catalog::runtime_filter_info::RuntimeFilterInfo;
use databend_common_catalog::runtime_filter_info::RuntimeFilterReady;
use databend_common_catalog::statistics::data_cache_statistics::DataCacheMetrics;
use databend_common_catalog::table::Table;
use databend_common_catalog::table_context::ContextError;
use databend_common_catalog::table_context::FilteredCopyFiles;
use databend_common_catalog::table_context::ProcessInfo;
use databend_common_catalog::table_context::StageAttachment;
use databend_common_catalog::table_context::TableContext;
use databend_common_exception::ErrorCode;
use databend_common_exception::Result;
use databend_common_expression::BlockThresholds;
use databend_common_expression::DataBlock;
use databend_common_expression::Expr;
use databend_common_expression::FunctionContext;
use databend_common_expression::Scalar;
use databend_common_io::prelude::FormatSettings;
use databend_common_meta_app::principal::FileFormatParams;
use databend_common_meta_app::principal::GrantObject;
use databend_common_meta_app::principal::OnErrorMode;
use databend_common_meta_app::principal::RoleInfo;
use databend_common_meta_app::principal::UserDefinedConnection;
use databend_common_meta_app::principal::UserInfo;
use databend_common_meta_app::principal::UserPrivilegeType;
use databend_common_meta_app::schema::database_name_ident::DatabaseNameIdent;
use databend_common_meta_app::schema::dictionary_name_ident::DictionaryNameIdent;
use databend_common_meta_app::schema::CatalogInfo;
use databend_common_meta_app::schema::CommitTableMetaReply;
use databend_common_meta_app::schema::CommitTableMetaReq;
use databend_common_meta_app::schema::CreateDatabaseReply;
use databend_common_meta_app::schema::CreateDatabaseReq;
use databend_common_meta_app::schema::CreateDictionaryReply;
use databend_common_meta_app::schema::CreateDictionaryReq;
use databend_common_meta_app::schema::CreateIndexReply;
use databend_common_meta_app::schema::CreateIndexReq;
use databend_common_meta_app::schema::CreateLockRevReply;
use databend_common_meta_app::schema::CreateLockRevReq;
use databend_common_meta_app::schema::CreateSequenceReply;
use databend_common_meta_app::schema::CreateSequenceReq;
use databend_common_meta_app::schema::CreateTableIndexReq;
use databend_common_meta_app::schema::CreateTableReply;
use databend_common_meta_app::schema::CreateTableReq;
use databend_common_meta_app::schema::CreateVirtualColumnReq;
use databend_common_meta_app::schema::DeleteLockRevReq;
use databend_common_meta_app::schema::DictionaryMeta;
use databend_common_meta_app::schema::DropDatabaseReply;
use databend_common_meta_app::schema::DropDatabaseReq;
use databend_common_meta_app::schema::DropIndexReq;
use databend_common_meta_app::schema::DropSequenceReply;
use databend_common_meta_app::schema::DropSequenceReq;
use databend_common_meta_app::schema::DropTableByIdReq;
use databend_common_meta_app::schema::DropTableIndexReq;
use databend_common_meta_app::schema::DropTableReply;
use databend_common_meta_app::schema::DropVirtualColumnReq;
use databend_common_meta_app::schema::ExtendLockRevReq;
use databend_common_meta_app::schema::GetDictionaryReply;
use databend_common_meta_app::schema::GetIndexReply;
use databend_common_meta_app::schema::GetIndexReq;
use databend_common_meta_app::schema::GetSequenceNextValueReply;
use databend_common_meta_app::schema::GetSequenceNextValueReq;
use databend_common_meta_app::schema::GetSequenceReply;
use databend_common_meta_app::schema::GetSequenceReq;
use databend_common_meta_app::schema::GetTableCopiedFileReply;
use databend_common_meta_app::schema::GetTableCopiedFileReq;
use databend_common_meta_app::schema::IndexMeta;
use databend_common_meta_app::schema::ListDictionaryReq;
use databend_common_meta_app::schema::ListIndexesByIdReq;
use databend_common_meta_app::schema::ListIndexesReq;
use databend_common_meta_app::schema::ListLockRevReq;
use databend_common_meta_app::schema::ListLocksReq;
use databend_common_meta_app::schema::ListVirtualColumnsReq;
use databend_common_meta_app::schema::LockInfo;
use databend_common_meta_app::schema::LockMeta;
use databend_common_meta_app::schema::RenameDatabaseReply;
use databend_common_meta_app::schema::RenameDatabaseReq;
use databend_common_meta_app::schema::RenameDictionaryReq;
use databend_common_meta_app::schema::RenameTableReply;
use databend_common_meta_app::schema::RenameTableReq;
use databend_common_meta_app::schema::SetTableColumnMaskPolicyReply;
use databend_common_meta_app::schema::SetTableColumnMaskPolicyReq;
use databend_common_meta_app::schema::TableInfo;
use databend_common_meta_app::schema::TableMeta;
use databend_common_meta_app::schema::TruncateTableReply;
use databend_common_meta_app::schema::TruncateTableReq;
use databend_common_meta_app::schema::UndropDatabaseReply;
use databend_common_meta_app::schema::UndropDatabaseReq;
use databend_common_meta_app::schema::UndropTableReq;
use databend_common_meta_app::schema::UpdateDictionaryReply;
use databend_common_meta_app::schema::UpdateDictionaryReq;
use databend_common_meta_app::schema::UpdateIndexReply;
use databend_common_meta_app::schema::UpdateIndexReq;
use databend_common_meta_app::schema::UpdateMultiTableMetaReq;
use databend_common_meta_app::schema::UpdateMultiTableMetaResult;
use databend_common_meta_app::schema::UpdateVirtualColumnReq;
use databend_common_meta_app::schema::UpsertTableOptionReply;
use databend_common_meta_app::schema::UpsertTableOptionReq;
use databend_common_meta_app::schema::VirtualColumnMeta;
use databend_common_meta_app::tenant::Tenant;
use databend_common_meta_types::seq_value::SeqV;
use databend_common_meta_types::MetaId;
use databend_common_pipeline_core::InputError;
use databend_common_pipeline_core::LockGuard;
use databend_common_pipeline_core::PlanProfile;
use databend_common_settings::Settings;
use databend_common_sql::IndexType;
use databend_common_storage::CopyStatus;
use databend_common_storage::DataOperator;
use databend_common_storage::FileStatus;
use databend_common_storage::MultiTableInsertStatus;
use databend_common_storage::MutationStatus;
use databend_common_storage::StageFileInfo;
use databend_common_storages_fuse::FuseTable;
use databend_common_storages_fuse::FUSE_TBL_SNAPSHOT_PREFIX;
use databend_common_users::GrantObjectVisibilityChecker;
use databend_query::sessions::QueryContext;
use databend_query::test_kits::*;
use databend_storages_common_session::SessionState;
use databend_storages_common_session::TxnManagerRef;
use databend_storages_common_table_meta::meta::Location;
use databend_storages_common_table_meta::meta::SegmentInfo;
use databend_storages_common_table_meta::meta::Statistics;
use databend_storages_common_table_meta::meta::TableMetaTimestamps;
use databend_storages_common_table_meta::meta::TableSnapshot;
use databend_storages_common_table_meta::meta::Versioned;
use futures::TryStreamExt;
use parking_lot::Mutex;
use parking_lot::RwLock;
use walkdir::WalkDir;
use xorf::BinaryFuse16;

#[tokio::test(flavor = "multi_thread")]
async fn test_fuse_occ_retry() -> Result<()> {
    let fixture = TestFixture::setup().await?;
    fixture.create_default_database().await?;

    let db = fixture.default_db_name();
    let tbl = fixture.default_table_name();
    fixture.create_default_table().await?;

    let table = fixture.latest_default_table().await?;

    // insert one row `id = 1` into the table, without committing
    {
        let num_blocks = 1;
        let rows_per_block = 1;
        let value_start_from = 1;
        let stream =
            TestFixture::gen_sample_blocks_stream_ex(num_blocks, rows_per_block, value_start_from);

        let blocks = stream.try_collect().await?;
        fixture
            .append_commit_blocks(table.clone(), blocks, false, false)
            .await?;
    }

    // insert another row `id = 5` into the table, and do commit the insertion
    {
        let num_blocks = 1;
        let rows_per_block = 1;
        let value_start_from = 5;
        let stream =
            TestFixture::gen_sample_blocks_stream_ex(num_blocks, rows_per_block, value_start_from);

        let blocks = stream.try_collect().await?;
        fixture
            .append_commit_blocks(table.clone(), blocks, false, true)
            .await?;
    }

    // let's check it out
    let qry = format!("select * from {}.{} order by id ", db, tbl);
    let blocks = fixture
        .execute_query(qry.as_str())
        .await?
        .try_collect::<Vec<DataBlock>>()
        .await?;

    let expected = vec![
        "+----------+----------+",
        "| Column 0 | Column 1 |",
        "+----------+----------+",
        "| 5        | (10, 15) |",
        "+----------+----------+",
    ];
    databend_common_expression::block_debug::assert_blocks_sorted_eq(expected, blocks.as_slice());

    Ok(())
}

#[tokio::test(flavor = "multi_thread")]
async fn test_last_snapshot_hint() -> Result<()> {
    let fixture = TestFixture::setup().await?;
    fixture.create_default_database().await?;
    fixture.create_default_table().await?;

    let table = fixture.latest_default_table().await?;

    let num_blocks = 1;
    let rows_per_block = 1;
    let value_start_from = 1;
    let stream =
        TestFixture::gen_sample_blocks_stream_ex(num_blocks, rows_per_block, value_start_from);

    let blocks = stream.try_collect().await?;
    fixture
        .append_commit_blocks(table.clone(), blocks, false, true)
        .await?;

    // check last snapshot hit file
    let table = fixture.latest_default_table().await?;
    let fuse_table = FuseTable::try_from_table(table.as_ref())?;
    let last_snapshot_location = fuse_table.snapshot_loc().unwrap();
    let operator = fuse_table.get_operator();
    let location = fuse_table
        .meta_location_generator()
        .gen_last_snapshot_hint_location();
    let storage_meta_data = operator.info();
    let storage_prefix = storage_meta_data.root();

    let expected = format!("{}{}", storage_prefix, last_snapshot_location);
    let content = operator.read(location.as_str()).await?.to_vec();

    assert_eq!(content.as_slice(), expected.as_bytes());

    Ok(())
}

#[tokio::test(flavor = "multi_thread")]
async fn test_commit_to_meta_server() -> Result<()> {
    struct Case {
        update_meta_error: Option<ErrorCode>,
        expected_error: Option<ErrorCode>,
        expected_snapshot_left: usize,
        case_name: &'static str,
    }

    impl Case {
        async fn run(&self) -> Result<()> {
            let fixture = TestFixture::setup().await?;
            fixture.create_default_database().await?;
            fixture.create_default_table().await?;

            let ctx = fixture.new_query_ctx().await?;
            let catalog = ctx.get_catalog("default").await?;

            let table = fixture.latest_default_table().await?;
            let fuse_table = FuseTable::try_from_table(table.as_ref())?;

            let new_segments = vec![("do not care".to_string(), SegmentInfo::VERSION)];
            let new_snapshot = TableSnapshot::try_new(
                None,
                None,
                table.schema().as_ref().clone(),
                Statistics::default(),
                new_segments,
                None,
                Default::default(),
            )
            .unwrap();

            let faked_catalog = FakedCatalog {
                cat: catalog,
                error_injection: self.update_meta_error.clone(),
            };
            let ctx = Arc::new(CtxDelegation::new(ctx, faked_catalog));
            let r = FuseTable::commit_to_meta_server(
                ctx.as_ref(),
                fuse_table.get_table_info(),
                fuse_table.meta_location_generator(),
                new_snapshot,
                None,
                &None,
                fuse_table.get_operator_ref(),
            )
            .await;

            if self.update_meta_error.is_some() {
                assert_eq!(
                    r.unwrap_err().code(),
                    self.expected_error.as_ref().unwrap().code(),
                    "case name {}",
                    self.case_name
                );
            } else {
                assert!(r.is_ok(), "case name {}", self.case_name);
            }

            let operator = fuse_table.get_operator();
            let table_data_prefix = fuse_table.meta_location_generator().prefix();
            let storage_meta_data = operator.info();
            let storage_prefix = storage_meta_data.root();

            let mut ss_count = 0;
            // check snapshot dir
            for entry in WalkDir::new(format!(
                "{}/{}/{}",
                storage_prefix, table_data_prefix, FUSE_TBL_SNAPSHOT_PREFIX
            )) {
                let entry = entry.unwrap();
                if entry.file_type().is_file() {
                    ss_count += 1;
                }
            }
            assert_eq!(
                ss_count, self.expected_snapshot_left,
                "case name {}",
                self.case_name
            );

            Ok(())
        }
    }

    {
        let injected_error = None;
        // no error, expect one snapshot left there
        let expected_snapshot_left = 1;
        let case = Case {
            update_meta_error: injected_error.clone(),
            expected_error: injected_error,
            expected_snapshot_left,
            case_name: "normal, not meta store error",
        };
        case.run().await?;
    }

    {
        let injected_error = Some(ErrorCode::MetaStorageError("does not matter".to_owned()));
        // error may have side effects, expect one snapshot
        // left there (snapshot not removed if committing failed)
        // in case the meta store state changed (by this operation)
        let expected_snapshot_left = 1;
        let case = Case {
            update_meta_error: injected_error.clone(),
            expected_error: injected_error,
            expected_snapshot_left,
            case_name: "meta store error which may have side effects",
        };
        case.run().await?;
    }

    Ok(())
}

struct CtxDelegation {
    ctx: Arc<dyn TableContext>,
    catalog: Arc<FakedCatalog>,
}

impl CtxDelegation {
    fn new(ctx: Arc<QueryContext>, faked_cat: FakedCatalog) -> Self {
        Self {
            ctx,
            catalog: Arc::new(faked_cat),
        }
    }
}

#[async_trait::async_trait]
impl TableContext for CtxDelegation {
    fn as_any(&self) -> &dyn Any {
        self
    }

    fn build_table_from_source_plan(&self, _plan: &DataSourcePlan) -> Result<Arc<dyn Table>> {
        todo!()
    }

    fn txn_mgr(&self) -> TxnManagerRef {
        self.ctx.txn_mgr()
    }

    fn incr_total_scan_value(&self, _value: ProgressValues) {
        todo!()
    }

    fn get_total_scan_value(&self) -> ProgressValues {
        todo!()
    }

    fn get_scan_progress(&self) -> Arc<Progress> {
        todo!()
    }

    fn get_scan_progress_value(&self) -> ProgressValues {
        todo!()
    }

    fn get_write_progress(&self) -> Arc<Progress> {
        self.ctx.get_write_progress()
    }

    fn get_join_spill_progress(&self) -> Arc<Progress> {
        self.ctx.get_join_spill_progress()
    }

    fn get_aggregate_spill_progress(&self) -> Arc<Progress> {
        self.ctx.get_aggregate_spill_progress()
    }

    fn get_group_by_spill_progress(&self) -> Arc<Progress> {
        self.ctx.get_group_by_spill_progress()
    }

    fn get_window_partition_spill_progress(&self) -> Arc<Progress> {
        self.ctx.get_window_partition_spill_progress()
    }

    fn get_write_progress_value(&self) -> ProgressValues {
        todo!()
    }

    fn get_join_spill_progress_value(&self) -> ProgressValues {
        todo!()
    }

    fn get_group_by_spill_progress_value(&self) -> ProgressValues {
        todo!()
    }

    fn get_aggregate_spill_progress_value(&self) -> ProgressValues {
        todo!()
    }

    fn get_window_partition_spill_progress_value(&self) -> ProgressValues {
        todo!()
    }

    fn get_result_progress(&self) -> Arc<Progress> {
        todo!()
    }

    fn get_result_progress_value(&self) -> ProgressValues {
        todo!()
    }

    fn get_status_info(&self) -> String {
        "".to_string()
    }

    fn set_status_info(&self, _info: &str) {}

    fn get_partition(&self) -> Option<PartInfoPtr> {
        todo!()
    }

    fn get_partitions(&self, _: usize) -> Vec<PartInfoPtr> {
        todo!()
    }

    fn set_partitions(&self, _partitions: Partitions) -> Result<()> {
        todo!()
    }

    fn add_partitions_sha(&self, _sha: String) {
        todo!()
    }

    fn get_partitions_shas(&self) -> Vec<String> {
        todo!()
    }

    fn get_cacheable(&self) -> bool {
        todo!()
    }

    fn set_cacheable(&self, _: bool) {
        todo!()
    }

    fn get_can_scan_from_agg_index(&self) -> bool {
        todo!()
    }
    fn set_can_scan_from_agg_index(&self, _: bool) {
        todo!()
    }

    fn get_enable_sort_spill(&self) -> bool {
        todo!()
    }
    fn set_enable_sort_spill(&self, _enable: bool) {
        todo!()
    }

    fn attach_query_str(&self, _kind: QueryKind, _query: String) {}

    fn attach_query_hash(&self, _text_hash: String, _parameterized_hash: String) {
        todo!()
    }

    fn get_query_str(&self) -> String {
        todo!()
    }

    fn get_query_text_hash(&self) -> String {
        todo!()
    }

    fn get_query_parameterized_hash(&self) -> String {
        todo!()
    }

    fn get_fragment_id(&self) -> usize {
        todo!()
    }

    async fn get_catalog(&self, _catalog_name: &str) -> Result<Arc<dyn Catalog>> {
        Ok(self.catalog.clone())
    }

    fn get_default_catalog(&self) -> Result<Arc<dyn Catalog>> {
        Ok(self.catalog.clone())
    }

    fn get_id(&self) -> String {
        self.ctx.get_id()
    }

    fn get_current_catalog(&self) -> String {
        "default".to_owned()
    }

    fn check_aborting(&self) -> Result<(), ContextError> {
        todo!()
    }

    fn get_error(&self) -> Option<ErrorCode<ContextError>> {
        todo!()
    }

    fn push_warning(&self, _warn: String) {
        todo!()
    }

    fn get_current_database(&self) -> String {
        self.ctx.get_current_database()
    }

    fn get_current_user(&self) -> Result<UserInfo> {
        todo!()
    }

    fn get_current_role(&self) -> Option<RoleInfo> {
        todo!()
    }
    async fn get_available_roles(&self) -> Result<Vec<RoleInfo>> {
        todo!()
    }
    async fn get_all_effective_roles(&self) -> Result<Vec<RoleInfo>> {
        todo!()
    }

    async fn validate_privilege(
        &self,
        _object: &GrantObject,
        _privilege: UserPrivilegeType,
        _check_current_role_only: bool,
    ) -> Result<()> {
        todo!()
    }

    async fn get_visibility_checker(
        &self,
        _ignore_ownership: bool,
    ) -> Result<GrantObjectVisibilityChecker> {
        todo!()
    }

    fn get_fuse_version(&self) -> String {
        todo!()
    }

    fn get_format_settings(&self) -> Result<FormatSettings> {
        todo!()
    }

    fn get_tenant(&self) -> Tenant {
        self.ctx.get_tenant()
    }

    fn get_query_kind(&self) -> QueryKind {
        todo!()
    }

    fn get_function_context(&self) -> Result<FunctionContext> {
        todo!()
    }

    fn get_connection_id(&self) -> String {
        todo!()
    }

    fn get_settings(&self) -> Arc<Settings> {
        Settings::create(Tenant::new_literal("fake_settings"))
    }

    fn get_shared_settings(&self) -> Arc<Settings> {
        Settings::create(Tenant::new_literal("fake_shared_settings"))
    }

    fn get_session_settings(&self) -> Arc<Settings> {
        todo!()
    }

    fn get_cluster(&self) -> Arc<Cluster> {
        todo!()
    }

    fn get_processes_info(&self) -> Vec<ProcessInfo> {
        todo!()
    }

    fn get_stage_attachment(&self) -> Option<StageAttachment> {
        todo!()
    }

    fn get_last_query_id(&self, _index: i32) -> String {
        todo!()
    }
    fn get_query_id_history(&self) -> HashSet<String> {
        todo!()
    }
    fn get_result_cache_key(&self, _query_id: &str) -> Option<String> {
        todo!()
    }
    fn set_query_id_result_cache(&self, _query_id: String, _result_cache_key: String) {
        todo!()
    }

    fn get_on_error_map(&self) -> Option<Arc<DashMap<String, HashMap<u16, InputError>>>> {
        todo!()
    }
    fn set_on_error_map(&self, _map: Arc<DashMap<String, HashMap<u16, InputError>>>) {
        todo!()
    }
    fn get_on_error_mode(&self) -> Option<OnErrorMode> {
        todo!()
    }
    fn set_on_error_mode(&self, _mode: OnErrorMode) {
        todo!()
    }
    fn get_maximum_error_per_file(&self) -> Option<HashMap<String, ErrorCode>> {
        todo!()
    }

    fn get_application_level_data_operator(&self) -> Result<DataOperator> {
        self.ctx.get_application_level_data_operator()
    }

    async fn get_file_format(&self, _name: &str) -> Result<FileFormatParams> {
        todo!()
    }

    async fn get_connection(&self, _name: &str) -> Result<UserDefinedConnection> {
        todo!()
    }
    async fn get_table(
        &self,
        _catalog: &str,
        _database: &str,
        _table: &str,
    ) -> Result<Arc<dyn Table>> {
        todo!()
    }

    fn evict_table_from_cache(&self, _catalog: &str, _database: &str, _table: &str) -> Result<()> {
        todo!()
    }

    async fn get_table_with_batch(
        &self,
        _catalog: &str,
        _database: &str,
        _table: &str,
        _max_batch_size: Option<u64>,
    ) -> Result<Arc<dyn Table>> {
        todo!()
    }

    async fn filter_out_copied_files(
        &self,
        _catalog_name: &str,
        _database_name: &str,
        _table_name: &str,
        _files: &[StageFileInfo],
        _max_files: Option<usize>,
    ) -> Result<FilteredCopyFiles> {
        todo!()
    }

    fn set_variable(&self, _key: String, _value: Scalar) {}
    fn unset_variable(&self, _key: &str) {}
    fn get_variable(&self, _key: &str) -> Option<Scalar> {
        None
    }

    fn get_all_variables(&self) -> HashMap<String, Scalar> {
        HashMap::new()
    }

    fn add_written_segment_location(&self, _segment_loc: Location) -> Result<()> {
        todo!()
    }

    fn clear_written_segment_locations(&self) -> Result<()> {
        todo!()
    }

    fn get_written_segment_locations(&self) -> Result<Vec<Location>> {
        todo!()
    }

    fn add_file_status(&self, _file_path: &str, _file_status: FileStatus) -> Result<()> {
        todo!()
    }

    fn get_copy_status(&self) -> Arc<CopyStatus> {
        todo!()
    }

    fn get_license_key(&self) -> String {
        todo!()
    }

    fn get_queries_profile(&self) -> HashMap<String, Vec<PlanProfile>> {
        todo!()
    }

    fn add_mutation_status(&self, _mutation_status: MutationStatus) {
        todo!()
    }

    fn get_mutation_status(&self) -> Arc<RwLock<MutationStatus>> {
        todo!()
    }

    fn update_multi_table_insert_status(&self, _table_id: u64, _num_rows: u64) {
        todo!()
    }

    fn get_multi_table_insert_status(&self) -> Arc<Mutex<MultiTableInsertStatus>> {
        todo!()
    }

    fn add_query_profiles(&self, _: &HashMap<u32, PlanProfile>) {
        todo!()
    }

    fn get_query_profiles(&self) -> Vec<PlanProfile> {
        todo!()
    }

    fn set_merge_into_join(&self, _join: MergeIntoJoin) {
        todo!()
    }

    fn get_merge_into_join(&self) -> MergeIntoJoin {
        todo!()
    }

    fn set_runtime_filter(&self, _filters: (IndexType, RuntimeFilterInfo)) {
        todo!()
    }

    fn set_runtime_filter_ready(&self, _table_index: usize, _ready: Arc<RuntimeFilterReady>) {
        todo!()
    }

    fn get_runtime_filter_ready(&self, _table_index: usize) -> Vec<Arc<RuntimeFilterReady>> {
        todo!()
    }

    fn set_wait_runtime_filter(&self, _table_index: usize, _need_to_wait: bool) {
        todo!()
    }

    fn get_wait_runtime_filter(&self, _table_index: usize) -> bool {
        todo!()
    }

    fn clear_runtime_filter(&self) {
        todo!()
    }

    fn get_bloom_runtime_filter_with_id(&self, _id: usize) -> Vec<(String, BinaryFuse16)> {
        todo!()
    }

    fn get_inlist_runtime_filter_with_id(&self, _id: usize) -> Vec<Expr<String>> {
        todo!()
    }

    fn get_min_max_runtime_filter_with_id(&self, _id: usize) -> Vec<Expr<String>> {
        todo!()
    }

    fn has_bloom_runtime_filters(&self, _id: usize) -> bool {
        todo!()
    }
    fn get_data_cache_metrics(&self) -> &DataCacheMetrics {
        todo!()
    }

    fn get_queued_queries(&self) -> Vec<ProcessInfo> {
        todo!()
    }

    fn get_read_block_thresholds(&self) -> BlockThresholds {
        todo!()
    }

    fn set_read_block_thresholds(&self, _thresholds: BlockThresholds) {
        todo!()
    }

    fn get_query_queued_duration(&self) -> Duration {
        todo!()
    }

    fn set_query_queued_duration(&self, _queued_duration: Duration) {
        todo!()
    }

    async fn acquire_table_lock(
        self: Arc<Self>,
        _catalog_name: &str,
        _db_name: &str,
        _tbl_name: &str,
        _lock_opt: &LockTableOption,
    ) -> Result<Option<Arc<LockGuard>>> {
        todo!()
    }

    fn get_temp_table_prefix(&self) -> Result<String> {
        todo!()
    }

    fn session_state(&self) -> SessionState {
        todo!()
    }

    fn is_temp_table(&self, _catalog_name: &str, _database_name: &str, _table_name: &str) -> bool {
        false
    }
    fn add_m_cte_temp_table(&self, _database_name: &str, _table_name: &str) {
        todo!()
    }

    async fn drop_m_cte_temp_table(&self) -> Result<()> {
        todo!()
    }
<<<<<<< HEAD
    fn get_table_meta_timestamps(
        &self,
        table_id: u64,
        previous_snapshot: Option<Arc<TableSnapshot>>,
    ) -> Result<TableMetaTimestamps> {
        self.ctx
            .get_table_meta_timestamps(table_id, previous_snapshot)
=======

    fn set_cluster(&self, _: Arc<Cluster>) {
        todo!()
    }

    async fn get_warehouse_cluster(&self) -> Result<Arc<Cluster>> {
        todo!()
>>>>>>> e9fc0a18
    }
}

#[derive(Clone, Debug)]
struct FakedCatalog {
    cat: Arc<dyn Catalog>,
    error_injection: Option<ErrorCode>,
}

#[async_trait::async_trait]
impl Catalog for FakedCatalog {
    fn name(&self) -> String {
        "FakedCatalog".to_string()
    }

    fn info(&self) -> Arc<CatalogInfo> {
        self.cat.info()
    }

    async fn get_database(&self, _tenant: &Tenant, _db_name: &str) -> Result<Arc<dyn Database>> {
        todo!()
    }

    async fn list_databases(&self, _tenant: &Tenant) -> Result<Vec<Arc<dyn Database>>> {
        todo!()
    }

    async fn list_databases_history(&self, _tenant: &Tenant) -> Result<Vec<Arc<dyn Database>>> {
        todo!()
    }

    async fn create_database(&self, _req: CreateDatabaseReq) -> Result<CreateDatabaseReply> {
        todo!()
    }

    async fn drop_database(&self, _req: DropDatabaseReq) -> Result<DropDatabaseReply> {
        todo!()
    }

    async fn undrop_database(&self, _req: UndropDatabaseReq) -> Result<UndropDatabaseReply> {
        todo!()
    }

    async fn rename_database(&self, _req: RenameDatabaseReq) -> Result<RenameDatabaseReply> {
        todo!()
    }

    fn get_table_by_info(&self, table_info: &TableInfo) -> Result<Arc<dyn Table>> {
        self.cat.get_table_by_info(table_info)
    }

    async fn get_table_meta_by_id(&self, table_id: MetaId) -> Result<Option<SeqV<TableMeta>>> {
        self.cat.get_table_meta_by_id(table_id).await
    }

    #[async_backtrace::framed]
    async fn mget_table_names_by_ids(
        &self,
        tenant: &Tenant,
        table_id: &[MetaId],
        get_dropped_table: bool,
    ) -> Result<Vec<Option<String>>> {
        self.cat
            .mget_table_names_by_ids(tenant, table_id, get_dropped_table)
            .await
    }

    async fn get_table_name_by_id(&self, table_id: MetaId) -> Result<Option<String>> {
        self.cat.get_table_name_by_id(table_id).await
    }

    async fn get_db_name_by_id(&self, db_id: MetaId) -> Result<String> {
        self.cat.get_db_name_by_id(db_id).await
    }

    async fn mget_databases(
        &self,
        tenant: &Tenant,
        db_names: &[DatabaseNameIdent],
    ) -> Result<Vec<Arc<dyn Database>>> {
        self.cat.mget_databases(tenant, db_names).await
    }

    #[async_backtrace::framed]
    async fn mget_database_names_by_ids(
        &self,
        tenant: &Tenant,
        db_ids: &[MetaId],
    ) -> Result<Vec<Option<String>>> {
        self.cat.mget_database_names_by_ids(tenant, db_ids).await
    }

    async fn get_table(
        &self,
        _tenant: &Tenant,
        _db_name: &str,
        _table_name: &str,
    ) -> Result<Arc<dyn Table>> {
        todo!()
    }

    async fn get_table_history(
        &self,
        _tenant: &Tenant,
        _db_name: &str,
        _table_name: &str,
    ) -> Result<Vec<Arc<dyn Table>>> {
        todo!()
    }

    async fn list_tables(&self, _tenant: &Tenant, _db_name: &str) -> Result<Vec<Arc<dyn Table>>> {
        todo!()
    }

    async fn list_tables_history(
        &self,
        _tenant: &Tenant,
        _db_name: &str,
    ) -> Result<Vec<Arc<dyn Table>>> {
        todo!()
    }

    async fn create_table(&self, _req: CreateTableReq) -> Result<CreateTableReply> {
        todo!()
    }

    async fn drop_table_by_id(&self, _req: DropTableByIdReq) -> Result<DropTableReply> {
        todo!()
    }

    async fn undrop_table(&self, _req: UndropTableReq) -> Result<()> {
        todo!()
    }

    async fn commit_table_meta(&self, _req: CommitTableMetaReq) -> Result<CommitTableMetaReply> {
        todo!()
    }

    async fn rename_table(&self, _req: RenameTableReq) -> Result<RenameTableReply> {
        todo!()
    }

    async fn upsert_table_option(
        &self,
        _tenant: &Tenant,
        _db_name: &str,
        _req: UpsertTableOptionReq,
    ) -> Result<UpsertTableOptionReply> {
        todo!()
    }

    async fn set_table_column_mask_policy(
        &self,
        _req: SetTableColumnMaskPolicyReq,
    ) -> Result<SetTableColumnMaskPolicyReply> {
        todo!()
    }

    #[async_backtrace::framed]
    async fn create_table_index(&self, _req: CreateTableIndexReq) -> Result<()> {
        unimplemented!()
    }

    #[async_backtrace::framed]
    async fn drop_table_index(&self, _req: DropTableIndexReq) -> Result<()> {
        unimplemented!()
    }

    async fn get_table_copied_file_info(
        &self,
        _tenant: &Tenant,
        _db_name: &str,
        _req: GetTableCopiedFileReq,
    ) -> Result<GetTableCopiedFileReply> {
        todo!()
    }

    async fn truncate_table(
        &self,
        _table_info: &TableInfo,
        _req: TruncateTableReq,
    ) -> Result<TruncateTableReply> {
        todo!()
    }

    #[async_backtrace::framed]
    async fn create_index(&self, _req: CreateIndexReq) -> Result<CreateIndexReply> {
        unimplemented!()
    }

    #[async_backtrace::framed]
    async fn drop_index(&self, _req: DropIndexReq) -> Result<()> {
        unimplemented!()
    }

    #[async_backtrace::framed]
    async fn get_index(&self, _req: GetIndexReq) -> Result<GetIndexReply> {
        unimplemented!()
    }

    #[async_backtrace::framed]
    async fn update_index(&self, _req: UpdateIndexReq) -> Result<UpdateIndexReply> {
        unimplemented!()
    }

    #[async_backtrace::framed]
    async fn list_indexes(&self, _req: ListIndexesReq) -> Result<Vec<(u64, String, IndexMeta)>> {
        unimplemented!()
    }

    #[async_backtrace::framed]
    async fn list_index_ids_by_table_id(&self, _req: ListIndexesByIdReq) -> Result<Vec<u64>> {
        unimplemented!()
    }

    #[async_backtrace::framed]
    async fn list_indexes_by_table_id(
        &self,
        _req: ListIndexesByIdReq,
    ) -> Result<Vec<(u64, String, IndexMeta)>> {
        unimplemented!()
    }

    #[async_backtrace::framed]
    async fn create_virtual_column(&self, _req: CreateVirtualColumnReq) -> Result<()> {
        unimplemented!()
    }

    #[async_backtrace::framed]
    async fn update_virtual_column(&self, _req: UpdateVirtualColumnReq) -> Result<()> {
        unimplemented!()
    }

    #[async_backtrace::framed]
    async fn drop_virtual_column(&self, _req: DropVirtualColumnReq) -> Result<()> {
        unimplemented!()
    }

    #[async_backtrace::framed]
    async fn list_virtual_columns(
        &self,
        _req: ListVirtualColumnsReq,
    ) -> Result<Vec<VirtualColumnMeta>> {
        unimplemented!()
    }

    fn as_any(&self) -> &dyn Any {
        todo!()
    }

    async fn list_lock_revisions(&self, _req: ListLockRevReq) -> Result<Vec<(u64, LockMeta)>> {
        unimplemented!()
    }

    async fn create_lock_revision(&self, _req: CreateLockRevReq) -> Result<CreateLockRevReply> {
        unimplemented!()
    }

    async fn extend_lock_revision(&self, _req: ExtendLockRevReq) -> Result<()> {
        unimplemented!()
    }

    async fn delete_lock_revision(&self, _req: DeleteLockRevReq) -> Result<()> {
        unimplemented!()
    }

    async fn list_locks(&self, _req: ListLocksReq) -> Result<Vec<LockInfo>> {
        unimplemented!()
    }

    async fn create_sequence(&self, _req: CreateSequenceReq) -> Result<CreateSequenceReply> {
        unimplemented!()
    }
    async fn get_sequence(&self, _req: GetSequenceReq) -> Result<GetSequenceReply> {
        unimplemented!()
    }

    async fn get_sequence_next_value(
        &self,
        _req: GetSequenceNextValueReq,
    ) -> Result<GetSequenceNextValueReply> {
        unimplemented!()
    }

    async fn drop_sequence(&self, _req: DropSequenceReq) -> Result<DropSequenceReply> {
        unimplemented!()
    }

    async fn retryable_update_multi_table_meta(
        &self,
        req: UpdateMultiTableMetaReq,
    ) -> Result<UpdateMultiTableMetaResult> {
        if let Some(e) = &self.error_injection {
            Err(e.clone())
        } else {
            self.cat.retryable_update_multi_table_meta(req).await
        }
    }

    async fn create_dictionary(&self, _req: CreateDictionaryReq) -> Result<CreateDictionaryReply> {
        todo!()
    }

    async fn update_dictionary(&self, _req: UpdateDictionaryReq) -> Result<UpdateDictionaryReply> {
        todo!()
    }

    async fn drop_dictionary(
        &self,
        _dict_ident: DictionaryNameIdent,
    ) -> Result<Option<SeqV<DictionaryMeta>>> {
        todo!()
    }

    async fn get_dictionary(
        &self,
        _req: DictionaryNameIdent,
    ) -> Result<Option<GetDictionaryReply>> {
        todo!()
    }

    async fn list_dictionaries(
        &self,
        _req: ListDictionaryReq,
    ) -> Result<Vec<(String, DictionaryMeta)>> {
        todo!()
    }

    async fn rename_dictionary(&self, _req: RenameDictionaryReq) -> Result<()> {
        todo!()
    }
}<|MERGE_RESOLUTION|>--- conflicted
+++ resolved
@@ -881,7 +881,14 @@
     async fn drop_m_cte_temp_table(&self) -> Result<()> {
         todo!()
     }
-<<<<<<< HEAD
+
+    fn set_cluster(&self, _: Arc<Cluster>) {
+        todo!()
+    }
+
+    async fn get_warehouse_cluster(&self) -> Result<Arc<Cluster>> {
+        todo!()
+    }
     fn get_table_meta_timestamps(
         &self,
         table_id: u64,
@@ -889,15 +896,6 @@
     ) -> Result<TableMetaTimestamps> {
         self.ctx
             .get_table_meta_timestamps(table_id, previous_snapshot)
-=======
-
-    fn set_cluster(&self, _: Arc<Cluster>) {
-        todo!()
-    }
-
-    async fn get_warehouse_cluster(&self) -> Result<Arc<Cluster>> {
-        todo!()
->>>>>>> e9fc0a18
     }
 }
 
