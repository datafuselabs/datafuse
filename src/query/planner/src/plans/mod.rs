--- conflicted
+++ resolved
@@ -45,11 +45,8 @@
 mod rename_table;
 mod revoke_privilege;
 mod revoke_role;
-<<<<<<< HEAD
+mod set_role;
 mod show_create_catalog;
-=======
-mod set_role;
->>>>>>> 0c224e86
 mod show_create_database;
 mod show_create_table;
 mod show_grants;
