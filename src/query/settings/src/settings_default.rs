--- conflicted
+++ resolved
@@ -439,13 +439,8 @@
                 ("deduplicate_label", DefaultSettingValue {
                     value: UserSettingValue::String("".to_owned()),
                     desc: "Sql duplicate label for deduplication.",
-<<<<<<< HEAD
-                    possible_values: None,
-                    mode: SettingMode::Both,
-=======
                     mode: SettingMode::Write,
                     range: None,
->>>>>>> 0485c9e0
                 }),
                 ("enable_distributed_copy_into", DefaultSettingValue {
                     value: UserSettingValue::UInt64(1),
