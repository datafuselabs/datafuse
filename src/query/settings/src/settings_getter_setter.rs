// Copyright 2021 Datafuse Labs
//
// Licensed under the Apache License, Version 2.0 (the "License");
// you may not use this file except in compliance with the License.
// You may obtain a copy of the License at
//
//     http://www.apache.org/licenses/LICENSE-2.0
//
// Unless required by applicable law or agreed to in writing, software
// distributed under the License is distributed on an "AS IS" BASIS,
// WITHOUT WARRANTIES OR CONDITIONS OF ANY KIND, either express or implied.
// See the License for the specific language governing permissions and
// limitations under the License.

use common_ast::Dialect;
use common_exception::ErrorCode;
use common_exception::Result;
use common_meta_app::principal::UserSettingValue;

use crate::settings::Settings;
use crate::settings_default::DefaultSettings;
use crate::ChangeValue;
use crate::ScopeLevel;

impl Settings {
    // Get u64 value, we don't get from the metasrv.
    fn try_get_u64(&self, key: &str) -> Result<u64> {
        match self.changes.get(key) {
            Some(v) => v.value.as_u64(),
            None => DefaultSettings::try_get_u64(key),
        }
    }

    fn try_get_string(&self, key: &str) -> Result<String> {
        match self.changes.get(key) {
            Some(v) => v.value.as_string(),
            None => DefaultSettings::try_get_string(key),
        }
    }

    fn try_set_u64(&self, key: &str, val: u64) -> Result<()> {
        match DefaultSettings::instance()?.settings.get(key) {
            None => Err(ErrorCode::UnknownVariable(format!(
                "Unknown variable: {:?}",
                key
            ))),
            Some(default_val) => {
                if !matches!(&default_val.value, UserSettingValue::UInt64(_)) {
                    return Err(ErrorCode::BadArguments(format!(
                        "Set a integer({}) into {:?}.",
                        val, key
                    )));
                }

                self.changes.insert(key.to_string(), ChangeValue {
                    level: ScopeLevel::Session,
                    value: UserSettingValue::UInt64(val),
                });

                Ok(())
            }
        }
    }

    // Get max_block_size.
    pub fn get_max_block_size(&self) -> Result<u64> {
        self.try_get_u64("max_block_size")
    }

    // Get max_threads.
    pub fn get_max_threads(&self) -> Result<u64> {
        match self.try_get_u64("max_threads")? {
            0 => Ok(16),
            value => Ok(value),
        }
    }

    // Set max_threads.
    pub fn set_max_threads(&self, val: u64) -> Result<()> {
        self.try_set_u64("max_threads", val)
    }

    // Get storage_fetch_part_num.
    pub fn get_storage_fetch_part_num(&self) -> Result<u64> {
        match self.try_get_u64("storage_fetch_part_num")? {
            0 => Ok(16),
            value => Ok(value),
        }
    }

    // Set storage_fetch_part_num.
    pub fn set_storage_fetch_part_num(&self, val: u64) -> Result<()> {
        self.try_set_u64("storage_fetch_part_num", val)
    }

    // Get parquet_uncompressed_buffer_size.
    pub fn get_parquet_uncompressed_buffer_size(&self) -> Result<u64> {
        self.try_get_u64("parquet_uncompressed_buffer_size")
    }

    // Set parquet_uncompressed_buffer_size.
    pub fn set_parquet_uncompressed_buffer_size(&self, val: u64) -> Result<()> {
        self.try_set_u64("parquet_uncompressed_buffer_size", val)
    }

    pub fn get_max_memory_usage(&self) -> Result<u64> {
        self.try_get_u64("max_memory_usage")
    }

    pub fn set_max_memory_usage(&self, val: u64) -> Result<()> {
        self.try_set_u64("max_memory_usage", val)
    }

    pub fn set_retention_period(&self, hours: u64) -> Result<()> {
        self.try_set_u64("retention_period", hours)
    }

    pub fn get_retention_period(&self) -> Result<u64> {
        self.try_get_u64("retention_period")
    }

    pub fn get_max_storage_io_requests(&self) -> Result<u64> {
        self.try_get_u64("max_storage_io_requests")
    }

    pub fn set_max_storage_io_requests(&self, val: u64) -> Result<()> {
        if val > 0 {
            self.try_set_u64("max_storage_io_requests", val)
        } else {
            Err(ErrorCode::BadArguments(
                "max_storage_io_requests must be greater than 0",
            ))
        }
    }

    pub fn get_storage_io_min_bytes_for_seek(&self) -> Result<u64> {
        self.try_get_u64("storage_io_min_bytes_for_seek")
    }

    pub fn set_storage_io_min_bytes_for_seek(&self, val: u64) -> Result<()> {
        self.try_set_u64("storage_io_min_bytes_for_seek", val)
    }

    pub fn get_storage_io_max_page_bytes_for_read(&self) -> Result<u64> {
        self.try_get_u64("storage_io_max_page_bytes_for_read")
    }

    pub fn set_storage_io_max_page_bytes_for_read(&self, val: u64) -> Result<()> {
        self.try_set_u64("storage_io_max_page_bytes_for_read", val)
    }

    // Get max_execute_time.
    pub fn get_max_execute_time(&self) -> Result<u64> {
        self.try_get_u64("max_execute_time")
    }

    // Set max_execute_time.
    pub fn set_max_execute_time(&self, val: u64) -> Result<()> {
        self.try_set_u64("max_execute_time", val)
    }

    // Get flight client timeout.
    pub fn get_flight_client_timeout(&self) -> Result<u64> {
        self.try_get_u64("flight_client_timeout")
    }

    // Get storage read buffer size.
    pub fn get_storage_read_buffer_size(&self) -> Result<u64> {
        self.try_get_u64("storage_read_buffer_size")
    }

    pub fn get_input_read_buffer_size(&self) -> Result<u64> {
        self.try_get_u64("input_read_buffer_size")
    }

    pub fn get_enable_bushy_join(&self) -> Result<u64> {
        self.try_get_u64("enable_bushy_join")
    }

    pub fn get_timezone(&self) -> Result<String> {
        self.try_get_string("timezone")
    }

    // Get group by two level threshold
    pub fn get_group_by_two_level_threshold(&self) -> Result<u64> {
        self.try_get_u64("group_by_two_level_threshold")
    }

    // Set group by two level threshold
    pub fn set_group_by_two_level_threshold(&self, val: u64) -> Result<()> {
        self.try_set_u64("group_by_two_level_threshold", val)
    }

    pub fn get_max_inlist_to_or(&self) -> Result<u64> {
        self.try_get_u64("max_inlist_to_or")
    }

    pub fn get_unquoted_ident_case_sensitive(&self) -> Result<bool> {
        Ok(self.try_get_u64("unquoted_ident_case_sensitive")? != 0)
    }

    pub fn set_unquoted_ident_case_sensitive(&self, val: bool) -> Result<()> {
        self.try_set_u64("unquoted_ident_case_sensitive", u64::from(val))
    }

    pub fn get_quoted_ident_case_sensitive(&self) -> Result<bool> {
        Ok(self.try_get_u64("quoted_ident_case_sensitive")? != 0)
    }

    pub fn set_quoted_ident_case_sensitive(&self, val: bool) -> Result<()> {
        self.try_set_u64("quoted_ident_case_sensitive", u64::from(val))
    }

    pub fn get_enable_distributed_eval_index(&self) -> Result<bool> {
        Ok(self.try_get_u64("enable_distributed_eval_index")? != 0)
    }

    pub fn get_max_result_rows(&self) -> Result<u64> {
        self.try_get_u64("max_result_rows")
    }

    pub fn set_enable_distributed_eval_index(&self, val: bool) -> Result<()> {
        self.try_set_u64("enable_distributed_eval_index", u64::from(val))
    }

    pub fn get_enable_dphyp(&self) -> Result<bool> {
        Ok(self.try_get_u64("enable_dphyp")? != 0)
    }

    pub fn set_enable_dphyp(&self, val: bool) -> Result<()> {
        self.try_set_u64("enable_dphyp", u64::from(val))
    }

    pub fn get_enable_cbo(&self) -> Result<bool> {
        Ok(self.try_get_u64("enable_cbo")? != 0)
    }

    pub fn set_enable_cbo(&self, val: bool) -> Result<()> {
        self.try_set_u64("enable_cbo", u64::from(val))
    }

    pub fn get_runtime_filter(&self) -> Result<bool> {
        Ok(self.try_get_u64("enable_runtime_filter")? != 0)
    }

    pub fn set_runtime_filter(&self, val: bool) -> Result<()> {
        self.try_set_u64("enable_runtime_filter", u64::from(val))
    }

    pub fn get_prefer_broadcast_join(&self) -> Result<bool> {
        Ok(self.try_get_u64("prefer_broadcast_join")? != 0)
    }

    pub fn set_prefer_broadcast_join(&self, val: bool) -> Result<()> {
        self.try_set_u64("join_distribution_type", u64::from(val))
    }

    pub fn get_sql_dialect(&self) -> Result<Dialect> {
        match self.try_get_string("sql_dialect")?.as_str() {
            "hive" => Ok(Dialect::Hive),
            "mysql" => Ok(Dialect::MySQL),
            _ => Ok(Dialect::PostgreSQL),
        }
    }

    pub fn get_collation(&self) -> Result<&str> {
        match self.try_get_string("collation")?.as_str() {
            "utf8" => Ok("utf8"),
            _ => Ok("binary"),
        }
    }

    pub fn get_enable_hive_parquet_predict_pushdown(&self) -> Result<u64> {
        self.try_get_u64("enable_hive_parquet_predict_pushdown")
    }

    pub fn get_hive_parquet_chunk_size(&self) -> Result<u64> {
        self.try_get_u64("hive_parquet_chunk_size")
    }

    pub fn set_load_file_metadata_expire_hours(&self, val: u64) -> Result<()> {
        self.try_set_u64("load_file_metadata_expire_hours", val)
    }

    pub fn get_load_file_metadata_expire_hours(&self) -> Result<u64> {
        self.try_get_u64("load_file_metadata_expire_hours")
    }

    pub fn get_sandbox_tenant(&self) -> Result<String> {
        self.try_get_string("sandbox_tenant")
    }

    pub fn get_hide_options_in_show_create_table(&self) -> Result<bool> {
        Ok(self.try_get_u64("hide_options_in_show_create_table")? != 0)
    }

    pub fn get_enable_query_result_cache(&self) -> Result<bool> {
        Ok(self.try_get_u64("enable_query_result_cache")? != 0)
    }

    pub fn get_query_result_cache_max_bytes(&self) -> Result<usize> {
        Ok(self.try_get_u64("query_result_cache_max_bytes")? as usize)
    }

    pub fn get_query_result_cache_ttl_secs(&self) -> Result<u64> {
        self.try_get_u64("query_result_cache_ttl_secs")
    }

    pub fn get_query_result_cache_allow_inconsistent(&self) -> Result<bool> {
        Ok(self.try_get_u64("query_result_cache_allow_inconsistent")? != 0)
    }

    pub fn get_spilling_bytes_threshold_per_proc(&self) -> Result<usize> {
        Ok(self.try_get_u64("spilling_bytes_threshold_per_proc")? as usize)
    }

    pub fn set_spilling_bytes_threshold_per_proc(&self, value: usize) -> Result<()> {
        self.try_set_u64("spilling_bytes_threshold_per_proc", value as u64)
    }

    pub fn get_group_by_shuffle_mode(&self) -> Result<String> {
        self.try_get_string("group_by_shuffle_mode")
    }

    pub fn get_efficiently_memory_group_by(&self) -> Result<bool> {
        Ok(self.try_get_u64("efficiently_memory_group_by")? == 1)
    }

    pub fn set_lazy_read_threshold(&self, value: u64) -> Result<()> {
        self.try_set_u64("lazy_read_threshold", value)
    }

    pub fn get_lazy_read_threshold(&self) -> Result<u64> {
        self.try_get_u64("lazy_read_threshold")
    }

    pub fn set_parquet_fast_read_bytes(&self, value: u64) -> Result<()> {
        self.try_set_u64("parquet_fast_read_bytes", value)
    }

    pub fn get_parquet_fast_read_bytes(&self) -> Result<u64> {
        self.try_get_u64("parquet_fast_read_bytes")
    }

    pub fn set_table_lock_expire_secs(&self, val: u64) -> Result<()> {
        self.try_set_u64("table_lock_expire_secs", val)
    }

    pub fn get_table_lock_expire_secs(&self) -> Result<u64> {
        self.try_get_u64("table_lock_expire_secs")
    }

    pub fn get_enterprise_license(&self) -> Result<String> {
        self.try_get_string("enterprise_license")
    }

    pub fn set_enterprise_license(&self, val: String) -> Result<()> {
        self.set_setting("enterprise_license".to_string(), val)
    }

<<<<<<< HEAD
    pub fn get_enable_pipeline_index_analyzer(&self) -> Result<bool> {
        Ok(self.try_get_u64("enable_pipeline_index_analyzer")? != 0)
=======
    pub fn get_deduplicate_label(&self) -> Result<Option<String>> {
        let deduplicate_label = self.try_get_string("deduplicate_label")?;
        if deduplicate_label.is_empty() {
            Ok(None)
        } else {
            Ok(Some(deduplicate_label))
        }
>>>>>>> 919bb6e4
    }
}<|MERGE_RESOLUTION|>--- conflicted
+++ resolved
@@ -358,10 +358,10 @@
         self.set_setting("enterprise_license".to_string(), val)
     }
 
-<<<<<<< HEAD
     pub fn get_enable_pipeline_index_analyzer(&self) -> Result<bool> {
         Ok(self.try_get_u64("enable_pipeline_index_analyzer")? != 0)
-=======
+    }
+
     pub fn get_deduplicate_label(&self) -> Result<Option<String>> {
         let deduplicate_label = self.try_get_string("deduplicate_label")?;
         if deduplicate_label.is_empty() {
@@ -369,6 +369,5 @@
         } else {
             Ok(Some(deduplicate_label))
         }
->>>>>>> 919bb6e4
     }
 }