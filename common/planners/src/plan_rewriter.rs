// Copyright 2020-2021 The Datafuse Authors.
//
// SPDX-License-Identifier: Apache-2.0.

use std::collections::HashMap;
use std::collections::HashSet;
use std::sync::Arc;

use common_datavalues::DataField;
use common_datavalues::DataSchemaRef;
use common_exception::ErrorCode;
use common_exception::Result;

use crate::plan_broadcast::BroadcastPlan;
use crate::plan_subqueries_set::SubQueriesSetPlan;
use crate::AggregatorFinalPlan;
use crate::AggregatorPartialPlan;
use crate::CreateDatabasePlan;
use crate::CreateTablePlan;
use crate::DescribeTablePlan;
use crate::DropDatabasePlan;
use crate::DropTablePlan;
use crate::EmptyPlan;
use crate::ExplainPlan;
use crate::Expression;
use crate::ExpressionPlan;
use crate::Expressions;
use crate::FilterPlan;
use crate::HavingPlan;
use crate::InsertIntoPlan;
use crate::LimitByPlan;
use crate::LimitPlan;
use crate::PlanBuilder;
use crate::PlanNode;
use crate::ProjectionPlan;
use crate::ReadDataSourcePlan;
use crate::RemotePlan;
use crate::ScanPlan;
use crate::SelectPlan;
use crate::SettingPlan;
use crate::ShowCreateTablePlan;
use crate::SortPlan;
use crate::StagePlan;
use crate::UseDatabasePlan;

/// `PlanRewriter` is a visitor that can help to rewrite `PlanNode`
/// By default, a `PlanRewriter` will traverse the plan tree in pre-order and return rewritten plan tree.
/// Every `rewrite_xxx` method should return a new `PlanNode`(in default implementation it will return a clone of given plan node)
/// so its parent can replace original children with rewritten children.
/// # Example
/// `PlanRewriter` is useful when you want to rewrite a part of a plan tree.
/// For example, if we'd like to rewrite all the `Filter` nodes in a plan tree and keep rest nodes as they are, we can implement a rewriter like:
/// ```ignore
/// struct FilterRewriter {};
/// impl PlanRewriter for FilterRewriter {
///     fn rewrite_filter(&mut self, plan: &PlanNode) -> Result<PlanNode> {
///         // Do what you want to do and return the new Filter node
///     }
/// }
///
/// let plan = build_some_plan();
/// let mut rewriter = FilterRewriter {};
/// let new_plan = rewriter.rewrite_plan_node(&plan)?; // new_plan is the rewritten plan
/// ```
pub trait PlanRewriter {
    fn rewrite_plan_node(&mut self, plan: &PlanNode) -> Result<PlanNode> {
        match plan {
            PlanNode::AggregatorPartial(plan) => self.rewrite_aggregate_partial(plan),
            PlanNode::AggregatorFinal(plan) => self.rewrite_aggregate_final(plan),
            PlanNode::Empty(plan) => self.rewrite_empty(plan),
            PlanNode::Projection(plan) => self.rewrite_projection(plan),
            PlanNode::Filter(plan) => self.rewrite_filter(plan),
            PlanNode::Sort(plan) => self.rewrite_sort(plan),
            PlanNode::Limit(plan) => self.rewrite_limit(plan),
            PlanNode::LimitBy(plan) => self.rewrite_limit_by(plan),
            PlanNode::Scan(plan) => self.rewrite_scan(plan),
            PlanNode::ReadSource(plan) => self.rewrite_read_data_source(plan),
            PlanNode::Select(plan) => self.rewrite_select(plan),
            PlanNode::Explain(plan) => self.rewrite_explain(plan),
            PlanNode::CreateTable(plan) => self.rewrite_create_table(plan),
            PlanNode::CreateDatabase(plan) => self.rewrite_create_database(plan),
            PlanNode::UseDatabase(plan) => self.rewrite_use_database(plan),
            PlanNode::SetVariable(plan) => self.rewrite_set_variable(plan),
            PlanNode::Stage(plan) => self.rewrite_stage(plan),
            PlanNode::Broadcast(plan) => self.rewrite_broadcast(plan),
            PlanNode::Remote(plan) => self.rewrite_remote(plan),
            PlanNode::Having(plan) => self.rewrite_having(plan),
            PlanNode::Expression(plan) => self.rewrite_expression(plan),
            PlanNode::DescribeTable(plan) => self.rewrite_describe_table(plan),
            PlanNode::DropTable(plan) => self.rewrite_drop_table(plan),
            PlanNode::DropDatabase(plan) => self.rewrite_drop_database(plan),
            PlanNode::InsertInto(plan) => self.rewrite_insert_into(plan),
            PlanNode::ShowCreateTable(plan) => self.rewrite_show_create_table(plan),
            PlanNode::SubQueryExpression(plan) => self.rewrite_sub_queries_sets(plan),
        }
    }

    fn rewrite_subquery_plan(&mut self, subquery_plan: &PlanNode) -> Result<PlanNode> {
        self.rewrite_plan_node(subquery_plan)
    }

    // TODO: Move it to ExpressionsRewrite trait
    fn rewrite_expr(&mut self, schema: &DataSchemaRef, expr: &Expression) -> Result<Expression> {
        match expr {
            Expression::Alias(alias, input) => Ok(Expression::Alias(
                alias.clone(),
                Box::new(self.rewrite_expr(schema, input.as_ref())?),
            )),
            Expression::UnaryExpression { op, expr } => Ok(Expression::UnaryExpression {
                op: op.clone(),
                expr: Box::new(self.rewrite_expr(schema, expr.as_ref())?),
            }),
            Expression::BinaryExpression { op, left, right } => Ok(Expression::BinaryExpression {
                op: op.clone(),
                left: Box::new(self.rewrite_expr(schema, left.as_ref())?),
                right: Box::new(self.rewrite_expr(schema, right.as_ref())?),
            }),
            Expression::ScalarFunction { op, args } => Ok(Expression::ScalarFunction {
                op: op.clone(),
                args: self.rewrite_exprs(schema, args)?,
            }),
            Expression::AggregateFunction { op, distinct, args } => {
                Ok(Expression::AggregateFunction {
                    op: op.clone(),
                    distinct: *distinct,
                    args: self.rewrite_exprs(schema, args)?,
                })
            }
            Expression::Sort {
                expr,
                asc,
                nulls_first,
            } => Ok(Expression::Sort {
                expr: Box::new(self.rewrite_expr(schema, expr.as_ref())?),
                asc: *asc,
                nulls_first: *nulls_first,
            }),
            Expression::Cast { expr, data_type } => Ok(Expression::Cast {
                expr: Box::new(self.rewrite_expr(schema, expr.as_ref())?),
                data_type: data_type.clone(),
            }),
            Expression::Wildcard => Ok(Expression::Wildcard),
            Expression::Column(column_name) => Ok(Expression::Column(column_name.clone())),
            Expression::Literal { value, column_name } => Ok(Expression::Literal {
                value: value.clone(),
                column_name: column_name.clone(),
            }),
            Expression::Subquery { name, query_plan } => {
                let new_subquery = self.rewrite_subquery_plan(query_plan)?;
                Ok(Expression::Subquery {
                    name: name.clone(),
                    query_plan: Arc::new(new_subquery),
                })
            }
            Expression::ScalarSubquery { name, query_plan } => {
                let new_subquery = self.rewrite_subquery_plan(query_plan)?;
                Ok(Expression::ScalarSubquery {
                    name: name.clone(),
                    query_plan: Arc::new(new_subquery),
                })
            }
        }
    }

    // TODO: Move it to ExpressionsRewrite trait
    fn rewrite_exprs(
        &mut self,
        schema: &DataSchemaRef,
        exprs: &[Expression],
    ) -> Result<Expressions> {
        exprs
            .iter()
            .map(|expr| Self::rewrite_expr(self, schema, expr))
            .collect::<Result<Vec<_>>>()
    }

    /// The implementer of PlanRewriter must implement it because it may change the schema
    fn rewrite_aggregate_partial(&mut self, plan: &AggregatorPartialPlan) -> Result<PlanNode>;

    /// The implementer of PlanRewriter must implement it because it may change the schema
    fn rewrite_aggregate_final(&mut self, plan: &AggregatorFinalPlan) -> Result<PlanNode>;

    fn rewrite_empty(&mut self, plan: &EmptyPlan) -> Result<PlanNode> {
        Ok(PlanNode::Empty(plan.clone()))
    }

    fn rewrite_stage(&mut self, plan: &StagePlan) -> Result<PlanNode> {
        Ok(PlanNode::Stage(StagePlan {
            kind: plan.kind.clone(),
            scatters_expr: plan.scatters_expr.clone(),
            input: Arc::new(self.rewrite_plan_node(plan.input.as_ref())?),
        }))
    }

    fn rewrite_broadcast(&mut self, plan: &BroadcastPlan) -> Result<PlanNode> {
        Ok(PlanNode::Broadcast(BroadcastPlan {
            input: Arc::new(self.rewrite_plan_node(plan.input.as_ref())?),
        }))
    }

    fn rewrite_remote(&mut self, plan: &RemotePlan) -> Result<PlanNode> {
        Ok(PlanNode::Remote(plan.clone()))
    }

    fn rewrite_projection(&mut self, plan: &ProjectionPlan) -> Result<PlanNode> {
        let new_input = self.rewrite_plan_node(plan.input.as_ref())?;
        let new_exprs = self.rewrite_exprs(&new_input.schema(), &plan.expr)?;
        PlanBuilder::from(&new_input).project(&new_exprs)?.build()
    }

    fn rewrite_expression(&mut self, plan: &ExpressionPlan) -> Result<PlanNode> {
        let new_input = self.rewrite_plan_node(plan.input.as_ref())?;
        let new_exprs = self.rewrite_exprs(&new_input.schema(), &plan.exprs)?;
        PlanBuilder::from(&new_input)
            .expression(&new_exprs, &plan.desc)?
            .build()
    }

    fn rewrite_sub_queries_sets(&mut self, plan: &SubQueriesSetPlan) -> Result<PlanNode> {
        // We don't touch expressions, it should be rebuilt by a new expressions
        self.rewrite_plan_node(plan.input.as_ref())
    }

    fn rewrite_filter(&mut self, plan: &FilterPlan) -> Result<PlanNode> {
        let new_input = self.rewrite_plan_node(plan.input.as_ref())?;
        let new_predicate = self.rewrite_expr(&new_input.schema(), &plan.predicate)?;
        PlanBuilder::from(&new_input).filter(new_predicate)?.build()
    }

    fn rewrite_having(&mut self, plan: &HavingPlan) -> Result<PlanNode> {
        let new_input = self.rewrite_plan_node(plan.input.as_ref())?;
        let new_predicate = self.rewrite_expr(&new_input.schema(), &plan.predicate)?;
        PlanBuilder::from(&new_input).having(new_predicate)?.build()
    }

    fn rewrite_sort(&mut self, plan: &SortPlan) -> Result<PlanNode> {
        let new_input = self.rewrite_plan_node(plan.input.as_ref())?;
        let new_order_by = self.rewrite_exprs(&new_input.schema(), &plan.order_by)?;
        PlanBuilder::from(&new_input).sort(&new_order_by)?.build()
    }

    fn rewrite_limit(&mut self, plan: &LimitPlan) -> Result<PlanNode> {
        let new_input = self.rewrite_plan_node(plan.input.as_ref())?;
        PlanBuilder::from(&new_input)
            .limit_offset(plan.n, plan.offset)?
            .build()
    }

    fn rewrite_limit_by(&mut self, plan: &LimitByPlan) -> Result<PlanNode> {
        let new_input = self.rewrite_plan_node(plan.input.as_ref())?;
        PlanBuilder::from(&new_input)
            .limit_by(plan.limit, &plan.limit_by)?
            .build()
    }

    fn rewrite_scan(&mut self, plan: &ScanPlan) -> Result<PlanNode> {
        Ok(PlanNode::Scan(plan.clone()))
    }

    fn rewrite_read_data_source(&mut self, plan: &ReadDataSourcePlan) -> Result<PlanNode> {
        let need_rewrite_plan = PlanNode::Scan(plan.scan_plan.as_ref().clone());
        let new_scan = self.rewrite_plan_node(&need_rewrite_plan)?;
        match new_scan {
            PlanNode::Scan(new_scan) => {
                let mut rewrite_plan = plan.clone();
                rewrite_plan.scan_plan = Arc::new(new_scan);
                Ok(PlanNode::ReadSource(rewrite_plan))
            }
            _ => Err(ErrorCode::BadPlanInputs(
                "Rewrite ReadDataSource need scan plan.",
            )),
        }
    }

    fn rewrite_select(&mut self, plan: &SelectPlan) -> Result<PlanNode> {
        Ok(PlanNode::Select(SelectPlan {
            input: Arc::new(self.rewrite_plan_node(plan.input.as_ref())?),
        }))
    }

    fn rewrite_explain(&mut self, plan: &ExplainPlan) -> Result<PlanNode> {
        Ok(PlanNode::Explain(ExplainPlan {
            typ: plan.typ,
            input: Arc::new(self.rewrite_plan_node(plan.input.as_ref())?),
        }))
    }

    fn rewrite_create_table(&mut self, plan: &CreateTablePlan) -> Result<PlanNode> {
        Ok(PlanNode::CreateTable(plan.clone()))
    }

    fn rewrite_create_database(&mut self, plan: &CreateDatabasePlan) -> Result<PlanNode> {
        Ok(PlanNode::CreateDatabase(plan.clone()))
    }

    fn rewrite_use_database(&mut self, plan: &UseDatabasePlan) -> Result<PlanNode> {
        Ok(PlanNode::UseDatabase(plan.clone()))
    }

    fn rewrite_set_variable(&mut self, plan: &SettingPlan) -> Result<PlanNode> {
        Ok(PlanNode::SetVariable(plan.clone()))
    }

    fn rewrite_describe_table(&mut self, plan: &DescribeTablePlan) -> Result<PlanNode> {
        Ok(PlanNode::DescribeTable(plan.clone()))
    }

    fn rewrite_drop_table(&mut self, plan: &DropTablePlan) -> Result<PlanNode> {
        Ok(PlanNode::DropTable(plan.clone()))
    }

    fn rewrite_drop_database(&mut self, plan: &DropDatabasePlan) -> Result<PlanNode> {
        Ok(PlanNode::DropDatabase(plan.clone()))
    }

    fn rewrite_insert_into(&mut self, plan: &InsertIntoPlan) -> Result<PlanNode> {
        Ok(PlanNode::InsertInto(plan.clone()))
    }

    fn rewrite_show_create_table(&mut self, plan: &ShowCreateTablePlan) -> Result<PlanNode> {
        Ok(PlanNode::ShowCreateTable(plan.clone()))
    }
}

pub struct RewriteHelper {}

struct QueryAliasData {
    aliases: HashMap<String, Expression>,
    inside_aliases: HashSet<String>,
    // deepest alias current step in
    current_alias: String,
}

impl RewriteHelper {
    /// Recursively extract the aliases in projection exprs
    ///
    /// SELECT (x+1) as y, y*y FROM ..
    /// ->
    /// SELECT (x+1) as y, (x+1)*(x+1) FROM ..
    pub fn rewrite_projection_aliases(exprs: &[Expression]) -> Result<Vec<Expression>> {
        let mut mp = HashMap::new();
        RewriteHelper::alias_exprs_to_map(exprs, &mut mp)?;

        let mut data = QueryAliasData {
            aliases: mp,
            inside_aliases: HashSet::new(),
            current_alias: "".into(),
        };

        exprs
            .iter()
            .map(|expr| RewriteHelper::expr_rewrite_alias(expr, &mut data))
            .collect()
    }

    fn alias_exprs_to_map(
        exprs: &[Expression],
        mp: &mut HashMap<String, Expression>,
    ) -> Result<()> {
        for expr in exprs.iter() {
            if let Expression::Alias(alias, alias_expr) = expr {
                if let Some(expr_result) = mp.get(alias) {
                    let hash_result = format!("{:?}", expr_result);
                    let hash_expr = format!("{:?}", expr);

                    if hash_result != hash_expr {
                        return Result::Err(ErrorCode::SyntaxException(format!(
                            "Planner Error: Different expressions with the same alias {}",
                            alias
                        )));
                    }
                }
                mp.insert(alias.clone(), *alias_expr.clone());
            }
        }
        Ok(())
    }

    fn expr_rewrite_alias(expr: &Expression, data: &mut QueryAliasData) -> Result<Expression> {
        match expr {
            Expression::Column(field) => {
                // x + 1 --> x
                if *field == data.current_alias {
                    return Ok(expr.clone());
                }

                // x + 1 --> y, y + 1 --> x
                if data.inside_aliases.contains(field) {
                    return Result::Err(ErrorCode::SyntaxException(format!(
                        "Planner Error: Cyclic aliases: {}",
                        field
                    )));
                }

                let tmp = data.aliases.get(field).cloned();
                if let Some(e) = tmp {
                    let previous_alias = data.current_alias.clone();

                    data.current_alias = field.clone();
                    data.inside_aliases.insert(field.clone());
                    let c = RewriteHelper::expr_rewrite_alias(&e, data)?;
                    data.inside_aliases.remove(field);
                    data.current_alias = previous_alias;

                    return Ok(c);
                }
                Ok(expr.clone())
            }

            Expression::BinaryExpression { op, left, right } => {
                let left = RewriteHelper::expr_rewrite_alias(left, data)?;
                let right = RewriteHelper::expr_rewrite_alias(right, data)?;

                Ok(Expression::BinaryExpression {
                    op: op.clone(),
                    left: Box::new(left),
                    right: Box::new(right),
                })
            }

            Expression::UnaryExpression { op, expr } => {
                let expr_new = RewriteHelper::expr_rewrite_alias(expr, data)?;

                Ok(Expression::UnaryExpression {
                    op: op.clone(),
                    expr: Box::new(expr_new),
                })
            }

            Expression::ScalarFunction { op, args } => {
                let new_args: Result<Vec<Expression>> = args
                    .iter()
                    .map(|v| RewriteHelper::expr_rewrite_alias(v, data))
                    .collect();

                match new_args {
                    Ok(v) => Ok(Expression::ScalarFunction {
                        op: op.clone(),
                        args: v,
                    }),
                    Err(v) => Err(v),
                }
            }

            Expression::AggregateFunction { op, distinct, args } => {
                let new_args: Result<Vec<Expression>> = args
                    .iter()
                    .map(|v| RewriteHelper::expr_rewrite_alias(v, data))
                    .collect();

                match new_args {
                    Ok(v) => Ok(Expression::AggregateFunction {
                        op: op.clone(),
                        distinct: *distinct,
                        args: v,
                    }),
                    Err(v) => Err(v),
                }
            }

            Expression::Alias(alias, plan) => {
                if data.inside_aliases.contains(alias) {
                    return Result::Err(ErrorCode::SyntaxException(format!(
                        "Planner Error: Cyclic aliases: {}",
                        alias
                    )));
                }

                let previous_alias = data.current_alias.clone();
                data.current_alias = alias.clone();
                data.inside_aliases.insert(alias.clone());
                let new_expr = RewriteHelper::expr_rewrite_alias(plan, data)?;
                data.inside_aliases.remove(alias);
                data.current_alias = previous_alias;

                Ok(Expression::Alias(alias.clone(), Box::new(new_expr)))
            }
            Expression::Cast { expr, data_type } => {
                let new_expr = RewriteHelper::expr_rewrite_alias(expr, data)?;
                Ok(Expression::Cast {
                    expr: Box::new(new_expr),
                    data_type: data_type.clone(),
                })
            }
            Expression::Wildcard
<<<<<<< HEAD
            | Expression::Literal(_)
            | Expression::Exists(_)
            | Expression::InList { .. }
=======
            | Expression::Literal { .. }
            | Expression::Subquery { .. }
            | Expression::ScalarSubquery { .. }
>>>>>>> c473165c
            | Expression::Sort { .. } => Ok(expr.clone()),
        }
    }

    /// replaces expression columns by its name on the projection.
    /// SELECT a as b ... where b>1
    /// ->
    /// SELECT a as b ... where a>1
    pub fn rewrite_alias_expr(
        projection_map: &HashMap<String, Expression>,
        expr: &Expression,
    ) -> Result<Expression> {
        let expressions = Self::expression_plan_children(expr)?;

        let expressions = expressions
            .iter()
            .map(|e| Self::rewrite_alias_expr(projection_map, e))
            .collect::<Result<Vec<_>>>()?;

        if let Expression::Column(name) = expr {
            if let Some(expr) = projection_map.get(name) {
                return Ok(expr.clone());
            }
        }
        Ok(Self::rebuild_from_exprs(expr, &expressions))
    }

    /// replaces expressions columns by its name on the projection.
    pub fn rewrite_alias_exprs(
        projection_map: &HashMap<String, Expression>,
        exprs: &[Expression],
    ) -> Result<Vec<Expression>> {
        exprs
            .iter()
            .map(|e| Self::rewrite_alias_expr(projection_map, e))
            .collect::<Result<Vec<_>>>()
    }

    /// Collect all unique projection fields to a map.
    pub fn projection_to_map(plan: &PlanNode) -> Result<HashMap<String, Expression>> {
        let mut map = HashMap::new();
        Self::projections_to_map(plan, &mut map)?;
        Ok(map)
    }

    /// Get the expression children.
    pub fn expression_plan_children(expr: &Expression) -> Result<Vec<Expression>> {
        Ok(match expr {
            Expression::Alias(_, expr) => vec![expr.as_ref().clone()],
            Expression::Column(_) => vec![],
<<<<<<< HEAD
            Expression::Literal(_) => vec![],
            Expression::Exists(_) => vec![],
            Expression::InList { .. } => vec![],
=======
            Expression::Literal { .. } => vec![],
            Expression::Subquery { .. } => vec![],
            Expression::ScalarSubquery { .. } => vec![],
>>>>>>> c473165c
            Expression::UnaryExpression { expr, .. } => {
                vec![expr.as_ref().clone()]
            }
            Expression::BinaryExpression { left, right, .. } => {
                vec![left.as_ref().clone(), right.as_ref().clone()]
            }
            Expression::ScalarFunction { args, .. } => args.clone(),
            Expression::AggregateFunction { args, .. } => args.clone(),
            Expression::Wildcard => vec![],
            Expression::Sort { expr, .. } => vec![expr.as_ref().clone()],
            Expression::Cast { expr, .. } => vec![expr.as_ref().clone()],
        })
    }

    /// Get the leaves of an expression.
    pub fn expression_plan_columns(expr: &Expression) -> Result<Vec<Expression>> {
        Ok(match expr {
            Expression::Alias(_, expr) => Self::expression_plan_columns(expr)?,
            Expression::Column(_) => vec![expr.clone()],
<<<<<<< HEAD
            Expression::Literal(_) => vec![],
            Expression::Exists(_) => vec![],
            Expression::InList { .. } => vec![],
=======
            Expression::Literal { .. } => vec![],
            Expression::Subquery { .. } => vec![],
            Expression::ScalarSubquery { .. } => vec![],
>>>>>>> c473165c
            Expression::UnaryExpression { expr, .. } => Self::expression_plan_columns(expr)?,
            Expression::BinaryExpression { left, right, .. } => {
                let mut l = Self::expression_plan_columns(left)?;
                let mut r = Self::expression_plan_columns(right)?;
                l.append(&mut r);
                l
            }
            Expression::ScalarFunction { args, .. } => {
                let mut v = vec![];
                for arg in args {
                    let mut col = Self::expression_plan_columns(arg)?;
                    v.append(&mut col);
                }
                v
            }
            Expression::AggregateFunction { args, .. } => {
                let mut v = vec![];
                for arg in args {
                    let mut col = Self::expression_plan_columns(arg)?;
                    v.append(&mut col);
                }
                v
            }
            Expression::Wildcard => vec![],
            Expression::Sort { expr, .. } => Self::expression_plan_columns(expr)?,
            Expression::Cast { expr, .. } => Self::expression_plan_columns(expr)?,
        })
    }

    /// Collect all unique projection fields to a map.
    fn projections_to_map(plan: &PlanNode, map: &mut HashMap<String, Expression>) -> Result<()> {
        match plan {
            PlanNode::Projection(v) => {
                v.schema.fields().iter().enumerate().for_each(|(i, field)| {
                    let expr = match &v.expr[i] {
                        Expression::Alias(_alias, plan) => plan.as_ref().clone(),
                        other => other.clone(),
                    };
                    map.insert(field.name().clone(), expr);
                })
            }
            // Aggregator aggr_expr is the projection
            PlanNode::AggregatorPartial(v) => {
                for expr in &v.aggr_expr {
                    let column_name = expr.column_name();
                    map.insert(column_name, expr.clone());
                }
            }
            // Aggregator aggr_expr is the projection
            PlanNode::AggregatorFinal(v) => {
                for expr in &v.aggr_expr {
                    let column_name = expr.column_name();
                    map.insert(column_name, expr.clone());
                }
            }
            other => {
                for child in other.inputs() {
                    Self::projections_to_map(child.as_ref(), map)?;
                }
            }
        }
        Ok(())
    }

    fn rebuild_from_exprs(expr: &Expression, expressions: &[Expression]) -> Expression {
        match expr {
            Expression::Alias(alias, _) => {
                Expression::Alias(alias.clone(), Box::from(expressions[0].clone()))
            }
            Expression::Column(_) => expr.clone(),
            Expression::Literal { .. } => expr.clone(),
            Expression::BinaryExpression { op, .. } => Expression::BinaryExpression {
                left: Box::new(expressions[0].clone()),
                op: op.clone(),
                right: Box::new(expressions[1].clone()),
            },
            Expression::ScalarFunction { op, .. } => Expression::ScalarFunction {
                op: op.clone(),
                args: expressions.to_vec(),
            },
            Expression::AggregateFunction { op, distinct, .. } => Expression::AggregateFunction {
                op: op.clone(),
                distinct: *distinct,
                args: expressions.to_vec(),
            },
            other => other.clone(),
        }
    }

    /// Check if aggr is in group-by's list
    /// Case1: group is a column, the name needs to match with aggr
    /// Case2: aggr is an alias, unfold aggr
    /// Case3: group and aggr are exactly the same expression
    pub fn check_aggr_in_group_expr(
        aggr: &Expression,
        group_by_names: &HashSet<String>,
        input_schema: &DataSchemaRef,
    ) -> Result<bool> {
        match aggr {
            Expression::Alias(alias, plan) => {
                if group_by_names.contains(alias) {
                    return Ok(true);
                } else {
                    return Self::check_aggr_in_group_expr(plan, group_by_names, input_schema);
                }
            }
            _ => {
                let aggr_str = format!("{:?}", aggr);
                if group_by_names.contains(&aggr_str) {
                    return Ok(true);
                } else {
                    let columns = Self::expression_plan_columns(aggr)?;
                    for col in columns {
                        let cn = col.column_name();
                        if !group_by_names.contains(&cn) {
                            return Ok(false);
                        }
                    }
                }
            }
        };
        Ok(true)
    }

    pub fn exprs_to_fields(
        exprs: &[Expression],
        input_schema: &DataSchemaRef,
    ) -> Result<Vec<DataField>> {
        exprs
            .iter()
            .map(|expr| expr.to_data_field(input_schema))
            .collect::<Result<_>>()
    }

    pub fn exprs_to_names(exprs: &[Expression], names: &mut HashSet<String>) -> Result<()> {
        for expr in exprs {
            let name = format!("{:?}", expr);
            names.insert(name.clone());
        }
        Ok(())
    }

    pub fn collect_exprs_sub_queries(expressions: &[Expression]) -> Result<Vec<Expression>> {
        let mut res = Vec::new();
        for expression in expressions {
            RewriteHelper::collect_expr_sub_queries(expression, &mut res)?;
        }

        Ok(res)
    }

    pub fn collect_expr_sub_queries(expr: &Expression, res: &mut Vec<Expression>) -> Result<bool> {
        match expr {
            Expression::Subquery { .. } => res.push(expr.clone()),
            Expression::ScalarSubquery { .. } => res.push(expr.clone()),
            _ => {
                let expressions = Self::expression_plan_children(expr)?;
                for expression in &expressions {
                    RewriteHelper::collect_expr_sub_queries(expression, res)?;
                }
            }
        };

        Ok(true)
    }
}<|MERGE_RESOLUTION|>--- conflicted
+++ resolved
@@ -483,15 +483,11 @@
                 })
             }
             Expression::Wildcard
-<<<<<<< HEAD
-            | Expression::Literal(_)
             | Expression::Exists(_)
             | Expression::InList { .. }
-=======
             | Expression::Literal { .. }
             | Expression::Subquery { .. }
             | Expression::ScalarSubquery { .. }
->>>>>>> c473165c
             | Expression::Sort { .. } => Ok(expr.clone()),
         }
     }
@@ -542,15 +538,11 @@
         Ok(match expr {
             Expression::Alias(_, expr) => vec![expr.as_ref().clone()],
             Expression::Column(_) => vec![],
-<<<<<<< HEAD
-            Expression::Literal(_) => vec![],
             Expression::Exists(_) => vec![],
             Expression::InList { .. } => vec![],
-=======
             Expression::Literal { .. } => vec![],
             Expression::Subquery { .. } => vec![],
             Expression::ScalarSubquery { .. } => vec![],
->>>>>>> c473165c
             Expression::UnaryExpression { expr, .. } => {
                 vec![expr.as_ref().clone()]
             }
@@ -570,15 +562,11 @@
         Ok(match expr {
             Expression::Alias(_, expr) => Self::expression_plan_columns(expr)?,
             Expression::Column(_) => vec![expr.clone()],
-<<<<<<< HEAD
-            Expression::Literal(_) => vec![],
             Expression::Exists(_) => vec![],
             Expression::InList { .. } => vec![],
-=======
             Expression::Literal { .. } => vec![],
             Expression::Subquery { .. } => vec![],
             Expression::ScalarSubquery { .. } => vec![],
->>>>>>> c473165c
             Expression::UnaryExpression { expr, .. } => Self::expression_plan_columns(expr)?,
             Expression::BinaryExpression { left, right, .. } => {
                 let mut l = Self::expression_plan_columns(left)?;
