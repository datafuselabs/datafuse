--- conflicted
+++ resolved
@@ -68,7 +68,6 @@
 
                 self.actions.push(ExpressionAction::Constant(value));
             }
-<<<<<<< HEAD
             Expression::InList(inlist_expr) => {
                 self.add_expr(inlist_expr.expr())?;
                 let mut val_list = Vec::new();
@@ -113,7 +112,7 @@
                     name: format!("{:?}", expr),
                 };
                 self.actions.push(ExpressionAction::Exists(value));
-=======
+            }
             Expression::Subquery { name, query_plan } => {
                 // Subquery results are ready in the expression input
                 self.actions.push(ExpressionAction::Input(ActionInput {
@@ -127,7 +126,6 @@
                     name: name.to_string(),
                     return_type: Expression::to_subquery_type(query_plan),
                 }));
->>>>>>> c473165c
             }
             Expression::UnaryExpression {
                 op,
