// Copyright 2020-2021 The Datafuse Authors.
//
// SPDX-License-Identifier: Apache-2.0.

use std::any::Any;
use std::fmt;

use common_datavalues::prelude::*;
use common_exception::Result;

use crate::aggregator_common::assert_unary_arguments;
use crate::AggregateFunction;

#[derive(Clone)]
pub struct AggregateMaxFunction {
    display_name: String,
    state: DataValue,
    arguments: Vec<DataField>,
}

impl AggregateMaxFunction {
    pub fn try_create(
        display_name: &str,
        arguments: Vec<DataField>,
    ) -> Result<Box<dyn AggregateFunction>> {
        assert_unary_arguments(display_name, arguments.len())?;

        Ok(Box::new(AggregateMaxFunction {
            display_name: display_name.to_string(),
            state: DataValue::from(arguments[0].data_type()),
            arguments,
        }))
    }
}

impl AggregateFunction for AggregateMaxFunction {
    fn name(&self) -> &str {
        "AggregateMaxFunction"
    }

    fn return_type(&self) -> Result<DataType> {
        Ok(self.arguments[0].data_type().clone())
    }

    fn nullable(&self, _input_schema: &DataSchema) -> Result<bool> {
        Ok(false)
    }

    fn as_any(&self) -> &dyn Any {
        self
    }

    fn accumulate(&mut self, columns: &[DataColumn], _input_rows: usize) -> Result<()> {
        let value = Self::max_batch(&columns[0])?;
        self.state = DataValue::agg(Max, self.state.clone(), value)?;

        Ok(())
    }

    fn accumulate_scalar(&mut self, values: &[DataValue]) -> Result<()> {
        self.state = DataValue::agg(Max, self.state.clone(), values[0].clone())?;

        Ok(())
    }

    fn accumulate_result(&self) -> Result<Vec<DataValue>> {
        Ok(vec![self.state.clone()])
    }

    fn merge(&mut self, states: &[DataValue]) -> Result<()> {
        let value = states[0].clone();
        self.state = DataValue::agg(Max, self.state.clone(), value)?;

        Ok(())
    }

    fn merge_result(&self) -> Result<DataValue> {
        Ok(self.state.clone())
    }
}

impl fmt::Display for AggregateMaxFunction {
    fn fmt(&self, f: &mut fmt::Formatter) -> fmt::Result {
        write!(f, "{}", self.display_name)
    }
}

impl AggregateMaxFunction {
<<<<<<< HEAD
    pub fn max_batch(column: &DataColumn) -> Result<DataValue> {
=======
    pub fn max_batch(column: DataColumnarValue) -> Result<DataValue> {
        if column.is_empty() {
            return DataValue::try_from(&column.data_type());
        }
>>>>>>> 8e328272
        match column {
            DataColumn::Constant(value, _) => Ok(value.clone()),
            DataColumn::Array(array) => array.max(),
        }
    }
}<|MERGE_RESOLUTION|>--- conflicted
+++ resolved
@@ -86,14 +86,10 @@
 }
 
 impl AggregateMaxFunction {
-<<<<<<< HEAD
     pub fn max_batch(column: &DataColumn) -> Result<DataValue> {
-=======
-    pub fn max_batch(column: DataColumnarValue) -> Result<DataValue> {
         if column.is_empty() {
-            return DataValue::try_from(&column.data_type());
+            return Ok(DataValue::from(&column.data_type()));
         }
->>>>>>> 8e328272
         match column {
             DataColumn::Constant(value, _) => Ok(value.clone()),
             DataColumn::Array(array) => array.max(),
