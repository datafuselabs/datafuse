--- conflicted
+++ resolved
@@ -10,16 +10,5 @@
 SCRIPT_PATH="$(cd "$(dirname "$0")" >/dev/null 2>&1 && pwd)"
 cd "$SCRIPT_PATH/../../tests" || exit
 
-<<<<<<< HEAD
-for i in $(seq 1 3); do
-	echo "Starting databend-test $i"
-	./databend-test --mode 'standalone' --run-dir 0_stateless --skip '18_0010_q10' --skip '18_0035_q35' --skip '18_0069_q69'
-
-	if [ $? -ne 0 ]; then
-		break
-	fi
-done
-=======
 echo "Starting databend-test"
-./databend-test --mode 'standalone' --run-dir 0_stateless
->>>>>>> de3142d6
+./databend-test --mode 'standalone' --run-dir 0_stateless --skip '18_0010_q10' --skip '18_0035_q35' --skip '18_0069_q69'