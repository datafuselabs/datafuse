--- conflicted
+++ resolved
@@ -80,80 +80,10 @@
                 writer.debug = true;
             }
         }
-<<<<<<< HEAD
-        match self.env.conf.clone().clap.subcommand_name() {
-            Some("package") => {
-                let cmd = PackageCommand::create(self.env.conf.clone());
-                return cmd
-                    .exec_matches(
-                        &mut writer,
-                        self.env.conf.clone().clap.subcommand_matches("package"),
-                    )
-                    .await;
-            }
-            Some("version") => {
-                let cmd = VersionCommand::create();
-                cmd.exec_matches(&mut writer, None).await
-            }
-            Some("cluster") => {
-                let cmd = ClusterCommand::create(self.env.conf.clone());
-                return cmd
-                    .exec_matches(
-                        &mut writer,
-                        self.env.conf.clone().clap.subcommand_matches("cluster"),
-                    )
-                    .await;
-            }
-            Some("query") => {
-                let cmd = QueryCommand::create(self.env.conf.clone());
-                cmd.exec_matches(
-                    &mut writer,
-                    self.env.conf.clone().clap.subcommand_matches("query"),
-                )
-                .await
-            }
-            Some("completion") => {
-                if let Some(generator) = self
-                    .env
-                    .conf
-                    .clone()
-                    .clap
-                    .subcommand_matches("completion")
-                    .unwrap()
-                    .value_of("completion")
-                {
-                    let mut app = Config::build_cli();
-                    eprintln!("Generating completion file for {}...", generator);
-                    match generator {
-                        "bash" => print_completions::<Bash>(Bash, &mut app),
-                        "zsh" => print_completions::<Zsh>(Zsh, &mut app),
-                        _ => panic!("Unknown generator"),
-                    }
-                }
-                Ok(())
-            }
-            Some("up") => {
-                let cmd = UpCommand::create(self.env.conf.clone());
-                cmd.exec_matches(
-                    &mut writer,
-                    self.env.conf.clone().clap.subcommand_matches("up"),
-                )
-                .await
-            }
-            Some("load") => {
-                let cmd = LoadCommand::create(self.env.conf.clone());
-                cmd.exec_matches(
-                    &mut writer,
-                    self.env.conf.clone().clap.subcommand_matches("load"),
-                )
-                .await
-            }
-=======
 
         let cmd = RootCommand::create();
         let args = cmd.clap().get_matches();
         match args.subcommand_name() {
->>>>>>> 088f8bbb
             None => self.process_run_interactive().await,
             Some(_) => cmd.exec_matches(&mut writer, Some(&args)).await,
         }
