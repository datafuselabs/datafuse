--- conflicted
+++ resolved
@@ -102,11 +102,8 @@
 regex = "1.5.5"
 reqwest = "0.11.10"
 rsa = "0.5.0"
-<<<<<<< HEAD
 segment-tree = "2.0.0"
-=======
 semver = "1.0.9"
->>>>>>> a556243b
 serde = { version = "1.0.136", features = ["derive"] }
 serde-bridge = "0.0.3"
 serde_json = "1.0.79"
