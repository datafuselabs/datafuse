--- conflicted
+++ resolved
@@ -61,12 +61,8 @@
 
         if let Ok(stage) = stage {
             if matches!(&stage.stage_type, StageType::Internal) {
-<<<<<<< HEAD
                 let rename_me_qry_ctx: Arc<dyn QryCtx> = self.ctx.clone();
-                let op = StageSource::get_op(&rename_me_qry_ctx, &stage).await?;
-=======
-                let op = StageSourceHelper::get_op(&self.ctx, &stage).await?;
->>>>>>> 3ec16aa4
+                let op = StageSourceHelper::get_op(&rename_me_qry_ctx, &stage).await?;
                 let absolute_path = format!("/stage/{}/", stage.stage_name);
                 op.batch().remove_all(&absolute_path).await?;
                 info!(
