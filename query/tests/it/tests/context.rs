// Copyright 2021 Datafuse Labs.
//
// Licensed under the Apache License, Version 2.0 (the "License");
// you may not use this file except in compliance with the License.
// You may obtain a copy of the License at
//
//     http://www.apache.org/licenses/LICENSE-2.0
//
// Unless required by applicable law or agreed to in writing, software
// distributed under the License is distributed on an "AS IS" BASIS,
// WITHOUT WARRANTIES OR CONDITIONS OF ANY KIND, either express or implied.
// See the License for the specific language governing permissions and
// limitations under the License.

use std::sync::Arc;

use common_exception::Result;
use common_meta_embedded::MetaEmbedded;
use common_meta_types::AuthInfo;
use common_meta_types::GrantObject;
use common_meta_types::NodeInfo;
use common_meta_types::PasswordHashMethod;
use common_meta_types::UserInfo;
use common_meta_types::UserPrivilegeSet;
use databend_query::catalogs::CatalogContext;
use databend_query::clusters::Cluster;
use databend_query::configs::Config;
use databend_query::databases::DatabaseFactory;
use databend_query::sessions::QueryContext;
use databend_query::sessions::QueryContextShared;
use databend_query::storages::StorageContext;
use databend_query::storages::StorageFactory;

use crate::tests::SessionManagerBuilder;

pub fn create_query_context() -> Result<Arc<QueryContext>> {
    let sessions = SessionManagerBuilder::create().build()?;
    let dummy_session = sessions.create_session("TestSession")?;

    // Set user with all privileges
    let mut user_info = UserInfo::new(
        "root".to_string(),
        "127.0.0.1".to_string(),
        AuthInfo::Password {
            hash_method: PasswordHashMethod::Sha256,
            hash_value: Vec::from("pass"),
        },
    );
    user_info.grants.grant_privileges(
        "root",
        "127.0.0.1",
        &GrantObject::Global,
        UserPrivilegeSet::available_privileges_on_global(),
    );

    dummy_session.set_current_user(user_info);

    let context = QueryContext::create_from_shared(QueryContextShared::try_create(
        sessions.get_conf().clone(),
        Arc::new(dummy_session.as_ref().clone()),
        Cluster::empty(),
    )?);

    context.get_settings().set_max_threads(8)?;
    Ok(context)
}

pub fn create_query_context_with_config(config: Config) -> Result<Arc<QueryContext>> {
    let sessions = SessionManagerBuilder::create_with_conf(config.clone()).build()?;
    let dummy_session = sessions.create_session("TestSession")?;

    let mut user_info = UserInfo::new(
        "root".to_string(),
        "127.0.0.1".to_string(),
        AuthInfo::Password {
            hash_method: PasswordHashMethod::Sha256,
            hash_value: Vec::from("pass"),
        },
    );
    user_info.grants.grant_privileges(
        "root",
        "127.0.0.1",
        &GrantObject::Global,
        UserPrivilegeSet::available_privileges_on_global(),
    );
    dummy_session.set_current_user(user_info);

    let context = QueryContext::create_from_shared(QueryContextShared::try_create(
        config,
        Arc::new(dummy_session.as_ref().clone()),
        Cluster::empty(),
    )?);

    context.get_settings().set_max_threads(8)?;
    Ok(context)
}

#[allow(dead_code)]
pub fn create_catalog_context() -> Result<CatalogContext> {
    let meta_embedded = futures::executor::block_on(MetaEmbedded::new_temp()).unwrap();
    let meta = meta_embedded;
    let storage_factory = StorageFactory::create(Config::default());
    let database_factory = DatabaseFactory::create(Config::default());

    Ok(CatalogContext {
        meta: Arc::new(meta),
        storage_factory: Arc::new(storage_factory),
        database_factory: Arc::new(database_factory),
        in_memory_data: Arc::new(Default::default()),
    })
}

pub fn create_storage_context() -> Result<StorageContext> {
    let meta_embedded = futures::executor::block_on(MetaEmbedded::new_temp()).unwrap();
<<<<<<< HEAD
=======
    
>>>>>>> 2848a99a
    Ok(StorageContext {
        meta: Arc::new(meta_embedded),
        in_memory_data: Arc::new(Default::default()),
    })
}

pub struct ClusterDescriptor {
    local_node_id: String,
    cluster_nodes_list: Vec<Arc<NodeInfo>>,
}

impl ClusterDescriptor {
    pub fn new() -> ClusterDescriptor {
        ClusterDescriptor {
            local_node_id: String::from(""),
            cluster_nodes_list: vec![],
        }
    }

    pub fn with_node(self, id: impl Into<String>, addr: impl Into<String>) -> ClusterDescriptor {
        let mut new_nodes = self.cluster_nodes_list.clone();
        new_nodes.push(Arc::new(NodeInfo::create(id.into(), 0, addr.into())));
        ClusterDescriptor {
            cluster_nodes_list: new_nodes,
            local_node_id: self.local_node_id,
        }
    }

    pub fn with_local_id(self, id: impl Into<String>) -> ClusterDescriptor {
        ClusterDescriptor {
            local_node_id: id.into(),
            cluster_nodes_list: self.cluster_nodes_list,
        }
    }
}

impl Default for ClusterDescriptor {
    fn default() -> Self {
        Self::new()
    }
}

pub fn create_query_context_with_cluster(desc: ClusterDescriptor) -> Result<Arc<QueryContext>> {
    let sessions = SessionManagerBuilder::create().build()?;
    let dummy_session = sessions.create_session("TestSession")?;

    let local_id = desc.local_node_id;
    let nodes = desc.cluster_nodes_list;

    let context = QueryContext::create_from_shared(QueryContextShared::try_create(
        sessions.get_conf().clone(),
        Arc::new(dummy_session.as_ref().clone()),
        Cluster::create(nodes, local_id),
    )?);

    context.get_settings().set_max_threads(8)?;
    Ok(context)
}<|MERGE_RESOLUTION|>--- conflicted
+++ resolved
@@ -112,10 +112,7 @@
 
 pub fn create_storage_context() -> Result<StorageContext> {
     let meta_embedded = futures::executor::block_on(MetaEmbedded::new_temp()).unwrap();
-<<<<<<< HEAD
-=======
-    
->>>>>>> 2848a99a
+
     Ok(StorageContext {
         meta: Arc::new(meta_embedded),
         in_memory_data: Arc::new(Default::default()),
